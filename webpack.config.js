--- conflicted
+++ resolved
@@ -1,9 +1,4 @@
-<<<<<<< HEAD
-var path = require('path');
-var webpack = require('webpack');
-=======
 const path = require('path');
->>>>>>> a3ced258
 const config = require('./app.config');
 const VueLoaderPlugin = require('vue-loader/lib/plugin');
 
