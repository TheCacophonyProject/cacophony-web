<template>
  <div>
<<<<<<< HEAD
    <b-container fluid>
      <b-row>
=======
    <b-container>
      <QueryRecordings
        :disabled="queryPending"
        :query="query"
        @submit="submitNewQuery"
      />
      <b-form-row class="information-line">
        <b-col lg="4">
          <b-form-text>
            <h5
              v-if="countMessage"
              style="text-align: center;">
              {{ countMessage }}
            </h5>
          </b-form-text>
        </b-col>

>>>>>>> 4c3639a5
        <b-col
          class="search-col"
          md="2"
        >
          <QueryRecordings
            :disabled="queryPending"
            :query="query"
            @submit="submitNewQuery"
          />
        </b-col>
        <b-col class="content">
          <b-row class="information-line">
            <b-row class="results-summary">
              <b-col>
                <b-row>
                  <h1>Recordings</h1>
                </b-row>
                <b-row>
                  <b-form-text>
                    <h5
                      v-if="countMessage"
                    >
                      {{ countMessage }}
                    </h5>
                    <h5 v-else>
                      Loading...
                    </h5>
                    <p
                      class="search-description"
                      v-html="searchDescription"
                    />
                  </b-form-text>
                </b-row>
                <b-row>
                  <b-form-group>
                    <b-form-select
                      v-model="perPage"
                      :options="perPageOptions"
                      style="text-align: center;"
                      @input="pagination"
                    />
                  </b-form-group>
                </b-row>
              </b-col>
            </b-row>
          </b-row>
          <div
            v-if="!queryPending"
            class="results"
          >
            <RecordingSummary
              v-for="(item, index) in tableItems"
              :item="item"
              :key="index"
            />
          </div>
          <div
            v-else
            class="results loading"
          >
            <b-row
              v-for="i in 10"
              :style="{ background: `rgba(240, 240, 240, ${1 / i}` }"
              :key="i"
              class="recording-placeholder"
            />
          </div>
          <b-row
            v-if="count > perPage"
            class="sticky-footer"
          >
            <b-pagination
              :total-rows="count"
              v-model="currentPage"
              :per-page="perPage"
              :limit="limitPaginationButtons"
              class="pagination-buttons"
              @input="pagination"
            />
          </b-row>
        </b-col>
      </b-row>
    </b-container>
  </div>
</template>

<script>

import QueryRecordings from '../components/QueryRecordings/QueryRecordings.vue';
import TableRecordings from '../components/TableRecordings.vue';
import RecordingSummary from "../components/RecordingSummary.vue";
import api from '../api/index';

export default {
  name: 'RecordingsView',
  components: {RecordingSummary, QueryRecordings, TableRecordings},
  props: {},
  data() {
    return {
      query: this.resetQuery(),
      queryPending: false,
      recordings: [],
      tableItems: [],
      count: null,
      countMessage: null,
      currentPage: null,
      perPage: 300,
      limitPaginationButtons: 5,
      perPageOptions: [
        {value: 10, text: "10 per page"},
        {value: 50, text: "50 per page"},
        {value: 100, text: "100 per page"},
        {value: 300, text: "300 per page"},
        {value: 500, text: "500 per page"},
        {value: 1000, text: "1000 per page"}
      ]
    };
  },
  computed: {
    searchDescription() {
      // Get the current search query, not the live updated one.
      const query = this.resetQuery();
      this.deserialiseRouteIntoQuery(this.$route.query, query);
      const numDevices = query.where.DeviceId.length;
      const multipleDeviceSuffix = numDevices > 1 ? 's' : '';
      const devices = numDevices !== 0 ? `${numDevices} device${multipleDeviceSuffix}` : 'All devices';
      query.where.type = query.where.type || 'both';
      const recordings = query.where.type === 'both' ? 'audio and video' : query.where.type;
      const numAnimals = query.tags.length;
      const multipleAnimalSuffix = numAnimals > 1 ? 's' : '';
      const tagsText = numAnimals === 0 ? 'all animals' : `${numAnimals} animal${multipleAnimalSuffix}`;
      const timespan = 'last 24 hours';
      return (
        `<strong>${devices}</strong>, <strong>${recordings} recordings</strong> and <strong>${tagsText}</strong> in ` +
        `the <strong>${timespan}</strong>`
      );
    }
  },
  watch: {
    '$route' () {
      // Create/update the query object from the route string
      this.parseCurrentRoute();
    }
  },
  mounted() {
    this.parseCurrentRoute();
    this.updateRouteQuery();
  },
  methods: {
    resetQuery() {
      return {
        where: {
          DeviceId: [],
          duration: {
            "$gte": "0",
            "$lte": ""
          },
          recordingDateTime: {
            "$gt": "",
            "$lt": ""
          },
        },
        tagMode: 'any',
        tags: [],
        type: ''
      };
    },
    resetPagination() {
      this.currentPage = 1;
    },
    parseCurrentRoute() {
      if (Object.keys(this.$route.query).length === 0) {
        // Populate the url params if we got here without them, ie. /recordings
        this.resetPagination();
        this.query = this.resetQuery();
        this.updateRouteQuery();
      }
      this.deserialiseRouteIntoQuery(this.$route.query);
      if (this.$route.query.offset) {
        this.currentPage = Math.ceil(this.$route.query.offset / this.perPage) + 1;
      }
      this.getRecordings();
    },
    pagination() {
      this.updateRouteQuery();
    },
    submitNewQuery() {
      // New query, so reset pagination.
      this.resetPagination();
      this.updateRouteQuery();
    },
    updateRouteQuery() {
      // Update the url query params string so that this search can be easily shared.
      this.$router.push({
        path: 'recordings',
        query: this.serialiseQuery(this.query),
      });
    },
<<<<<<< HEAD
    deserialiseRouteIntoQuery(routeQuery, target) {
      target = target || this.query;
      for (const [key, val] of Object.entries(routeQuery)) {
        target[key] = val;
=======
    deserialiseRouteIntoQuery(routeQuery) {
      for (const key in routeQuery) {
        this.query[key] = routeQuery[key];
>>>>>>> 4c3639a5
      }
      if (routeQuery.where) {
        target.where = JSON.parse(routeQuery.where);
        if (!target.where.recordingDateTime) {
          this.$set(target.where, 'recordingDateTime', {});
        }
        if (!target.where.hasOwnProperty('DeviceId')) {
          this.$set(target.where, 'DeviceId', []);
        }
<<<<<<< HEAD
        if (target.where.DeviceId && target.where.DeviceGroups) {
          target.where.DeviceId = [...target.where.DeviceId, ...target.where.DeviceGroups];
        } else if (target.where.DeviceGroups) {
          target.where.DeviceId = [...target.where.DeviceGroups];
=======
        if (!this.query.where.duration) {
          this.$set(this.query.where, 'duration', {});
        }
        if (this.query.where.DeviceId && this.query.where.DeviceGroups) {
          this.query.where.DeviceId = [...this.query.where.DeviceId, ...this.query.where.DeviceGroups];
        } else if (this.query.where.DeviceGroups) {
          this.query.where.DeviceId = [...this.query.where.DeviceGroups];
>>>>>>> 4c3639a5
        }
      }
      if (routeQuery.tags) {
        target.tags = JSON.parse(routeQuery.tags);
      }
    },
    addIfSet(map, value, submap, key) {
      if (value && value.trim() !== "") {
        map[submap] = map[submap] || {};
        map[submap][key] = value;
      }
    },
    serialiseQuery(query, useForApiCall = false) {
      const where = {};
      where.type = query.where.type;
      this.addIfSet(where, query.where.recordingDateTime["$gt"], "recordingDateTime", "$gt");
      this.addIfSet(where, query.where.recordingDateTime["$lt"], "recordingDateTime", "$lt");
      this.addIfSet(where, query.where.duration["$gte"], "duration", "$gte");
      this.addIfSet(where, query.where.duration["$lte"], "duration", "$lte");

      // add devices and devices from groups
      if (query.where.DeviceId.length !== 0) {
        const deviceIds = [];
        for (const device of query.where.DeviceId) {
          if (typeof device === 'object') {
            if (typeof device.id === 'number') {
              // Add single devices
              deviceIds.push(device.id);
            } else {
              // NOTE: if the device is a group, the id is a string.
              // Add groups of devices
              where.DeviceGroups = where.DeviceGroups || [];
              where.DeviceGroups.push(device.id);
              if (device.devices) {
                for (const item of device.devices) {
                  deviceIds.push(item.id);
                }
              }
            }
          } else if (typeof device === 'number') {
            // We're reconstituting this from the query params, so we only have
            // device ids at this stage, we don't have the labels.
            deviceIds.push(device);
          }
        }
        // Dedupe ids.
        where.DeviceId = deviceIds.reduce((acc, id) => {
          !acc.includes(id) && acc.push(id);
          return acc;
        }, []);
        if (where.DeviceGroups && where.DeviceGroups.length !== 0) {
          // Dedupe ids.
          where.DeviceGroups = where.DeviceGroups.reduce((acc, id) => {
            !acc.includes(id) && acc.push(id);
            return acc;
          }, []);
        }
      }

      if (useForApiCall) {
        // Map between the mismatch in video type types between frontend and backend
        if (where.type === 'video') {
          where.type = 'thermalRaw';
        } else if (where.type === 'both') {
          delete where.type;
        }
        // Remove the group param, since the API doesn't handle that, we're just using
        // it to accurately share search parameters via urls.
        delete where.DeviceGroups;
      }

      // Work out current pagination offset.
      const newOffset = Math.max(0, (this.currentPage - 1) * this.perPage);

      const params = {
        where: where,
        limit: this.perPage,
        offset: newOffset,
        tagMode: query.tagMode,
      };

      if (query.tags && query.tags.length > 0) {
        params.tags = query.tags;
      }

      for (const key in params) {
        const val = params[key];
        if (typeof val === 'object') {
          params[key] = JSON.stringify(val);
        }
      }

      return params;
    },
    async getRecordings() {
      // Remove previous values
      this.countMessage = "";
      this.recordings = [];
      this.tableItems = [];
      // Call API and process results
      this.queryPending = true;
      const {result, success} = await api.recording.query(this.serialiseQuery(this.query, true));
      this.queryPending = false;

      // Remove previous values *again* since it's possible for the query to have been called twice
      // since it's async, and then you'd append values twice.
      this.recordings = [];
      this.tableItems = [];

      if (!success) {
        result.messages && result.messages.forEach(message => {
          this.$store.dispatch('Messaging/WARN', message);
        });
      } else {
        this.recordings = result.rows;
        this.count = result.count;
        if (result.count > 0) {
          this.countMessage = `${result.count} matches found (total)`;
        } else if (result.count === 0) {
          this.countMessage = 'No matches';
        }
        this.tableItems = result.rows.map((row) => ({
          id: row.id,
          type: row.type,
          devicename: row.Device.devicename,
          groupname: row.Group.groupname,
          location: this.parseLocation(row.location),
          date: new Date(row.recordingDateTime).toLocaleDateString('en-NZ'),
          time: new Date(row.recordingDateTime).toLocaleTimeString(),
          duration: row.duration,
          tags: this.collateTags(row.Tags, row.Tracks),
          other: this.parseOther(row),
          processing_state: this.parseProcessingState(row.processingState)
        }));
      }
    },
    parseLocation(location) {
      if (location && typeof location === 'object') {
        const latitude = location.coordinates[0];
        const longitude = location.coordinates[1];
        return latitude + ', ' + longitude;
      } else {
        return "(unknown)";
      }
    },
    parseOther(row) {
      const out = {};
      if (row.batteryLevel !== null) {
        out.batteryLevel = row.batteryLevel;
      }
      return out;
    },
    parseProcessingState(result) {
      const string = result.toLowerCase();
      return string.charAt(0).toUpperCase() + string.slice(1);
    },
    collateTags: function (tags, tracks) {
      // Build a collection of tagItems - one per animal
      const tagItems = {};
      for (const tag of tags) {
        const tagName = tag.animal === null ? tag.event : tag.animal;
        this.addToListOfTags(tagItems, tagName, tag.automatic);
      }

      if (tracks) {
        for (const track of tracks) {
          for (const tag of track.TrackTags) {
            this.addToListOfTags(tagItems, tag.what, tag.automatic);
          }
        }
      }


      // Use automatic and human status to create an ordered array of objects
      // suitable for parsing into coloured spans
      const result = [];
      for (let animal of Object.keys(tagItems).sort()) {
        const tagItem = tagItems[animal];
        let subOrder = 0;
        if (animal == "false positive") {
          animal = "F/P";
          subOrder = 3;
        } else if (animal == "multiple animals") {
          animal = "multiple";
          subOrder = 2;
        } else if (animal == "unidentified") {
          animal = "?";
          subOrder = 1;
        }

        if (tagItem.automatic && tagItem.human) {
          result.push({
            text: animal,
            class: 'text-success',
            order: subOrder
          });
        } else if (tagItem.human) {
          result.push({
            text: animal,
            class: '',
            order: 10 + subOrder
          });
        } else if (tagItem.automatic) {
          result.push({
            text: animal,
            class: 'text-danger',
            order: 20 + subOrder
          });
        }
      }
      // Sort the result array
      result.sort((a,b) => {
        return a.order - b.order;
      });
      return result;
    },
    addToListOfTags: function (allTags, tagName, isAutomatic) {
      var tag = allTags[tagName];
      if (!tag) {
        allTags[tagName] = tag = {};
      }

      if (isAutomatic) {
        allTags[tagName].automatic = true;
      } else {
        allTags[tagName].human = true;
      }
    },
  },
};
</script>

<style scoped>
  .search-col {
    background-color: #f0f2ef;
  }
  .information-line h5 {
    font-size: 16px;
  }
  .results {
    width: 100%;
    display: block;
    overflow-y: auto;
  }
  .recording-placeholder {
    min-height: 109px;
  }
  .results > .row, .information-line > .row {
    max-width: 635px;
    min-width: 635px;
    margin: 15px auto;
  }
  .content {
    position: relative;
    overflow: hidden;
    overflow-y: scroll;
    padding: 0;
    margin: 0;
    max-height: calc(100vh - var(--navbar-height));
    min-height: calc(100vh - var(--navbar-height));
  }

  .search-description {
    color: #111;
    font-size: 14px;
    line-height: 22px;
  }

  .sticky-footer {
    width: 100%;
    padding-top: 10px;
    padding-bottom: 10px;
    border-top: solid rgb(222, 226, 230) 1px;
    display: flex;
    justify-content: center;
    min-width: 100%;
    max-width: 100%;
    background: white;
    position: sticky;
    bottom: 0;
    margin: 0;
  }
  .pagination-buttons {
    margin-bottom: 0;
  }
</style><|MERGE_RESOLUTION|>--- conflicted
+++ resolved
@@ -1,27 +1,7 @@
 <template>
   <div>
-<<<<<<< HEAD
     <b-container fluid>
       <b-row>
-=======
-    <b-container>
-      <QueryRecordings
-        :disabled="queryPending"
-        :query="query"
-        @submit="submitNewQuery"
-      />
-      <b-form-row class="information-line">
-        <b-col lg="4">
-          <b-form-text>
-            <h5
-              v-if="countMessage"
-              style="text-align: center;">
-              {{ countMessage }}
-            </h5>
-          </b-form-text>
-        </b-col>
-
->>>>>>> 4c3639a5
         <b-col
           class="search-col"
           md="2"
@@ -220,16 +200,12 @@
         query: this.serialiseQuery(this.query),
       });
     },
-<<<<<<< HEAD
     deserialiseRouteIntoQuery(routeQuery, target) {
       target = target || this.query;
-      for (const [key, val] of Object.entries(routeQuery)) {
-        target[key] = val;
-=======
-    deserialiseRouteIntoQuery(routeQuery) {
       for (const key in routeQuery) {
-        this.query[key] = routeQuery[key];
->>>>>>> 4c3639a5
+        if (routeQuery.hasOwnProperty(key)) {
+          target[key] = routeQuery[key];
+        }
       }
       if (routeQuery.where) {
         target.where = JSON.parse(routeQuery.where);
@@ -239,20 +215,13 @@
         if (!target.where.hasOwnProperty('DeviceId')) {
           this.$set(target.where, 'DeviceId', []);
         }
-<<<<<<< HEAD
+        if (!target.where.duration) {
+          this.$set(target.where, 'duration', {});
+        }
         if (target.where.DeviceId && target.where.DeviceGroups) {
           target.where.DeviceId = [...target.where.DeviceId, ...target.where.DeviceGroups];
         } else if (target.where.DeviceGroups) {
           target.where.DeviceId = [...target.where.DeviceGroups];
-=======
-        if (!this.query.where.duration) {
-          this.$set(this.query.where, 'duration', {});
-        }
-        if (this.query.where.DeviceId && this.query.where.DeviceGroups) {
-          this.query.where.DeviceId = [...this.query.where.DeviceId, ...this.query.where.DeviceGroups];
-        } else if (this.query.where.DeviceGroups) {
-          this.query.where.DeviceId = [...this.query.where.DeviceGroups];
->>>>>>> 4c3639a5
         }
       }
       if (routeQuery.tags) {
