<template>
<<<<<<< HEAD
	<b-container v-if="recording">
		<b-row>
			<b-col cols="12">
				<h1>View Recording</h1>
				<h4>'{{recording.Device.devicename}}' - {{date}}, {{time}}</h4>
			</b-col>

			<b-col cols="12" lg="8">
				<video
				controls
				autoplay
				height="auto"
				max-width="100%"
				class="video">
				<source v-bind:src="fileSource" />
				Sorry, your browser does not support video playback.
			</video>
			<QuickTag />
			<PrevNext />
			<ObservedAnimals v-bind:items="items"/>
			</b-col>

			<b-col cols="12" lg="4">
				<VideoProperties
				v-bind:processingState="processingState"
				v-bind:comment="recording.comment" />
				<VideoHelp class="mt-2" />
			</b-col>

			<b-col cols="12">
				<AddObservation v-show="manualAdd" />
			</b-col>
		</b-row>
	</b-container>
=======
  <b-container>
    <h1>View Recording</h1>
    <h4>'{{ recording.Device.devicename }}' - {{ date }}, {{ time }}</h4>
    <video
      controls
      autoplay
      height="auto"
      max-width="100%"
      class="video">
      <source :src="fileSource" >
      Sorry, your browser does not support video playback.
    </video>
  </b-container>
>>>>>>> 685049d3
</template>

<script>

import api from '../api/index';
import { Config } from '../../app.config' // eslint-disable-line
import QuickTag from '../components/Video/QuickTag.vue'
import PrevNext from '../components/Video/PrevNext.vue'
import AddObservation from '../components/Video/AddObservation.vue'
import ObservedAnimals from '../components/Video/ObservedAnimals.vue'
import VideoProperties from '../components/Video/VideoProperties.vue'
import VideoHelp from '../components/Video/VideoHelp.vue'

export default {
<<<<<<< HEAD
	// https://vuejs.org/v2/style-guide/#Multi-word-component-names-essential
	name: 'video-view',
	components: {QuickTag, PrevNext, AddObservation, ObservedAnimals, VideoProperties, VideoHelp},
	// https://vuejs.org/v2/style-guide/#Component-data-essential
	data () {
		return {
			downloadFileJWT: null,
			downloadRawJWT: null,
			recording: null,
			items: [
				{animal: 'dog', confidence: 0.6, who: 'Arthur', when: 'Today'},
				{animal: 'dog', confidence: 0.6, who: 'Arthur', when: 'Today'},
				{animal: 'dog', confidence: 0.6, who: 'Arthur', when: 'Today'},
				{animal: 'dog', confidence: 0.6, who: 'Arthur', when: 'Today'},
			],
			manualAdd: true
		}
	},
	// https://vuejs.org/v2/style-guide/#Simple-computed-properties-strongly-recommended
	computed: {
		date: function () {
			let date = new Date(this.recording.recordingDateTime)
			return date.toLocaleDateString('en-NZ')
		},
		time: function () {
			let date = new Date(this.recording.recordingDateTime)
			return date.toLocaleTimeString()
		},
		fileSource: function () {
			return `${Config.api}` + "/api/v1/signedUrl?jwt=" + this.downloadFileJWT
		},
		rawSource: function () {
			return `${Config.api}` + "/api/v1/signedUrl?jwt=" + this.downloadRawJWT
		},
		processingState: function () {
			let text = this.recording.processingState.toLowerCase();
			text = text.slice(0,1).toUpperCase() + text.slice(1)
			return text
		}
	},
	// https://vuejs.org/v2/style-guide/#Prop-definitions-essential
	props: {},
	created: function() {
			let token = this.$store.state.User.JWT
			return new Promise((resolve, reject) => {
				api.recording.id(this.$route.params.id, token)
				.then(response => response.json())
				.then((json) => {
					if(!json.success) {
						reject(json)
					} else {
						this.downloadFileJWT = json.downloadFileJWT
						this.downloadRawJWT = json.downloadRawJWT
						this.recording = json.recording
=======
  // https://vuejs.org/v2/style-guide/#Multi-word-component-names-essential
  name: 'GroupsView',
  // https://vuejs.org/v2/style-guide/#Prop-definitions-essential
  props: {},
  // https://vuejs.org/v2/style-guide/#Component-data-essential
  data () {
    return {
      downloadFileJWT: null,
      downloadRawJWT: null,
      recording: {}
    };
  },
  // https://vuejs.org/v2/style-guide/#Simple-computed-properties-strongly-recommended
  computed: {
    date: function () {
      let date = new Date(this.recording.recordingDateTime);
      return date.toLocaleDateString('en-NZ');
    },
    time: function () {
      let date = new Date(this.recording.recordingDateTime);
      return date.toLocaleTimeString();
    },
    fileSource: function () {
      return `${Config.api}` + "/api/v1/signedUrl?jwt=" + this.downloadFileJWT;
    },
    rawSource: function () {
      return `${Config.api}` + "/api/v1/signedUrl?jwt=" + this.downloadRawJWT;
    }
  },
  created: function() {
    let token = this.$store.state.User.JWT;
    return new Promise((resolve, reject) => {
      api.recording.id(this.$route.params.id, token)
        .then(response => response.json())
        .then((json) => {
          if(!json.success) {
            reject(json);
          } else {
            this.downloadFileJWT = json.downloadFileJWT;
            this.downloadRawJWT = json.downloadRawJWT;
            this.recording = json.recording;
>>>>>>> 685049d3
						console.log(json)//eslint-disable-line
          }
        });
    });

  }
};
</script>

<style>

.video {
	max-width: 100%;
	height: auto;
}

</style><|MERGE_RESOLUTION|>--- conflicted
+++ resolved
@@ -1,126 +1,59 @@
 <template>
-<<<<<<< HEAD
-	<b-container v-if="recording">
-		<b-row>
-			<b-col cols="12">
-				<h1>View Recording</h1>
-				<h4>'{{recording.Device.devicename}}' - {{date}}, {{time}}</h4>
-			</b-col>
+  <b-container v-if="recording">
+    <b-row>
+      <b-col cols="12">
+        <h1>View Recording</h1>
+        <h4>'{{ recording.Device.devicename }}' - {{ date }}, {{ time }}</h4>
+      </b-col>
 
-			<b-col cols="12" lg="8">
-				<video
-				controls
-				autoplay
-				height="auto"
-				max-width="100%"
-				class="video">
-				<source v-bind:src="fileSource" />
-				Sorry, your browser does not support video playback.
-			</video>
-			<QuickTag />
-			<PrevNext />
-			<ObservedAnimals v-bind:items="items"/>
-			</b-col>
+      <b-col 
+        cols="12" 
+        lg="8">
+        <video
+          controls
+          autoplay
+          height="auto"
+          max-width="100%"
+          class="video">
+          <source :src="fileSource" >
+          Sorry, your browser does not support video playback.
+        </video>
+        <QuickTag />
+        <PrevNext />
+        <ObservedAnimals :items="items"/>
+      </b-col>
 
-			<b-col cols="12" lg="4">
-				<VideoProperties
-				v-bind:processingState="processingState"
-				v-bind:comment="recording.comment" />
-				<VideoHelp class="mt-2" />
-			</b-col>
+      <b-col 
+        cols="12" 
+        lg="4">
+        <VideoProperties
+          :processing-state="processingState"
+          :comment="recording.comment" />
+        <VideoHelp class="mt-2" />
+      </b-col>
 
-			<b-col cols="12">
-				<AddObservation v-show="manualAdd" />
-			</b-col>
-		</b-row>
-	</b-container>
-=======
-  <b-container>
-    <h1>View Recording</h1>
-    <h4>'{{ recording.Device.devicename }}' - {{ date }}, {{ time }}</h4>
-    <video
-      controls
-      autoplay
-      height="auto"
-      max-width="100%"
-      class="video">
-      <source :src="fileSource" >
-      Sorry, your browser does not support video playback.
-    </video>
+      <b-col cols="12">
+        <AddObservation v-show="manualAdd" />
+      </b-col>
+    </b-row>
   </b-container>
->>>>>>> 685049d3
 </template>
 
 <script>
 
 import api from '../api/index';
 import { Config } from '../../app.config' // eslint-disable-line
-import QuickTag from '../components/Video/QuickTag.vue'
-import PrevNext from '../components/Video/PrevNext.vue'
-import AddObservation from '../components/Video/AddObservation.vue'
-import ObservedAnimals from '../components/Video/ObservedAnimals.vue'
-import VideoProperties from '../components/Video/VideoProperties.vue'
-import VideoHelp from '../components/Video/VideoHelp.vue'
+import QuickTag from '../components/Video/QuickTag.vue';
+import PrevNext from '../components/Video/PrevNext.vue';
+import AddObservation from '../components/Video/AddObservation.vue';
+import ObservedAnimals from '../components/Video/ObservedAnimals.vue';
+import VideoProperties from '../components/Video/VideoProperties.vue';
+import VideoHelp from '../components/Video/VideoHelp.vue';
 
 export default {
-<<<<<<< HEAD
-	// https://vuejs.org/v2/style-guide/#Multi-word-component-names-essential
-	name: 'video-view',
-	components: {QuickTag, PrevNext, AddObservation, ObservedAnimals, VideoProperties, VideoHelp},
-	// https://vuejs.org/v2/style-guide/#Component-data-essential
-	data () {
-		return {
-			downloadFileJWT: null,
-			downloadRawJWT: null,
-			recording: null,
-			items: [
-				{animal: 'dog', confidence: 0.6, who: 'Arthur', when: 'Today'},
-				{animal: 'dog', confidence: 0.6, who: 'Arthur', when: 'Today'},
-				{animal: 'dog', confidence: 0.6, who: 'Arthur', when: 'Today'},
-				{animal: 'dog', confidence: 0.6, who: 'Arthur', when: 'Today'},
-			],
-			manualAdd: true
-		}
-	},
-	// https://vuejs.org/v2/style-guide/#Simple-computed-properties-strongly-recommended
-	computed: {
-		date: function () {
-			let date = new Date(this.recording.recordingDateTime)
-			return date.toLocaleDateString('en-NZ')
-		},
-		time: function () {
-			let date = new Date(this.recording.recordingDateTime)
-			return date.toLocaleTimeString()
-		},
-		fileSource: function () {
-			return `${Config.api}` + "/api/v1/signedUrl?jwt=" + this.downloadFileJWT
-		},
-		rawSource: function () {
-			return `${Config.api}` + "/api/v1/signedUrl?jwt=" + this.downloadRawJWT
-		},
-		processingState: function () {
-			let text = this.recording.processingState.toLowerCase();
-			text = text.slice(0,1).toUpperCase() + text.slice(1)
-			return text
-		}
-	},
-	// https://vuejs.org/v2/style-guide/#Prop-definitions-essential
-	props: {},
-	created: function() {
-			let token = this.$store.state.User.JWT
-			return new Promise((resolve, reject) => {
-				api.recording.id(this.$route.params.id, token)
-				.then(response => response.json())
-				.then((json) => {
-					if(!json.success) {
-						reject(json)
-					} else {
-						this.downloadFileJWT = json.downloadFileJWT
-						this.downloadRawJWT = json.downloadRawJWT
-						this.recording = json.recording
-=======
   // https://vuejs.org/v2/style-guide/#Multi-word-component-names-essential
-  name: 'GroupsView',
+  name: 'VideoView',
+  components: {QuickTag, PrevNext, AddObservation, ObservedAnimals, VideoProperties, VideoHelp},
   // https://vuejs.org/v2/style-guide/#Prop-definitions-essential
   props: {},
   // https://vuejs.org/v2/style-guide/#Component-data-essential
@@ -128,7 +61,14 @@
     return {
       downloadFileJWT: null,
       downloadRawJWT: null,
-      recording: {}
+      recording: null,
+      items: [
+        {animal: 'dog', confidence: 0.6, who: 'Arthur', when: 'Today'},
+        {animal: 'dog', confidence: 0.6, who: 'Arthur', when: 'Today'},
+        {animal: 'dog', confidence: 0.6, who: 'Arthur', when: 'Today'},
+        {animal: 'dog', confidence: 0.6, who: 'Arthur', when: 'Today'},
+      ],
+      manualAdd: true
     };
   },
   // https://vuejs.org/v2/style-guide/#Simple-computed-properties-strongly-recommended
@@ -146,6 +86,11 @@
     },
     rawSource: function () {
       return `${Config.api}` + "/api/v1/signedUrl?jwt=" + this.downloadRawJWT;
+    },
+    processingState: function () {
+      let text = this.recording.processingState.toLowerCase();
+      text = text.slice(0,1).toUpperCase() + text.slice(1);
+      return text;
     }
   },
   created: function() {
@@ -160,7 +105,6 @@
             this.downloadFileJWT = json.downloadFileJWT;
             this.downloadRawJWT = json.downloadRawJWT;
             this.recording = json.recording;
->>>>>>> 685049d3
 						console.log(json)//eslint-disable-line
           }
         });
