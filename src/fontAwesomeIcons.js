import {library} from '@fortawesome/fontawesome-svg-core';
import {FontAwesomeIcon} from '@fortawesome/vue-fontawesome';
<<<<<<< HEAD
import {faCog, faTrash} from '@fortawesome/free-solid-svg-icons';
=======
import {
  faBatteryThreeQuarters,
  faCog,
  faTrash,
  faVideo,
  faMusic
} from '@fortawesome/free-solid-svg-icons';
>>>>>>> 571f1ab7
import {
  faCaretSquareDown,
  faCaretSquareLeft,
  faCaretSquareRight,
  faCaretSquareUp,
  faWindowClose
} from '@fortawesome/free-regular-svg-icons';

// https://www.npmjs.com/package/@fortawesome/vue-fontawesome
library.add(
  faTrash,
  faCaretSquareDown,
  faCaretSquareUp,
  faCaretSquareRight,
  faCaretSquareLeft,
  faWindowClose,
<<<<<<< HEAD
  faCog
=======
  faCog,
  faBatteryThreeQuarters,
  faVideo,
  faMusic
>>>>>>> 571f1ab7
);

export default FontAwesomeIcon;<|MERGE_RESOLUTION|>--- conflicted
+++ resolved
@@ -1,8 +1,5 @@
 import {library} from '@fortawesome/fontawesome-svg-core';
 import {FontAwesomeIcon} from '@fortawesome/vue-fontawesome';
-<<<<<<< HEAD
-import {faCog, faTrash} from '@fortawesome/free-solid-svg-icons';
-=======
 import {
   faBatteryThreeQuarters,
   faCog,
@@ -10,7 +7,6 @@
   faVideo,
   faMusic
 } from '@fortawesome/free-solid-svg-icons';
->>>>>>> 571f1ab7
 import {
   faCaretSquareDown,
   faCaretSquareLeft,
@@ -27,14 +23,10 @@
   faCaretSquareRight,
   faCaretSquareLeft,
   faWindowClose,
-<<<<<<< HEAD
-  faCog
-=======
   faCog,
   faBatteryThreeQuarters,
   faVideo,
   faMusic
->>>>>>> 571f1ab7
 );
 
 export default FontAwesomeIcon;