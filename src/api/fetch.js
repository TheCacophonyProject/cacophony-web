--- conflicted
+++ resolved
@@ -15,19 +15,11 @@
  * These fields can easily be resolved using object destructuring to directly assign the required information.
  * @param {RequestInfo} url The full url to send the request to
  * @param {RequestInit} init: The RequestInit info for things such as headers and body
+ * @param {boolean} suppressGlobalMessaging: ability to suppress the global messaging and handle it at a component level. Ideally the option might be passed down from the component but for now we're setting the preference in the API layer. Not ideal, could be improved.
  * @returns {Promise<{result: any, success: boolean, status: number}>}
  */
-<<<<<<< HEAD
-export async function fetch() {
-  // TODO - Does this arguments parsing need to be so opaque?
-  const args = [].slice.call(arguments, 0);
-  const requiresAuth = args.requiresAuth || true;
-
-  args[1] = {
-=======
-export async function fetch(url, init) {
+export async function fetch(url, init, suppressGlobalMessaging = false) {
   init = {
->>>>>>> a17d928a
     ...defaults,
     ...init,
     headers: {
@@ -35,11 +27,6 @@
       Authorization: store.getters["User/getToken"]
     }
   };
-  // TODO - added the ability to suppress the global messaging and handle it at a component level. Ideally the option might be passed down from the component but for we're setting the preference in the API layer
-  let suppressGlobalMessaging = false;
-  if (args[2] === true) {
-    suppressGlobalMessaging = true;
-  }
 
   const response = await crossFetch(url, init);
   const status = response.status;
@@ -54,7 +41,7 @@
     router.push("login");
   } else {
     if (!suppressGlobalMessaging) {
-      handleMessages(result, status);
+      handleMessages(result, status); //TODO: don't have this on the fetch function; handle errors more explicitly (this should remove the suppressGlobalMessaging hack). Do we global error messages?
     }
   }
   return { result, status, success: response.ok };
