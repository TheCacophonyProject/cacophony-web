jest.mock("./fetch");
import { fetch } from "./fetch";
import devicesApi from "./Device.api";
import querystring from "querystring";

describe("getDevices() calls fetch", () => {
  test("with the correct request params", async () => {
    await devicesApi.getDevices();
    expect(fetch.mock.calls[0]).toHaveLength(2);
    expect(fetch.mock.calls[0][1]).toMatchObject({
      method: "GET"
    });
  });

  test("with the correct path", async () => {
    await devicesApi.getDevices();
    expect(fetch.mock.calls[0][0]).toBe(
      `http://mocked-api-path/api/v1/devices`
    );
  });

  test("just once", async () => {
    await devicesApi.getDevices();
    expect(fetch).toHaveBeenCalledTimes(1);
  });
});
describe("addUserToDevice() calls fetch", () => {
  test("with the correct path", async () => {
    await devicesApi.addUserToDevice();
    expect(fetch.mock.calls[0][0]).toBe(
      `http://mocked-api-path/api/v1/devices/users`
    );
  });

  test("with the correct request params", async () => {
    const testUser = "james",
      testDeviceId = 654321,
      testIsAdmin = true;

    await devicesApi.addUserToDevice(testUser, testDeviceId, testIsAdmin);
    expect(fetch.mock.calls[0]).toHaveLength(2);
    expect(fetch.mock.calls[0][1]).toMatchObject({
      method: "POST",
<<<<<<< HEAD
      body: querystring.stringify({
=======
      body: JSON.stringify({
>>>>>>> a17d928a
        username: testUser,
        deviceId: testDeviceId,
        admin: testIsAdmin
      }),
      headers: {
<<<<<<< HEAD
        "Content-Type": "application/x-www-form-urlencoded; charset=utf-8"
=======
        "Content-Type": "application/json; charset=utf-8"
>>>>>>> a17d928a
      }
    });
  });

  test("just once", async () => {
    await devicesApi.addUserToDevice();
    expect(fetch).toHaveBeenCalledTimes(1);
  });
});
describe("removeUserFromDevice() calls fetch", () => {
  test("with the correct path", async () => {
    await devicesApi.removeUserFromDevice();
    expect(fetch.mock.calls[0][0]).toBe(
      `http://mocked-api-path/api/v1/devices/users`
    );
  });

  test("with the correct request params", async () => {
    const testUser = "james",
      testDeviceId = 654321;

    await devicesApi.removeUserFromDevice(testUser, testDeviceId);
    expect(fetch.mock.calls[0]).toHaveLength(2);
    expect(fetch.mock.calls[0][1]).toMatchObject({
      method: "DELETE",
<<<<<<< HEAD
      body: querystring.stringify({
=======
      body: JSON.stringify({
>>>>>>> a17d928a
        username: testUser,
        deviceId: testDeviceId
      }),
      headers: {
<<<<<<< HEAD
        "Content-Type": "application/x-www-form-urlencoded; charset=utf-8"
=======
        "Content-Type": "application/json; charset=utf-8"
>>>>>>> a17d928a
      }
    });
  });

  test("just once", async () => {
    await devicesApi.removeUserFromDevice();
    expect(fetch).toHaveBeenCalledTimes(1);
  });
});<|MERGE_RESOLUTION|>--- conflicted
+++ resolved
@@ -41,21 +41,13 @@
     expect(fetch.mock.calls[0]).toHaveLength(2);
     expect(fetch.mock.calls[0][1]).toMatchObject({
       method: "POST",
-<<<<<<< HEAD
-      body: querystring.stringify({
-=======
       body: JSON.stringify({
->>>>>>> a17d928a
         username: testUser,
         deviceId: testDeviceId,
         admin: testIsAdmin
       }),
       headers: {
-<<<<<<< HEAD
-        "Content-Type": "application/x-www-form-urlencoded; charset=utf-8"
-=======
         "Content-Type": "application/json; charset=utf-8"
->>>>>>> a17d928a
       }
     });
   });
@@ -81,20 +73,12 @@
     expect(fetch.mock.calls[0]).toHaveLength(2);
     expect(fetch.mock.calls[0][1]).toMatchObject({
       method: "DELETE",
-<<<<<<< HEAD
-      body: querystring.stringify({
-=======
       body: JSON.stringify({
->>>>>>> a17d928a
         username: testUser,
         deviceId: testDeviceId
       }),
       headers: {
-<<<<<<< HEAD
-        "Content-Type": "application/x-www-form-urlencoded; charset=utf-8"
-=======
         "Content-Type": "application/json; charset=utf-8"
->>>>>>> a17d928a
       }
     });
   });
