jest.mock("./fetch");

import userApi from "./User.api";
import { fetch } from "./fetch";
<<<<<<< HEAD
import querystring from "querystring";
=======
>>>>>>> a17d928a

describe("login(groupname) calls fetch", () => {
  test("with the correct path", async () => {
    await userApi.login();
    expect(fetch.mock.calls[0][0]).toBe(
      "http://mocked-api-path/authenticate_user"
    );
  });

  test("just once", async () => {
    await userApi.login();
    expect(fetch).toHaveBeenCalledTimes(1);
  });

  test("login(username,password) calls api via fetch", async () => {
    const testUsername = "testu";
    const testPassword = "testp";

    await userApi.login(testUsername, testPassword);

    const calls = fetch.mock.calls;
    expect(calls).toHaveLength(1);
    expect(fetch.mock.calls[0][1]).toMatchObject({
      method: "POST",
<<<<<<< HEAD
      body: querystring.stringify({
=======
      body: JSON.stringify({
>>>>>>> a17d928a
        nameOrEmail: testUsername,
        password: testPassword
      }),
      headers: {
<<<<<<< HEAD
        "Content-Type": "application/x-www-form-urlencoded; charset=utf-8"
=======
        "Content-Type": "application/json; charset=utf-8"
>>>>>>> a17d928a
      }
    });
  });

  describe("local storage", () => {
    const testUsername = "testu";
    const testJWT = "testJWT";

    beforeEach(() => {
      userApi.persistUser(testUsername, testJWT);
    });

    test("persist(username,token) stores username and JWT to localStorage", () => {
      expect(localStorage.getItem("username")).toBe(testUsername);
      expect(localStorage.getItem("JWT")).toBe(testJWT);
    });

    test("logout() clears localStorage values", () => {
      expect(localStorage.getItem("username")).toBe(testUsername);
      expect(localStorage.getItem("JWT")).toBe(testJWT);

      userApi.logout();

      expect(localStorage.getItem("username")).toBe(null);
      expect(localStorage.getItem("JWT")).toBe(null);
    });
  });
});

describe("register(username,password,email) calls fetch", () => {
  test("with the correct path", async () => {
    await userApi.register();
    expect(fetch.mock.calls[0][0]).toBe("http://mocked-api-path/api/v1/Users");
  });

  test("just once", async () => {
    await userApi.register();
    expect(fetch).toHaveBeenCalledTimes(1);
  });

  test("register(username,password) calls api via fetch", async () => {
    const testUsername = "testu";
    const testPassword = "testp";
    const testEmail = "teste";
    await userApi.register(testUsername, testPassword, testEmail);

    const calls = fetch.mock.calls;
    expect(calls).toHaveLength(1);
    expect(fetch.mock.calls[0][1]).toMatchObject({
      method: "POST",
<<<<<<< HEAD
      body: querystring.stringify({
=======
      body: JSON.stringify({
>>>>>>> a17d928a
        username: testUsername,
        password: testPassword,
        email: testEmail
      }),
      headers: {
<<<<<<< HEAD
        "Content-Type": "application/x-www-form-urlencoded; charset=utf-8"
=======
        "Content-Type": "application/json; charset=utf-8"
>>>>>>> a17d928a
      }
    });
  });
});<|MERGE_RESOLUTION|>--- conflicted
+++ resolved
@@ -2,10 +2,6 @@
 
 import userApi from "./User.api";
 import { fetch } from "./fetch";
-<<<<<<< HEAD
-import querystring from "querystring";
-=======
->>>>>>> a17d928a
 
 describe("login(groupname) calls fetch", () => {
   test("with the correct path", async () => {
@@ -30,20 +26,12 @@
     expect(calls).toHaveLength(1);
     expect(fetch.mock.calls[0][1]).toMatchObject({
       method: "POST",
-<<<<<<< HEAD
-      body: querystring.stringify({
-=======
       body: JSON.stringify({
->>>>>>> a17d928a
         nameOrEmail: testUsername,
         password: testPassword
       }),
       headers: {
-<<<<<<< HEAD
-        "Content-Type": "application/x-www-form-urlencoded; charset=utf-8"
-=======
         "Content-Type": "application/json; charset=utf-8"
->>>>>>> a17d928a
       }
     });
   });
@@ -94,21 +82,13 @@
     expect(calls).toHaveLength(1);
     expect(fetch.mock.calls[0][1]).toMatchObject({
       method: "POST",
-<<<<<<< HEAD
-      body: querystring.stringify({
-=======
       body: JSON.stringify({
->>>>>>> a17d928a
         username: testUsername,
         password: testPassword,
         email: testEmail
       }),
       headers: {
-<<<<<<< HEAD
-        "Content-Type": "application/x-www-form-urlencoded; charset=utf-8"
-=======
         "Content-Type": "application/json; charset=utf-8"
->>>>>>> a17d928a
       }
     });
   });
