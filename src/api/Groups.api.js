import CacophonyApi from "./CacophonyApi";

export default {
  addNewGroup,
  getGroups,
  addGroupUser,
  removeGroupUser
};

function addNewGroup(groupName) {
<<<<<<< HEAD
  const body = `groupname=${encodeURIComponent(groupName)}`;
  const suppressGlobalMessage = true;
  return fetch(
    `${config.api}/api/v1/groups`,
    {
      method: "POST",
      body: body,
      headers: {
        "Content-Type": "application/x-www-form-urlencoded; charset=utf-8"
      }
    },
    suppressGlobalMessage
  );
}

function addGroupUser(groupName, userName, isAdmin) {
  const body = `group=${encodeURIComponent(
    groupName
  )}&username=${encodeURIComponent(userName)}&admin=${encodeURIComponent(
    isAdmin
  )}`;

  const suppressGlobalMessage = true;

  return fetch(
    `${config.api}/api/v1/groups/users`,
    {
      method: "POST",
      body: body,
      headers: {
        "Content-Type": "application/x-www-form-urlencoded; charset=utf-8"
      }
    },
    suppressGlobalMessage
  );
=======
  return CacophonyApi.post("/api/v1/groups", { groupname: groupName });
}

function addGroupUser(groupName, userName, isAdmin) {
  return CacophonyApi.post("/api/v1/groups/users", {
    group: groupName,
    username: userName,
    admin: isAdmin
  });
>>>>>>> a17d928a
}

function removeGroupUser(groupName, userName) {
  return CacophonyApi.delete("/api/v1/groups/users", {
    group: groupName,
    username: userName
  });
}

async function getGroups(groupname) {
  const where = JSON.stringify({ groupname: groupname });
  return CacophonyApi.get(`/api/v1/groups?where=${encodeURIComponent(where)}`);
}<|MERGE_RESOLUTION|>--- conflicted
+++ resolved
@@ -8,53 +8,25 @@
 };
 
 function addNewGroup(groupName) {
-<<<<<<< HEAD
-  const body = `groupname=${encodeURIComponent(groupName)}`;
-  const suppressGlobalMessage = true;
-  return fetch(
-    `${config.api}/api/v1/groups`,
-    {
-      method: "POST",
-      body: body,
-      headers: {
-        "Content-Type": "application/x-www-form-urlencoded; charset=utf-8"
-      }
-    },
-    suppressGlobalMessage
+  const suppressGlobalMessaging = true;
+  return CacophonyApi.post(
+    "/api/v1/groups",
+    { groupname: groupName },
+    suppressGlobalMessaging
   );
 }
 
 function addGroupUser(groupName, userName, isAdmin) {
-  const body = `group=${encodeURIComponent(
-    groupName
-  )}&username=${encodeURIComponent(userName)}&admin=${encodeURIComponent(
-    isAdmin
-  )}`;
-
-  const suppressGlobalMessage = true;
-
-  return fetch(
-    `${config.api}/api/v1/groups/users`,
+  const suppressGlobalMessaging = true;
+  return CacophonyApi.post(
+    "/api/v1/groups/users",
     {
-      method: "POST",
-      body: body,
-      headers: {
-        "Content-Type": "application/x-www-form-urlencoded; charset=utf-8"
-      }
+      group: groupName,
+      username: userName,
+      admin: isAdmin
     },
-    suppressGlobalMessage
+    suppressGlobalMessaging
   );
-=======
-  return CacophonyApi.post("/api/v1/groups", { groupname: groupName });
-}
-
-function addGroupUser(groupName, userName, isAdmin) {
-  return CacophonyApi.post("/api/v1/groups/users", {
-    group: groupName,
-    username: userName,
-    admin: isAdmin
-  });
->>>>>>> a17d928a
 }
 
 function removeGroupUser(groupName, userName) {
