--- conflicted
+++ resolved
@@ -97,16 +97,6 @@
   name: "Navbar",
   data() {
     return {
-<<<<<<< HEAD
-      userName: this.$store.state.User.userData.username,
-      globalPermission: this.$store.state.User.userData.globalPermission,
-    };
-  },
-  computed: {
-    isLoggedIn() {
-      return this.$store.getters["User/isLoggedIn"];
-    },
-=======
       internalShowChangeUserViewDialog: false,
       users: [],
       usersListLabel: "loading users",
@@ -138,7 +128,6 @@
         return this.internalShowChangeUserViewDialog;
       }
     }
->>>>>>> de3726b1
   },
   methods: {
     async initUsersList() {
@@ -159,9 +148,6 @@
       this.$store.dispatch("User/LOGOUT");
       this.$router.go("home");
     },
-<<<<<<< HEAD
-  },
-=======
     async changeViewingUser() {
       if (this.selectedUser) {
         // Log in as user:
@@ -200,7 +186,6 @@
       );
     }
   }
->>>>>>> de3726b1
 };
 </script>
 
