<template>
  <div>
    <b-navbar toggleable="lg">
      <b-navbar-brand>
        <router-link
          class="navbar-brand"
          to="/"
          alt="home" />
      </b-navbar-brand>
      <b-navbar-toggle target="navbarToggler"/>
      <b-collapse
        id="navbarToggler"
        is-nav>
        <b-navbar-nav v-if="isLoggedIn">
          <b-nav-item to="/recordings">Recordings</b-nav-item>
<<<<<<< HEAD
          <b-nav-item to="/groups">Groups</b-nav-item>
          <b-nav-item to="/devices">Devices</b-nav-item>
          <b-nav-item to="/data">Data</b-nav-item>
=======
>>>>>>> 811be858
        </b-navbar-nav>
        <b-navbar-nav
          v-if="isLoggedIn"
          class="ml-auto">
          <b-nav-text>Hello {{ userName }}</b-nav-text>
          <b-nav-item-dropdown text="Settings">
            <b-dropdown-item href="/groups">Groups</b-dropdown-item>
            <b-dropdown-item href="/devices">Devices</b-dropdown-item>
          </b-nav-item-dropdown>
          <b-nav-item @click="logout">Logout</b-nav-item>
        </b-navbar-nav>
        <b-navbar-nav
          v-if="!isLoggedIn"
          class="ml-auto">
          <b-nav-item to="/login">Login</b-nav-item>
          <b-nav-item to="/register">Register</b-nav-item>
        </b-navbar-nav>
      </b-collapse>
    </b-navbar>
  </div>
</template>

<script>
export default {
  name: 'Navbar',
  data() {
    return {
      userName: this.$store.state.User.userData.username
    };
  },
  computed: {
    isLoggedIn() {
      return this.$store.getters['User/isLoggedIn'];
    }
  },
  methods: {
    logout() {
      this.$store.dispatch('User/LOGOUT');
      this.$router.go('home');
    }
  }
};
</script>

<style scoped>
  .navbar-brand {
    width: 70%;
  }

  .navbar-brand img {
    width: 100%;
  }

  .navbar-nav .nav-link {
    padding-left: 0.5rem;
  }

  .navbar {
    border-top: solid 12px green;
    border-bottom: solid 1px green;
    margin-bottom: 15px;
  }

  .active {
    background-color: #eeeeee;
    color: #555;
    border-radius: 2px;
  }

  @media only screen and (min-width: 576px) {
    .navbar-brand {
      width: auto;
    }

    .navbar-brand img {
      width: auto;
    }
  }
</style><|MERGE_RESOLUTION|>--- conflicted
+++ resolved
@@ -13,12 +13,7 @@
         is-nav>
         <b-navbar-nav v-if="isLoggedIn">
           <b-nav-item to="/recordings">Recordings</b-nav-item>
-<<<<<<< HEAD
-          <b-nav-item to="/groups">Groups</b-nav-item>
-          <b-nav-item to="/devices">Devices</b-nav-item>
           <b-nav-item to="/data">Data</b-nav-item>
-=======
->>>>>>> 811be858
         </b-navbar-nav>
         <b-navbar-nav
           v-if="isLoggedIn"
