<template>
  <div class="query-recordings">
    <b-form-col>
      <h2>Search recordings</h2>
    </b-form-col>
    <b-form-col>
      <SelectDevice v-model="devices" />
    </b-form-col>
    <b-form-col>
      <SelectRecordingType v-model="recordingType" />
    </b-form-col>
    <b-form-col>
      <SelectAnimal
        v-model="animals"
<<<<<<< HEAD
        :disabled="isAudio"/>
    </b-form-col>
    <b-form-col>
      <SelectDateRange v-model="dateRange" />
    </b-form-col>
    <b-row
=======
        :disabled="isAudio"
        :can-have-sub-tags="canHaveTags"/>
    </b-col>
    <b-col
>>>>>>> 4c3639a5
      sm="6"
      md="4">
      <SelectDuration
        v-model="duration"/>
    </b-row>
    <b-col
      sm="6"
      md="4">
      <SelectDate
        v-model="fromDate"
        title="From Date"/>
    </b-col>
    <b-col
      sm="6"
      md="4">
      <SelectDate
        v-model="toDate"
        title="To Date"/>
    </b-col>
    <b-col cols="12">
      <b-button
        :disabled="disabled"
        block
        variant="primary"
        @click="() => $emit('submit')"
      >
        <span v-if="!disabled">Search</span>
        <span v-else>Searching...</span>
      </b-button>
    </b-col>
    <b-col v-if="advanced">
      <SelectTagTypes
        v-model="tagTypes"
        :disabled="isAudio"
      />
    </b-col>
  </div>
</template>

<script>
import DefaultLabels from '../../const.js';
import SelectDevice from './SelectDevice.vue';
import SelectTagTypes from './SelectTagTypes.vue';
import SelectAnimal from './SelectAnimal.vue';
import SelectDuration from './SelectDuration.vue';
import SelectDate from './SelectDate.vue';
import SelectRecordingType from './SelectRecordingType.vue';
import SelectDateRange from "./SelectDateRange.vue";

export default {
  name: 'QueryRecordings',
  components: {
    SelectDateRange,
    SelectDevice, SelectTagTypes, SelectAnimal, SelectDuration, SelectDate, SelectRecordingType
  },
  props: {
    disabled: {
      type: Boolean,
      required: true
    },
    query: {
      type: Object,
      required: true
    }
  },
  data () {
    return {
<<<<<<< HEAD
      isAudio: true,
      advanced: false,
=======
      rawAnimals:[],
      isAudio: true,
      hasSpecifiedTags: false,
      canHaveTags: false,
>>>>>>> 4c3639a5
    };
  },
  computed: {
    recordingType: {
      get () {
        return this.query.where.type || 'both';
      },
      set (value) {
        this.query.where.type = value;
        // If it is an audio recording, then animals and tag types should be
        // disabled as these filters do not apply to audio recordings
        this.isAudio = value !== 'video';
      }
    },
    duration: {
      get () {
        const duration = this.query.where.duration;
        return {low: duration["$gte"], high: duration["$lte"]};
      },
      set (value) {
        this.query.where.duration["$gte"] = value.low;
        this.query.where.duration["$lte"] = value.high;
      }
    },
    tagTypes: {
      get () {
        return this.query.tagMode;
      },
      set (value) {
        this.query.tagMode = value;
        this.canHaveTags = this.canHaveSpecifiedTags(value);
        if (!this.canHaveTags) {
          this.animals = [];
        }
      }
    },
    fromDate: {
      get () {
        return this.query.where.recordingDateTime["$gt"] || "";
      },
      set (value) {
        this.query.where.recordingDateTime["$gt"] = value;
      }
    },
    toDate: {
      get () {
        return (
          this.query.where.recordingDateTime["$lt"] &&
          this.query.where.recordingDateTime["$lt"].replace(' 23:59:59', '')
        ) || '';
      },
      set (value) {
        if (value && value.trim() !== "") {
          this.query.where.recordingDateTime["$lt"] = `${value} 23:59:59`;
        } else {
          this.query.where.recordingDateTime["$lt"] = "";
        }
      }
    },
    animals: {
      get () {
        return this.rawAnimals;
      },
      set (value) {
        this.rawAnimals = value;
        this.query.tags = value.map(option => option.value ? option.value : option.text );
        this.hasSpecifiedTags = this.query.tags.length > 0;
        if (this.hasSpecifiedTags) {
          if (!this.canHaveTags) {
            this.tagTypes = 'tagged';
          }
        }
      }
    },
    devices: {
      get () {
        return this.query.where.DeviceId;
      },
      set (value) {
        this.query.where.DeviceId = value;
      }
    },
    groups: function() {
      return this.$store.state.Groups;
    }
  },
  watch: {
    isAudio: function () {
      if (this.isAudio) {
        // Reset any existing filters for animals and tag types when searching
        // for audio recordings
        this.animals = [];
        this.tagTypes = 'any';
      }
    },
  },
  methods: {
    canHaveSpecifiedTags: DefaultLabels.canHaveSpecifiedTags,
  },
};

</script>
<style scoped>
  .query-recordings {
    /*padding: 15px;*/
  }
  h2 {
    color: #666;
    font-size: 18px;
  }
</style><|MERGE_RESOLUTION|>--- conflicted
+++ resolved
@@ -1,49 +1,45 @@
 <template>
   <div class="query-recordings">
-    <b-form-col>
+    <b-col>
       <h2>Search recordings</h2>
-    </b-form-col>
-    <b-form-col>
+    </b-col>
+    <b-col>
       <SelectDevice v-model="devices" />
-    </b-form-col>
-    <b-form-col>
+    </b-col>
+    <b-col>
       <SelectRecordingType v-model="recordingType" />
-    </b-form-col>
-    <b-form-col>
+    </b-col>
+    <b-col>
       <SelectAnimal
         v-model="animals"
-<<<<<<< HEAD
-        :disabled="isAudio"/>
-    </b-form-col>
-    <b-form-col>
-      <SelectDateRange v-model="dateRange" />
-    </b-form-col>
-    <b-row
-=======
         :disabled="isAudio"
         :can-have-sub-tags="canHaveTags"/>
     </b-col>
-    <b-col
->>>>>>> 4c3639a5
+    <b-col>
+      <SelectDateRange v-model="dateRange" />
+    </b-col>
+    <b-col v-if="isCustomDateRange">
+      <b-col
+        sm="6"
+        md="4">
+        <SelectDate
+          v-model="fromDate"
+          title="From Date"/>
+      </b-col>
+      <b-col
+        sm="6"
+        md="4">
+        <SelectDate
+          v-model="toDate"
+          title="To Date"/>
+      </b-col>
+    </b-col>
+    <b-row
       sm="6"
       md="4">
       <SelectDuration
         v-model="duration"/>
     </b-row>
-    <b-col
-      sm="6"
-      md="4">
-      <SelectDate
-        v-model="fromDate"
-        title="From Date"/>
-    </b-col>
-    <b-col
-      sm="6"
-      md="4">
-      <SelectDate
-        v-model="toDate"
-        title="To Date"/>
-    </b-col>
     <b-col cols="12">
       <b-button
         :disabled="disabled"
@@ -92,15 +88,12 @@
   },
   data () {
     return {
-<<<<<<< HEAD
+      rawAnimals:[],
+      hasSpecifiedTags: false,
+      canHaveTags: false,
       isAudio: true,
       advanced: false,
-=======
-      rawAnimals:[],
-      isAudio: true,
-      hasSpecifiedTags: false,
-      canHaveTags: false,
->>>>>>> 4c3639a5
+      isCustomDateRange: false,
     };
   },
   computed: {
@@ -135,6 +128,15 @@
         if (!this.canHaveTags) {
           this.animals = [];
         }
+      }
+    },
+    dateRange: {
+      get () {
+        return this.query.where.dateRange || {};
+      },
+      set (value) {
+        this.query.where.dateRange = value;
+        this.isCustomDateRange = (this.query.where.dateRange && this.query.where.dateRange.isCustom) || false;
       }
     },
     fromDate: {
@@ -185,7 +187,7 @@
     },
     groups: function() {
       return this.$store.state.Groups;
-    }
+    },
   },
   watch: {
     isAudio: function () {
