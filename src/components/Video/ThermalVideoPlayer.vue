<template>
  <div
    ref="container"
    class="video-container">
    <canvas
      ref="canvas"
      :width="canvasWidth"
      :height="canvasHeight"
      class="canvas"/>
    <video-player
      ref="player"
      :key="videoUrl"
      :options="playerOptions"
      class="video vjs-custom-skin"
      @seeking="seeking"
      @play="draw"
      @statechanged="stateChange"
      @ready="selectTrack"/>
    <div
      v-if="tracks && duration"
      ref="scrubber"
      :style="{
        height: `${(10 * tracks.length) + 10}px`
      }"
      class="track-scrubber"
    >
      <div
        v-for="(track, index) in tracks"
        :key="index"
        :style="{
          background: colours[index % colours.length],
          top: `${index * 10}px`,
          width: getWidthForTrack(track),
          left: getOffsetForTrack(track)
        }"
        class="scrub-track"
      />
      <div
        :style="{
          right: `${canvasWidth - getOffsetForTime(currentVideoTime)}px`,
        }"
        class="playhead"
      />
    </div>
  </div>
</template>

<script>
import {videoPlayer} from 'vue-video-player';

export default {
  name: 'ThermalVideoPlayer',
  components: {
    videoPlayer
  },
  props: {
    videoUrl: {
      type: String,
      required: true,
    },
    tracks: {
      type: Array,
      required: true,
    },
    currentTrack: {
      type: Number,
      default: 0,
    },
    colours: {
      type: Array,
      required: true,
    }
  },
  data () {
    // Seems like we should wait until track data and video data has loaded to play video?
    return {
      lastDisplayedVideoTime: 0,
      currentVideoTime: 0,
      lastTrackFrame: 0,
      duration: 0,
      playerOptions: {
        autoplay: true,
        muted: true,
        width: '720px',
        playbackRates: [0.5, 1, 2, 4, 8],
        inactivityTimeout: 0,
        sources: [{
          type: "video/mp4",
          src: "blah blah",
        }],
      },
      canvasWidth: 800,
      canvasHeight: 600,
      scale: 5,
    };
  },
  watch: {
    videoUrl: function () {
      this.setVideoUrl();
    },
    currentTrack: function() {
      this.selectTrack();
    },
    tracks: function(tracks) {
      for (let i = 0; i < tracks.length; i++) {
        tracks[i].trackIndex = i;
      }
      this.selectTrack();
      this.maybeInitScrubber();
    }
  },
  mounted: function () {
    this.calculateSizes();
    this.setVideoUrl();
    window.addEventListener('resize', this.onResize);
  },
  beforeDestroy() {
    // Unregister the event listener before destroying this Vue instance
    window.removeEventListener('resize', this.onResize);
  },
  methods: {
    stateChange(event) {
      if (event.hasOwnProperty('canplay') && event.canplay) {
        // Try to get the video length:
        this.duration = document.getElementsByTagName('video')[0].duration;
        this.maybeInitScrubber();
      }
    },
    maybeInitScrubber() {
      if (this.tracks && this.duration && this.tracks.length) {
        this.$nextTick(() => {
          const scrubber = this.$refs.scrubber;
          const canvas = this.$refs.canvas;
          const passive = { passive: false };
          let wasPaused = false;

          const touchMove = (event) => {
            event.preventDefault();
            const x = event.targetTouches[0].x - scrubber.getBoundingClientRect().x;
            const timeOffset = x / this.canvasWidth;
            this.setTimeAndRedraw(timeOffset * this.duration);
          };

          const touchEnd = (event) => {
            event.preventDefault();
            if (!wasPaused) {
              this.$refs.player.player.play();
            }
            window.removeEventListener('touchend', touchEnd);
            window.removeEventListener('touchmove', touchMove);
          };

          scrubber.addEventListener('touchstart', (event) => {
            event.preventDefault();
            const player = this.$refs.player;
            const htmlPlayer = player.$refs.video;
            wasPaused = htmlPlayer.paused;
            if (!wasPaused) {
              player.player.pause();
            }
            touchMove(event);
            window.addEventListener('touchmove', touchMove, passive);
            window.addEventListener('touchend', touchEnd, passive);
          }, passive);

          const mouseMove = (event) => {
            event.preventDefault();
            const x = event.x - scrubber.getBoundingClientRect().x;
            const timeOffset = x / this.canvasWidth;
            this.setTimeAndRedraw(timeOffset * this.duration);
          };

          const mouseEnd = (event) => {
            event.preventDefault();
            if (!wasPaused) {
              this.$refs.player.player.play();
            }
            window.removeEventListener('mouseup', mouseEnd);
            window.removeEventListener('mousemove', mouseMove);
          };

          scrubber.addEventListener('mousedown', (event) => {
            event.preventDefault();
            const player = this.$refs.player;
            const htmlPlayer = player.$refs.video;
            wasPaused = htmlPlayer.paused;
            if (!wasPaused) {
              player.player.pause();
            }
            mouseMove(event);
            window.addEventListener('mousemove', mouseMove);
            window.addEventListener('mouseup', mouseEnd);
          }, passive);

          const hitTestPos = (x, y) => {
            const allFrameData = this.getVideoFrameDataForAllTracksAtTime(this.currentVideoTime);
            for (const rect of allFrameData) {
              if (
                (rect.x <= x && rect.x + rect.rectWidth > x) &&
                (rect.y <= y && rect.y + rect.rectHeight > y)
              ) {
                return rect;
              }
            }
            return null;
          };

          canvas.addEventListener('click', function (event) {
            const canvasOffset = canvas.getBoundingClientRect();
            const x = event.x - canvasOffset.x;
            const y = event.y - canvasOffset.y;
            const hitRect = hitTestPos(x, y);
            if (hitRect) {
              this.$emit('trackSelected', hitRect.trackIndex);
            }
          }.bind(this));

          canvas.addEventListener('mousemove', (event) => {
            const canvasOffset = canvas.getBoundingClientRect();
            const x = event.x - canvasOffset.x;
            const y = event.y - canvasOffset.y;
            const hitRect = hitTestPos(x, y);
            // set cursor
            canvas.style.cursor = hitRect !== null ? 'pointer' : 'default';
          });
        });
      }
    },
    getWidthForTrack(track) {
      const trackDuration = track.data.end_s - track.data.start_s;
      const ratio = trackDuration / this.duration;
      return `${ratio * this.canvasWidth}px`;
    },
    getOffsetForTrack(track) {
      return `${this.getOffsetForTime(track.data.start_s)}px`;
    },
    getOffsetForTime(time) {
      const pixelsPerSecond = this.canvasWidth / this.duration;
      return pixelsPerSecond * time;
    },
    setVideoUrl() {
      // first must make sure the width to be loaded is also correct.
      this.playerOptions.width = this.canvasWidth + "px";
      this.playerOptions.height = this.canvasHeight + "px";
      this.$data.playerOptions.sources[0].src = this.videoUrl;
      // if tracks is loaded then select the first track
      this.currentTrack = 0;
    },
    selectTrack() {
      this.lastDisplayedVideoTime = -1;
      if (this.tracks && this.currentTrack < this.tracks.length) {
        this.setTimeAndRedraw(this.tracks[this.currentTrack].data.start_s + .01);
      }
    },
    onResize() {
      const oldWidth = this.canvasWidth;
      this.calculateSizes();
      if (oldWidth !== this.canvasWidth) {
        this.currentVideoTime += 10;
        this.draw();
      }
    },
    calculateSizes() {
      this.canvasWidth = this.$refs.canvas.clientWidth;
      this.scale = this.canvasWidth /160;
      this.canvasHeight = (this.scale * 120) + 30;
      this.$refs.player.player.width(this.canvasWidth);
      this.$refs.player.player.height(this.canvasHeight);

      // Make canvas be sharp on retina displays:
      const canvas = this.$refs.canvas;
      const context = canvas.getContext('2d');
      const devicePixelRatio = window.devicePixelRatio;
      canvas.width = this.canvasWidth * devicePixelRatio;
      canvas.height = this.canvasHeight * devicePixelRatio;
      canvas.style.width = this.canvasWidth + "px";
      canvas.style.height = this.canvasHeight + "px";
      context.scale(devicePixelRatio, devicePixelRatio);
    },
    setTimeAndRedraw(time) {
      this.lastTrackFrame = 0;
      this.$refs.player.player.currentTime(time);
    },
    seeking(event) {
      // If the user is moving the time slider on the video then update the canvas
      // as well so that it matches the underlying video frame.
      if(event.type === "seeking") {
        this.lastTrackFrame = 0;
        this.draw();
      }
    },
    drawRectWithText(context, {trackIndex, rectWidth, rectHeight, x, y}) {
      context.strokeStyle = this.colours[trackIndex % this.colours.length];
      const lineWidth = trackIndex === this.currentTrack ? 3 : 1;
      const halfLineWidth = lineWidth / 2;
      context.lineWidth = lineWidth;
      context.strokeRect(
        x - halfLineWidth,
        y - halfLineWidth,
        rectWidth + halfLineWidth,
        rectHeight + halfLineWidth
      );
      const selected = trackIndex === this.currentTrack;
      if (selected) {
        context.font = '12px Verdana';
        context.fillStyle = 'white';
        const text = `Track ${trackIndex + 1}`;
        const textHeight = 12;
        const textWidth = context.measureText(text).width;

        // TODO Determine if the box can be shown right at the bottom of the screen
        // if it can then we probably need to detect this and display the text above
        // or inside the box.
        const textX = x  + (rectWidth - textWidth);
        const textY = y + (rectHeight + textHeight);
        context.fillText(text, textX, textY);
      }
    },
    getVideoFrameDataForAllTracksAtTime(currentTime) {
      const search = (positions, currentTime) => {
        // TODO(jon): Optimise this lookup, binary search?
        // Probably doesn't really matter
        let i = positions.length - 1;
        while (positions[i][0] > currentTime) {
          i--;
        }
        return positions[i];
      };
      // First check if the last position we got is still the current position?
      // See if tracks are in range.
      return (
        this.tracks
          .filter(({data: {start_s, end_s}}) => (
            start_s <= currentTime && end_s >= currentTime
          ))
          .map(({data: {positions}, trackIndex}) => {
            const item = search(positions, currentTime)[1];
            return {
              rectWidth: (item[2] - item[0]) * this.scale,
              rectHeight: (item[3] - item[1]) * this.scale,
              x: item[0] * this.scale,
              y: item[1] * this.scale,
              trackIndex,
            };
          })
      );
    },
    draw() {
      const v = this.$refs.player;
      // Only update the canvas if the video time has changed as this means a new
      // video frame is being displayed.
      const frameTime = 1 / 9;
      const currentFrame = Math.floor(v.player.currentTime() / frameTime);
      // NOTE: Since our video is 9fps, we're don't need to update this at 60fps.
      this.isScrubbing = false;
      if (v && currentFrame !== this.lastDisplayedVideoTime || this.isScrubbing) {
        this.currentVideoTime = v.player.currentTime();

        if (this.$refs.playhead) {
          this.$refs.playhead.style.right = `${this.canvasWidth - this.getOffsetForTime(this.currentVideoTime)}px`;
        }
        const allFrameData = this.getVideoFrameDataForAllTracksAtTime(v.player.currentTime());
        const canvas = this.$refs.canvas;
        const context = canvas.getContext('2d');
        const devicePixelRatio = window.devicePixelRatio;
        canvas.width = this.canvasWidth * devicePixelRatio;
        canvas.height = this.canvasHeight * devicePixelRatio;
        canvas.style.width = this.canvasWidth + "px";
        canvas.style.height = this.canvasHeight + "px";
        context.scale(devicePixelRatio, devicePixelRatio);

        // Clear the canvas before each new frame
        context.clearRect(0, 0, this.canvasWidth, this.canvasHeight);
        if (allFrameData.length) {
          for (const rect of allFrameData) {
            this.drawRectWithText(context, rect);
          }
        }
        this.lastDisplayedVideoTime = currentFrame;
      }
      requestAnimationFrame(this.draw);
    },
  },
};
</script>

<style>
  .video {
    min-width: 100%;
    max-width: 100%;
    height: auto;
  }

  .vjs-big-play-button, .vjs-control-bar {
    z-index: 990;
  }

  .video .video-js .vjs-volume-panel,
  .video .video-js .vjs-fullscreen-control {
    display: none;
  }

  .video .video-js .vjs-tech {
    margin-top: -15px;
  }

  .audio {
    display: block;
    min-width: 100%;
    max-width: 100%;
  }

  .canvas {
    position: absolute;
    left: 0px;
    top: 0px;
    width: 100%;
    height: 100%;
    z-index: 900;
  }

  .video-container {
<<<<<<< HEAD
=======
    margin: 0 auto;
>>>>>>> 282e63bd
    position: relative;
  }

  .track-scrubber {
    position: relative;
    background: #2B333F;
  }
  .scrub-track {
    position: absolute;
    height: 10px;
  }
  .playhead {
    height: 100%;
    position: absolute;
    background: rgba(0, 0, 0, 0.35);
    left: 0;
  }
</style>
<style src="video.js/dist/video-js.css"></style><|MERGE_RESOLUTION|>--- conflicted
+++ resolved
@@ -420,11 +420,10 @@
   }
 
   .video-container {
-<<<<<<< HEAD
-=======
     margin: 0 auto;
->>>>>>> 282e63bd
     position: relative;
+    width: 100%;
+    padding: 0;
   }
 
   .track-scrubber {
