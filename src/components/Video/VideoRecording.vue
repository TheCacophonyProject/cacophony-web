--- conflicted
+++ resolved
@@ -154,18 +154,6 @@
       }
     },
     async checkPreviousAndNextRecordings() {
-<<<<<<< HEAD
-      const prevNext = await Promise.all([
-        this.hasNextRecording("previous", "any", false, true),
-        this.hasNextRecording("next", "any", false, true),
-      ]);
-      this.canGoBackwardInSearch = prevNext[0];
-      this.canGoForwardInSearch = prevNext[1];
-    },
-    async gotoNextRecording(direction, tagMode, tags, skipMessage = false) {
-      const searchQueryCopy = JSON.parse(JSON.stringify(this.$route.query));
-      try {
-=======
       const list = this.getListOfRecordingsIds();
       if (list) {
         const listIndex = list.indexOf(this.recording.id.toString());
@@ -189,55 +177,56 @@
         this.goToNextRecordingInList(direction, idsList);
       } else {
         const searchQueryCopy = JSON.parse(JSON.stringify(this.$route.query));
->>>>>>> a3df4b32
-        if (
-          await this.getNextRecording(direction, tagMode, tags, skipMessage)
-        ) {
-          await this.$router.push({
-            path: `/recording/${this.recording.id}`,
-            query: searchQueryCopy,
-          });
-          if (direction === "next") {
-            this.canGoBackwardInSearch = true;
-            this.canGoForwardInSearch = await this.hasNextRecording(
-              "next",
-              tagMode,
-              tags,
-              true
-            );
-          } else if (direction === "previous") {
-            this.canGoForwardInSearch = true;
-            this.canGoBackwardInSearch = await this.hasNextRecording(
-              "previous",
-              tagMode,
-              tags,
-              true
-            );
+        try {
+          if (
+            await this.getNextRecording(direction, tagMode, tags, skipMessage)
+          ) {
+            await this.$router.push({
+              path: `/recording/${this.recording.id}`,
+              query: searchQueryCopy,
+            });
+            if (direction === "next") {
+              this.canGoBackwardInSearch = true;
+              this.canGoForwardInSearch = await this.hasNextRecording(
+                "next",
+                tagMode,
+                tags,
+                true
+              );
+            } else if (direction === "previous") {
+              this.canGoForwardInSearch = true;
+              this.canGoBackwardInSearch = await this.hasNextRecording(
+                "previous",
+                tagMode,
+                tags,
+                true
+              );
+            }
           }
-<<<<<<< HEAD
-=======
-        }
-      }
+          // eslint-disable-next-line no-empty
+        } catch (e) {}
     },
     async goToNextRecordingInList(direction, list: string[]) {
       const listIndex = list.indexOf(this.recording.id.toString());
       if (listIndex >= 0) {
         const nextIndex = direction === "next" ? listIndex + 1 : listIndex - 1;
         if (nextIndex >= 0 && nextIndex < list.length) {
-          await this.$router.push({
-            path: `/recording/${list[nextIndex]}`,
-            query: { id: list },
-          });
-          this.canGoBackwardInSearch = nextIndex > 0;
-          this.canGoForwardInSearch = nextIndex < list.length - 1;
-          return await this.$store.dispatch(
-            "Video/GET_RECORDING",
-            list[nextIndex]
-          );
->>>>>>> a3df4b32
+          try {
+            await this.$router.push({
+              path: `/recording/${list[nextIndex]}`,
+              query: {id: list},
+            });
+            this.canGoBackwardInSearch = nextIndex > 0;
+            this.canGoForwardInSearch = nextIndex < list.length - 1;
+            return await this.$store.dispatch(
+                "Video/GET_RECORDING",
+                list[nextIndex]
+            );
+            // eslint-disable-next-line no-empty
+          } catch (e) {}
+
         }
-        // eslint-disable-next-line no-empty
-      } catch (e) {}
+      }
     },
     async hasNextRecording(direction, tagMode, tags, skipMessage) {
       return (
