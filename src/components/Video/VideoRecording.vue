<template>
<<<<<<< HEAD
  <b-row>
    <b-col
      cols="12"
      lg="8">
      <ThermalVideoPlayer
        ref = "thermalPlayer"
        :video-url="videoUrl"
        :tracks="orderedTracks()"
        :current-track="selectedTrack"
        :colours="colours"
        @trackSelected="trackSelected($event)"
      />
      <PrevNext
        :recording="recording"
        @nextOrPreviousRecording="prevNext"/>
      <RecordingControls
        :items="tagItems"
        :comment="recording.comment"
        :download-raw-url="videoRawUrl"
        :download-file-url="videoUrl"
        @deleteTag="deleteTag($event)"
        @addTag="addTag($event)"
        @updateComment="updateComment($event)"
        @nextOrPreviousRecording="gotoNextRecording('either', 'any')"/>
    </b-col>
=======
  <b-container
    class="video-elements-wrapper"
  >
    <b-row
      class="no-gutters"
    >
      <b-col
        cols="12"
        lg="8"
      >
        <ThermalVideoPlayer
          ref = "thermalPlayer"
          :video-url="videoUrl"
          :tracks="orderedTracks()"
          :current-track="selectedTrack"
          :colours="colours"/>
      </b-col>
>>>>>>> fa12a4a7

      <b-col
        cols="12"
        lg="4">
        <div
          v-if="tracks && tracks.length > 0"
          class="accordion"
        >
          <TrackInfo
            v-for="(track, index) in orderedTracks()"
            :key="index"
            :track="track"
            :index="index"
            :num-tracks="tracks.length"
            :recording-id="getRecordingId()"
            :show="index==selectedTrack"
            :colour="colours[index % colours.length]"
            @trackSelected="trackSelected($event)"/>
        </div>
        <div
          v-if="recording && recording['processingState'] != 'FINISHED'"
          class="processing">
          Recording still processing...
        </div>
      </b-col>
    </b-row>
    <b-row>
      <b-col
        cols="12"
        lg="8"
      >
        <PrevNext
          :recording="recording"
          @nextOrPreviousRecording="prevNext"/>
        <RecordingControls
          :items="tagItems"
          :comment="recording.comment"
          :download-raw-url="videoRawUrl"
          :download-file-url="videoUrl"
          @deleteTag="deleteTag($event)"
          @addTag="addTag($event)"
          @updateComment="updateComment($event)"
          @nextOrPreviousRecording="gotoNextRecording('either', 'any')"/>
      </b-col>
      <b-col
        cols="12"
        lg="4"
      >
        <RecordingProperties
          :recording="recording"/>
      </b-col>

    </b-row>
  </b-container>

</template>

<script>
/* eslint-disable no-console */
import {mapState} from 'vuex';
import PrevNext from './PrevNext.vue';
import RecordingControls from './RecordingControls.vue';
import ThermalVideoPlayer from './ThermalVideoPlayer.vue';
import TrackInfo from './Track.vue';
import RecordingProperties from './RecordingProperties.vue';

export default {
  name: 'VideoRecording',
  components: {PrevNext, RecordingControls, RecordingProperties, ThermalVideoPlayer, TrackInfo},
  props: {
    recording: {
      type: Object,
      required: true,
    },
    videoUrl: {
      type: String,
      required: true,
    },
    videoRawUrl: {
      type: String,
      required: true,
    },
    tracks: {
      type: Array,
      required: true,
    },
  },
  data () {
    return {
      showAddObservation: false,
      selectedTrack: 0,
      startVideoTime: 0,
      colours: [
        'yellow',
        'orange',
        'red',
        'purple',
        'lightblue',
        'limegreen',
        'black',
        'white',
      ],
    };
  },
  computed: {
    ...mapState({
      tagItems() {
        return this.$store.getters['Video/getTagItems'];
      },
    }),
  },
  watch: {
    recording: function() {
      this.trackSelected(0);
    },
  },
  methods: {
    async gotoNextRecording(direction, tagMode, tags, skipMessage) {
      if (await this.getNextRecording(direction, tagMode, tags, skipMessage)) {
        this.$router.push({path: `/recording/${this.recording.id}`});
      }
    },
    async getNextRecording(direction, tagMode, tags, skipMessage) {
      let where = {
        DeviceId: this.recording.Device.id
      };

      let order;
      switch (direction) {
      case "next":
        where.recordingDateTime = {"$gt": this.recording.recordingDateTime};
        order = "ASC";
        break;
      case "previous":
        where.recordingDateTime = {"$lt": this.recording.recordingDateTime};
        order = "DESC";
        break;
      case "either":
        if (await this.getNextRecording('next', tagMode, tags, true)) {
          return true;
        }
        return await this.getNextRecording('previous', tagMode, tags, skipMessage);
      default:
        throw `invalid direction: '${direction}'`;
      }
      order  = JSON.stringify([["recordingDateTime", order]]);
      where = JSON.stringify(where);

      const params ={
        where,
        order,
        limit: 1,
        offset: 0
      };

      if (tags) {
        params.tags = JSON.stringify(tags);
      }
      if (tagMode) {
        params.tagMode = tagMode;
      }
      return await this.$store.dispatch('Video/QUERY_RECORDING', { params, direction, skipMessage });
    },
    prevNext(event) {
      this.gotoNextRecording(event[0], event[1], event[2]);
    },
    getRecordingId() {
      return Number(this.$route.params.id);
    },
    addTag(tag) {
      const id = Number(this.$route.params.id);
      this.$store.dispatch('Video/ADD_TAG', { tag, id });
    },
    deleteTag(tagId) {
      this.$store.dispatch('Video/DELETE_TAG', tagId);
    },
    trackSelected(track) {
      if (track != this.selectedTrack) {
        this.selectedTrack = track;
      }
    },
    updateComment(comment) {
      const recordingId = Number(this.$route.params.id);
      this.$store.dispatch('Video/UPDATE_COMMENT', { comment, recordingId });
    },
    orderedTracks: function() {
      return this.tracks.slice().sort((a, b) => a.data.start_s - b.data.start_s );
    },
  },
};
</script>

<style scoped>
  .video-elements-wrapper {
    padding: 0;
  }
  .processing {
    color: darkred;
    font-weight: 600;
    font-size: 120%
  }
</style><|MERGE_RESOLUTION|>--- conflicted
+++ resolved
@@ -1,31 +1,4 @@
 <template>
-<<<<<<< HEAD
-  <b-row>
-    <b-col
-      cols="12"
-      lg="8">
-      <ThermalVideoPlayer
-        ref = "thermalPlayer"
-        :video-url="videoUrl"
-        :tracks="orderedTracks()"
-        :current-track="selectedTrack"
-        :colours="colours"
-        @trackSelected="trackSelected($event)"
-      />
-      <PrevNext
-        :recording="recording"
-        @nextOrPreviousRecording="prevNext"/>
-      <RecordingControls
-        :items="tagItems"
-        :comment="recording.comment"
-        :download-raw-url="videoRawUrl"
-        :download-file-url="videoUrl"
-        @deleteTag="deleteTag($event)"
-        @addTag="addTag($event)"
-        @updateComment="updateComment($event)"
-        @nextOrPreviousRecording="gotoNextRecording('either', 'any')"/>
-    </b-col>
-=======
   <b-container
     class="video-elements-wrapper"
   >
@@ -43,7 +16,6 @@
           :current-track="selectedTrack"
           :colours="colours"/>
       </b-col>
->>>>>>> fa12a4a7
 
       <b-col
         cols="12"
