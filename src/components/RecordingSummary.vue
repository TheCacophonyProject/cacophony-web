<template>
  <a
    v-if="displayStyle === 'card'"
    :href="`/recording/${item.id}`"
    class="recording-summary"
    @click="event => navigateToRecording(event, item.id)"
  >
    <div class="recording-type">
      <span v-if="item.type === 'audio'">
        <font-awesome-icon
          :icon="['far', 'file-audio']"
          size="2x"
        />
      </span>
      <span v-else-if="item.type === 'thermalRaw'">
        <font-awesome-icon
          :icon="['far', 'file-video']"
          size="2x"
        />
      </span>
    </div>
    <div class="recording-main">
      <div class="recording-details">
        <span class="recording-group">
          <font-awesome-icon
            icon="users"
            size="xs"
          />
          {{ item.groupname }}
        </span>
        <span class="recording-device">
          <font-awesome-icon
            icon="microchip"
            size="xs"
          />
          {{ item.devicename }}
        </span>
      </div>
      <div
        v-if="item.tags.length !== 0"
        class="recording-tags"
      >
<<<<<<< HEAD
        <span
          v-b-tooltip="getTagTitle(tag.class)"
          v-for="(tag, index) in item.tags"
          :key="index"
          :class="[
            'tag',
            'badge',
            tag.class
          ]"
        >
          <span
            class="tag-icon">
            <font-awesome-icon
              v-if="tag.class === 'automatic'"
              icon="cog"
              size="xs"
            />
            <font-awesome-icon
              v-else-if="tag.class === 'human'"
              icon="user"
              size="xs"
            />
            <font-awesome-icon
              v-else-if="tag.class === 'automatic human'"
              icon="user-cog"
              size="xs"
            />
          </span>
          <span class="tag-label">{{ tag.text }}</span>
        </span>
=======
        <TagBadge
          v-for="(tag, index) in item.tags"
          :key="index"
          :tag="tag"
        />
>>>>>>> fa12a4a7
      </div>
      <div class="recording-time-duration">
        <div class="recording-time">
          <font-awesome-icon
            :icon="['far', 'calendar']"
            size="xs"
          />
          {{ item.date }} {{ item.time }}
        </div>
        <div class="recording-duration">
          <font-awesome-icon
            :icon="['far', 'clock']"
            size="xs"
          />
          {{ item.duration }} seconds
        </div>
        <div
          v-if="hasBattery"
          class="recording-battery"
        >
          <BatteryLevel :battery-level="item.other.batteryLevel" />
        </div >
      </div>
    </div>
    <div
      v-if="item.location !== '(unknown)'"
      class="recording-location"
    >
      <!-- NOTE: Temporary link to google maps while we figure out a good source for a mapping thumbnail service  -->
      <a
        :href="`https://www.google.com/maps/@${item.location.replace(' ', '')},16z`"
        target="_blank"
        @click.stop.prevent="({currentTarget: {href, target}}) => window.open(href, target)"
      >
        <img
          alt="View location"
          src=""
        >
      </a>
    </div>
  </a>
  <div
    v-else-if="item && item.id"
    class="recording-summary-row"
  >
    <a
      :href="`/recording/${item.id}`"
      target="_blank"
    >
      {{ item.id }}
    </a>
    <span v-if="item.type === 'audio'">
      <font-awesome-icon
        :icon="['far', 'file-audio']"
        size="2x"
      />
    </span>
    <span v-else-if="item.type === 'thermalRaw'">
      <font-awesome-icon
        :icon="['far', 'file-video']"
        size="2x"
      />
    </span>

    <span>{{ item.devicename }}</span>
    <span>{{ item.groupname }}</span>
    <span>{{ item.location }}</span>
    <span>{{ item.date }}</span>
    <span>{{ item.time }}</span>
    <span>{{ item.duration }}s</span>
    <span>
      <TagBadge
        v-for="(tag, index) in item.tags"
        :key="index"
        :tag="tag"
      />
    </span>
    <BatteryLevel
      v-if="item.other && item.other.batteryLevel"
      :battery-level="item.other.batteryLevel"
    />
    <span v-else />
  </div>
</template>

<script>
import BatteryLevel from "./BatteryLevel.vue";
import TagBadge from "./TagBadge.vue";

export default {
  name: "RecordingSummary",
  components: {TagBadge, BatteryLevel},
  props: {
    item: {
      type: Object,
      required: true
    },
    displayStyle: {
      type: String,
      required: true,
      default: 'cards',
    }
  },
  computed: {
    hasBattery() {
      return this.item.other && this.item.other.batteryLevel;
    },
    window: {
      get() {
        return window;
      }
    },
  },
  methods: {
    navigateToRecording(event, recordingId) {
      if (!(event.metaKey || event.ctrlKey || event.shiftKey)) {
        // Don't change the route if we're ctrl-clicking
        this.$router.push({
          path: `recording/${recordingId}`,
        });
      }
    },
<<<<<<< HEAD
    getTagTitle(str) {
      switch (str) {
      case "automatic":
        return "Tagged by Cacophony AI";
      case "human":
        return "Tagged by human";
      case "automatic human":
        return "Tagged by Cacophony AI and human";
      }
    }
=======
>>>>>>> fa12a4a7
  }
};
</script>

<style scoped lang="scss">
  @import "~bootstrap/scss/functions";
  @import "~bootstrap/scss/variables";
  @import "~bootstrap/scss/mixins";

  $recording-side-padding: 0.9rem;

  .svg-inline--fa {
    color: $gray-600;
  }

  // the wrapper of the recording
  .recording-summary {
    display: flex;
    flex-flow: row nowrap;
    border: 1px solid $border-color;
    margin-bottom: 1rem;
    cursor: pointer;
    transition: box-shadow 0.2s;
    color: unset;
    div {
      color: inherit;
    }
    &:hover {
      box-shadow: 0 1px 3px $gray-400;
      text-decoration: unset;
    }
  }

  // Row view variant
  .recording-summary-row {
    width: 100%;
    &:nth-child(even) {
      background-color: #eee;
    }
    border-top: 1px solid $border-color;
    display: table-row;
    a:visited {
      color: purple;
    }
    > * {
      display: table-cell;
      vertical-align: middle;
      padding: 0 5px;
      border-right: 1px solid $border-color;
        &:last-child {
          padding-right: 5px;
        }
    }
  }

  // wrapper of the icon on the left
  .recording-type {
    padding: 0.8rem $recording-side-padding;
    background: $gray-100;
    @include media-breakpoint-up(sm) {
      padding: 1rem 1.1rem;
    }
    flex: 0 1 auto;
    .fa-2x {
      font-size: 1.5em;
    }
  }

  // main content in the middle
  .recording-main {
    flex: 1 1 auto;
    display: flex;
    flex-flow: column nowrap;
    min-height: 110px;
    .svg-inline--fa { // set a fixed width on fontawesome icons so they align neatly when stacked
      width: 16px;
    }
    .recording-details {
      flex: 1 1 auto;
      padding: 0.7rem $recording-side-padding;
      .recording-group,
      .recording-device { // all elements that are the direct descendants of this div
        display: inline-block;
        word-break: break-word;
        margin-right: 0.8rem;
        @include media-breakpoint-down(xs) {
          display: block;
        }
      }
      .recording-group,
      .recording-device {
        margin-right: 0.5rem;
      }
    }

    .recording-tags {
      padding: 0 $recording-side-padding 0.9rem;
      margin-top: -0.4rem;
<<<<<<< HEAD
      .tag {
        &.badge {
          font-weight: initial;
          font-size: 90%;
          color: $white;
          background: $secondary;
          margin-right: 0.3rem;
          line-height: 0.7;
        }
        &.automatic {
          background: $danger;
        }
        &.human {
          background: $success;
        }
        &.automatic.human {
          background: $info;
        }
        .svg-inline--fa {
          color: $white;
        }
      }

=======
>>>>>>> fa12a4a7
    }
    .recording-time-duration {
      display: flex;
      flex-flow: row wrap;
      border-top: 1px solid $border-color;
      > div {
        padding: 0.5rem $recording-side-padding;
        font-size: 85%;
      }
      .recording-duration,
      .recording-battery {
        border-left: 1px solid $border-color;
      }
      .recording-duration {
        margin-right: auto;
      }
      @include media-breakpoint-down(xs) {
        .recording-time {
          width: 100%;
          border-bottom: 1px solid $border-color;
        }
        .recording-duration {
          border-left: none;
        }
      }
    }
  }

  // map
  .recording-location {
    flex: 0 1 110px;
    min-width: 109px;
    text-align: center;
    background: $gray-100;
    @include media-breakpoint-between(xs,sm) {
      display: none;
    }
  }
</style><|MERGE_RESOLUTION|>--- conflicted
+++ resolved
@@ -40,44 +40,11 @@
         v-if="item.tags.length !== 0"
         class="recording-tags"
       >
-<<<<<<< HEAD
-        <span
-          v-b-tooltip="getTagTitle(tag.class)"
-          v-for="(tag, index) in item.tags"
-          :key="index"
-          :class="[
-            'tag',
-            'badge',
-            tag.class
-          ]"
-        >
-          <span
-            class="tag-icon">
-            <font-awesome-icon
-              v-if="tag.class === 'automatic'"
-              icon="cog"
-              size="xs"
-            />
-            <font-awesome-icon
-              v-else-if="tag.class === 'human'"
-              icon="user"
-              size="xs"
-            />
-            <font-awesome-icon
-              v-else-if="tag.class === 'automatic human'"
-              icon="user-cog"
-              size="xs"
-            />
-          </span>
-          <span class="tag-label">{{ tag.text }}</span>
-        </span>
-=======
         <TagBadge
           v-for="(tag, index) in item.tags"
           :key="index"
           :tag="tag"
         />
->>>>>>> fa12a4a7
       </div>
       <div class="recording-time-duration">
         <div class="recording-time">
@@ -200,19 +167,6 @@
         });
       }
     },
-<<<<<<< HEAD
-    getTagTitle(str) {
-      switch (str) {
-      case "automatic":
-        return "Tagged by Cacophony AI";
-      case "human":
-        return "Tagged by human";
-      case "automatic human":
-        return "Tagged by Cacophony AI and human";
-      }
-    }
-=======
->>>>>>> fa12a4a7
   }
 };
 </script>
@@ -311,32 +265,6 @@
     .recording-tags {
       padding: 0 $recording-side-padding 0.9rem;
       margin-top: -0.4rem;
-<<<<<<< HEAD
-      .tag {
-        &.badge {
-          font-weight: initial;
-          font-size: 90%;
-          color: $white;
-          background: $secondary;
-          margin-right: 0.3rem;
-          line-height: 0.7;
-        }
-        &.automatic {
-          background: $danger;
-        }
-        &.human {
-          background: $success;
-        }
-        &.automatic.human {
-          background: $info;
-        }
-        .svg-inline--fa {
-          color: $white;
-        }
-      }
-
-=======
->>>>>>> fa12a4a7
     }
     .recording-time-duration {
       display: flex;
