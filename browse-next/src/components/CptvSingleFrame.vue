--- conflicted
+++ resolved
@@ -32,11 +32,7 @@
   () =>
     ColourMaps.find(([name, _val]) => name === props.palette) as [
       string,
-<<<<<<< HEAD
-      Uint32Array,
-=======
       Uint32Array
->>>>>>> 8dc36846
     ],
 );
 const creds = computed<LoggedInUserAuth | null>(() => {
