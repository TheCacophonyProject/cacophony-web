--- conflicted
+++ resolved
@@ -71,11 +71,7 @@
           text: text,
           description,
           value: (value || text).toLowerCase(),
-<<<<<<< HEAD
-        }) as RecordingLabel,
-=======
         } as RecordingLabel),
->>>>>>> 8dc36846
     )
     .filter((tag) => tag.value !== "note");
 });
