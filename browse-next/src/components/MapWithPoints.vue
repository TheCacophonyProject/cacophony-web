<script setup lang="ts">
import "leaflet/dist/leaflet.css";

import { computed, onMounted, ref, watch } from "vue";
import { useRouter } from "vue-router";
import type { RouteLocationRaw } from "vue-router";
import type { CircleMarkerOptions, LatLngTuple } from "leaflet";
import {
  DomEvent,
  latLng,
  Layer,
  Map as LeafletMap,
  Point,
  TileLayer,
} from "leaflet";
import {
  tileLayer,
  latLngBounds,
  LatLngBounds,
  circle,
  circleMarker,
  map as mapConstructor,
  control,
  Control,
  Circle,
  CircleMarker,
} from "leaflet";
import { rafFps } from "@models/LoggedInUser";
import type { NamedPoint } from "@models/mapUtils";
import { BSpinner } from "bootstrap-vue-next";
import type { LatLng } from "@typedefs/api/common";
import { useElementSize } from "@vueuse/core";

const attribution = control.attribution;

// FIXME - if there are only inactive points, and the points are very spread apart, the points are grey and small
//  and hard to see.  Maybe make them a minimum size, or give them an outline colour?
const props = withDefaults(
  defineProps<{
    navigateToPoint?: (p: NamedPoint) => RouteLocationRaw;
    points?: NamedPoint[];
    highlightedPoint?: NamedPoint | null;
    centerOnHighlighted?: boolean;
    activePoints?: NamedPoint[];
    focusedPoint?: NamedPoint | null;
    radius?: number;
    showStationRadius?: boolean;
    showOnlyActivePoints?: boolean;
    zoom?: boolean;
    zoomLevel?: number;
    minZoom?: number;
    center?: LatLng;
    canChangeBaseMap?: boolean;
    isInteractive?: boolean;
    markersAreInteractive?: boolean;
    hasAttribution?: boolean;
    showCrossHairs?: boolean;
    width?: number;
    square?: boolean;
  }>(),
  {
    isInteractive: true,
    minZoom: 5,
    showOnlyActivePoints: true,
    markersAreInteractive: true,
    activePoints: () => [] as NamedPoint[],
    showCrossHairs: false,
    hasAttribution: true,
    canChangeBaseMap: true,
    highlightedPoint: null,
    centerOnHighlighted: true,
    focusedPoint: null,
    zoom: true,
    showStationRadius: true,
    radius: 0,
    width: 0,
    square: false,
    points: () => [] as NamedPoint[],
  },
);

interface LeafletInternalRawMarker {
  _radius: number;
  _point: Point;
  _path: SVGPathElement;
  _empty: () => boolean;
  _map: LeafletMap;
}

const loading = ref<boolean>(false);
const mapEl = ref<HTMLDivElement | null>(null);

const pointKey = (point: NamedPoint) => {
  if (!point.location) {
    debugger;
  }
  return `${point.project}|${point.name}|${point.location.lat}|${point.location.lng}`;
};

const lerp = (targetValue: number, progressZeroOne: number) => {
  return targetValue * progressZeroOne;
};
const iLerp = (targetValue: number, currentValue: number): number => {
  return currentValue / targetValue;
};

const updateMarkerRadius = (marker: CircleMarkerGroup, radius: number) => {
  // Leaflet only allows setting integer radius values, which makes animation stuttery, so we'll just
  // draw it ourselves.
  const rawMarker =
    marker.foregroundMarker as unknown as LeafletInternalRawMarker;
  {
    rawMarker._radius = radius;
    const p = rawMarker._point,
      r = Math.max(rawMarker._radius, 1),
      arc = "a" + r + "," + r + " 0 1,0 ";

    // drawing a circle with two half-arcs
    const d = rawMarker._empty()
      ? "M0 0"
      : "M" +
        (p.x - r) +
        "," +
        p.y +
        arc +
        r * 2 +
        ",0 " +
        arc +
        -r * 2 +
        ",0 ";

    rawMarker._path.setAttribute("d", d);
  }
};

const markerAnimationFrames: Record<string, number> = {};
const highlightMarker = (marker: CircleMarkerGroup, key: string) => {
  const currentRadius = marker.foregroundMarker.getRadius();
  const numFrames = Math.ceil(rafFps.value * 0.3);
  const initialRadius = 5;
  const enlargeBy = 5;
  if (currentRadius < initialRadius + enlargeBy) {
    const progress = iLerp(enlargeBy, currentRadius - initialRadius);
    const newRadius =
      initialRadius + lerp(enlargeBy, Math.min(1, progress + 1 / numFrames));
    cancelAnimationFrame(markerAnimationFrames[key]);
    markerAnimationFrames[key] = requestAnimationFrame(() => {
      const rawMarker =
        marker.foregroundMarker as unknown as LeafletInternalRawMarker;
      if (!rawMarker._path.classList.contains("pulse")) {
        rawMarker._path.classList.add("pulse");
      }
      updateMarkerRadius(marker, newRadius);
      highlightMarker(marker, key);
    });
  }
};

const unhighlightImmediately = (marker: CircleMarkerGroup) => {
  const rawMarker =
    marker.foregroundMarker as unknown as LeafletInternalRawMarker;
  if (rawMarker._path.classList.contains("pulse")) {
    (rawMarker._path as SVGPathElement).classList.remove("pulse");
  }
  marker.foregroundMarker.setRadius(5);
};

const unHighlightMarker = (marker: CircleMarkerGroup, key: string) => {
  const currentRadius = marker.foregroundMarker.getRadius();
  if (currentRadius > 5) {
    cancelAnimationFrame(markerAnimationFrames[key]);
    markerAnimationFrames[key] = requestAnimationFrame(() => {
      const rawMarker =
        marker.foregroundMarker as unknown as LeafletInternalRawMarker;
      if (rawMarker._path.classList.contains("pulse")) {
        (rawMarker._path as SVGPathElement).classList.remove("pulse");
      }
      marker.foregroundMarker.setRadius(currentRadius - 1);
      unHighlightMarker(marker, key);
    });
  }
};

watch(
  () => props.highlightedPoint,
  (newP: NamedPoint | null) => {
    const key = (newP && pointKey(newP)) || "";
    for (const [markerKey, pointMarker] of Object.entries(markers)) {
      if (key === markerKey) {
        // If the highlighted point is outside the current map bounds, pan to it and center it, or fit the bounds.
        pointMarker.foregroundMarker.bringToFront();
        highlightMarker(pointMarker, markerKey);
        if (props.centerOnHighlighted) {
          pointMarker.foregroundMarker.openTooltip();
          (
            (
              pointMarker.foregroundMarker as unknown as LeafletInternalRawMarker
            )._map as LeafletMap
          ).panInside(pointMarker.foregroundMarker.getLatLng(), {
            padding: [100, 30],
          });
        }
      } else {
        cancelAnimationFrame(markerAnimationFrames[markerKey]);
        unhighlightImmediately(pointMarker);
        pointMarker.foregroundMarker.closeTooltip();
      }
    }
  },
);

const mapLayers = [
  {
    name: "OpenTopoMap Basemap",
    url: "https://{s}.tile.opentopomap.org/{z}/{x}/{y}.png",
    attribution:
      "Map data: &copy; <a href=\"https://www.openstreetmap.org/copyright\">OpenStreetMap</a> contributors, <a href=\"http://viewfinderpanoramas.org\">SRTM</a> | Map style: &copy; <a href=\"https://opentopomap.org\">OpenTopoMap</a> (<a href=\"https://creativecommons.org/licenses/by-sa/3.0/\">CC-BY-SA</a>)",
    visible: true,
  },
  {
    name: "OpenStreetMap Basemap",
    visible: false,
    url: "https://{s}.tile.openstreetmap.org/{z}/{x}/{y}.png",
    attribution:
      "&copy; <a href=\"http://osm.org/copyright\">OpenStreetMap</a> contributors",
  },
];
const mapBounds = computed<LatLngBounds | null>(() => {
  const boundsPaddingInMeters = 300;
  if (
    !(
      !props.activePoints ||
      (props.activePoints && props.activePoints.length === 0) ||
      !props.showOnlyActivePoints
    )
  ) {
    if (props.focusedPoint) {
      // Give the bounds 300m around the focused location.
      // TODO: Make focused point be more centered, so that its tooltip doesn't get cut off
      return latLng(props.focusedPoint.location).toBounds(
        boundsPaddingInMeters,
      );
    } else if (props.activePoints && props.activePoints.length === 1) {
      // Give the bounds 300m around the location.
      return latLng(props.activePoints[0].location).toBounds(
        boundsPaddingInMeters,
      );
    } else if (props.activePoints && props.activePoints.length > 1) {
      return latLngBounds(
        props.activePoints.flatMap(({ location }) => {
          const pBounds = latLng(location).toBounds(boundsPaddingInMeters);
          return [pBounds.getNorthWest(), pBounds.getSouthEast()];
        }),
      );
    }
  }
  // Calculate the initial map bounds and zoom level from the set of lat/lng points
  return (
    (props.points &&
      props.points.length &&
      latLngBounds(
        props.points.flatMap(({ location }) => {
          const pBounds = latLng(location).toBounds(boundsPaddingInMeters);
          return [pBounds.getNorthWest(), pBounds.getSouthEast()];
        }),
      )) ||
    null
  );
});

const _mapLocationsForRadius = computed<NamedPoint[]>(() => {
  if (props.radius !== 0) {
    return props.points;
  }
  return [];
});

const _hasPoints = computed<boolean>(() => {
  return props.points && props.points.length !== 0;
});

const computedLoading = computed<boolean>(() => loading.value);

const _navigateToLocation = (point: NamedPoint) => {
  if (props.navigateToPoint) {
    const router = useRouter();
    router.push(props.navigateToPoint(point));
  }
};

interface CircleMarkerGroup {
  backgroundRadius?: Circle;
  foregroundMarker: CircleMarker;
}

watch(computedLoading, (nextLoadingState: boolean) => {
  if (nextLoadingState) {
    // TODO - Add a loading overlay to the current map?
    clearCurrentMarkers();
  }
});

const markers: Record<string, CircleMarkerGroup> = {};
// IDEA: Hash the name of the point into a colour for that point?
const _onReady = (_map: LeafletMap) => {
  //map.setMaxZoom(17); // Max tile resolution
};
const _onZoomChange = (_zoomLevel: number) => {
  //console.log(e);
};
const tileLayers: Record<string, Layer> = {};
let showAttribution = false;
let map: null | LeafletMap = null;
let currentLayer = "OpenTopoMap Basemap";
const maybeShowAttributionForCurrentLayer = () => {
  // Should be current layer
  const tileLayer = tileLayers[currentLayer];
  const existingAttributionControl = (map as LeafletMap).attributionControl;
  if (existingAttributionControl) {
    (map as LeafletMap).removeControl(existingAttributionControl);
  }
  if (showAttribution) {
    const attributionForLayer = attribution().addAttribution(
      (tileLayer.getAttribution && tileLayer.getAttribution()) || "",
    );
    (map as LeafletMap).addControl(attributionForLayer);
  }
};

const clearCurrentMarkers = () => {
  if (map) {
    for (const [key, marker] of Object.entries(markers)) {
      if (marker.backgroundRadius) {
        map.removeLayer(marker.backgroundRadius);
      }
      map.removeLayer(marker.foregroundMarker);
      delete markers[key];
    }
  }
};

const addPoints = () => {
  if (map) {
    clearCurrentMarkers();
    // NOTE: If there's a focused point specified, then we want to only colour
    //  that point - all the other points should be grey.

    // Add the points as markers.
    for (const point of props.points) {
      const colour: CircleMarkerOptions = {};
      const thisPointKey = pointKey(point);
      const isAnActivePoint =
        props.activePoints &&
        props.activePoints.find((p) => pointKey(p) === thisPointKey);
      const isFocusedPoint =
        props.focusedPoint && pointKey(props.focusedPoint) === thisPointKey;
      if (!point.color && !isAnActivePoint) {
        colour.fillColor = "#666";
      } else if (point.color) {
        colour.fillColor = point.color;
      }
      let fillOpacityMultiplier = 1;
      let pointScaleMultiplier = 1;
      if (!isAnActivePoint) {
        pointScaleMultiplier = 1;
        fillOpacityMultiplier = 0.85;
      }
      if (isAnActivePoint && props.focusedPoint && !isFocusedPoint) {
        fillOpacityMultiplier = 0.5;
      }
      if (isFocusedPoint) {
        pointScaleMultiplier = 1.25;
      }

      const marker: CircleMarkerGroup = {
        foregroundMarker: circleMarker(point.location, {
          radius: 5 * pointScaleMultiplier,
          stroke: false,
          fillOpacity: fillOpacityMultiplier,
          interactive: isAnActivePoint && props.markersAreInteractive,
          ...colour,
        }),
      };
      if (!point.type || point.type === "station") {
        marker.backgroundRadius = circle(point.location, {
          radius: 30,
          interactive: false,
          fillOpacity: 0.25 * fillOpacityMultiplier,
          fillColor: "",
          fill: true,
          stroke: false,
          ...colour,
        });
      }
      markers[pointKey(point)] = marker;

      if (props.markersAreInteractive && isAnActivePoint) {
        const tooltipText = `${point.name}`;
        marker.foregroundMarker
          .bindTooltip(tooltipText, {
            direction: "top",
            offset: [0, -5],
          })
          .openTooltip();

        marker.foregroundMarker.on("mouseover", (e) => {
          const namedPoint = props.points.find(
            (p: NamedPoint) =>
<<<<<<< HEAD
              p.location.lat === e.latlng.lat &&
              p.location.lng === e.latlng.lng,
=======
              p.location.lat === e.latlng.lat && p.location.lng === e.latlng.lng,
>>>>>>> 8dc36846
          );
          namedPoint && hoverPoint(namedPoint);
        });
        marker.foregroundMarker.on("mouseout", () => leavePoint());
        marker.foregroundMarker.on("click", (e) => {
          const namedPoint = props.points.find(
            (p: NamedPoint) =>
<<<<<<< HEAD
              p.location.lat === e.latlng.lat &&
              p.location.lng === e.latlng.lng,
=======
              p.location.lat === e.latlng.lat && p.location.lng === e.latlng.lng,
>>>>>>> 8dc36846
          );
          namedPoint && selectPoint(namedPoint);
        });
      }
      if (marker.backgroundRadius) {
        map.addLayer(marker.backgroundRadius);
      }
      map.addLayer(marker.foregroundMarker);
    }
    // Bring active markers to foreground:
    if (props.activePoints) {
      for (const point of props.activePoints) {
        const marker = markers[pointKey(point)];
        if (marker && marker.foregroundMarker.getElement()?.parentNode) {
          if (marker.backgroundRadius) {
            marker.backgroundRadius.bringToFront();
          }
          marker.foregroundMarker.bringToFront();
        }
      }

      // TODO: Try and get the contrast with the markers looking better
      map.eachLayer((layer) => {
        if ((layer as TileLayer).options.attribution) {
          (layer as TileLayer).setOpacity(0.15);
        }
      });
    }
    if (props.focusedPoint) {
      const marker = markers[pointKey(props.focusedPoint)];
      if (marker && marker.foregroundMarker.getElement()?.parentNode) {
        if (marker.backgroundRadius) {
          marker.backgroundRadius.bringToFront();
        }
        marker.foregroundMarker.bringToFront();
      }
    }
    fitMapBounds();
  }
};

watch(() => props.activePoints, addPoints);
watch(() => props.points, addPoints);
watch(() => props.focusedPoint, addPoints);

const fitMapBounds = () => {
  if (map && mapBounds.value) {
    (map as LeafletMap).fitBounds([
      (
        mapBounds.value as LatLngBounds
      ).getNorthEast() as unknown as LatLngTuple,
      (
        mapBounds.value as LatLngBounds
      ).getSouthWest() as unknown as LatLngTuple,
    ]);
  }
};

const parentWidth = computed(() => {
  return mapDims.width || 0;
});

const mapDims = useElementSize(mapEl);

onMounted(() => {
  loading.value = true;
  const mapElement = mapEl.value;

  for (const layer of mapLayers) {
    tileLayers[layer.name] = tileLayer.wms(layer.url, {
      attribution: layer.attribution,
      detectRetina: true,
    });
    if (layer.visible) {
      tileLayers[layer.name].on("load", (_e) => {
        if (loading.value) {
          (tileLayers[layer.name] as TileLayer).setOpacity(0.25);
          loading.value = false;
          addPoints();
        }
      });
    }
  }
  // TODO: Add a "Fit to bounds" button.
  map = mapConstructor(mapElement as HTMLElement, {
    zoomControl: props.zoom,
    dragging: props.isInteractive,
    scrollWheelZoom: props.isInteractive,
    keyboard: props.isInteractive,
    tap: props.isInteractive,
    maxZoom: 15,
    minZoom: props.minZoom,
    attributionControl: false,
    center: props.center || mapBounds.value?.getCenter(),
    zoom: props.zoomLevel || 14,
    layers: [tileLayers[currentLayer]], // The default layer
  });
  map.on("move", (event) => {
    if ("originalEvent" in event) {
      emit("move-map", (map as LeafletMap).getCenter());
    }
  });
  map.on("load", () => {
    emit("init-map");
  });
  if (props.center) {
    // map load event won't fire if we manually set center on init.
    emit("init-map");
  }
  map.invalidateSize();
  if (props.canChangeBaseMap && mapLayers.length > 1) {
    map.addControl(control.layers(tileLayers));
    map.on("baselayerchange", (e) => {
      currentLayer = e.name;
      maybeShowAttributionForCurrentLayer();
    });
  }
  if (props.hasAttribution) {
    const attributionToggle = new Control({
      position: "bottomleft",
    });
    attributionToggle.onAdd = (_map: LeafletMap): HTMLElement => {
      const el = document.createElement("div");
      el.classList.add("leaflet-control");
      el.classList.add("leaflet-control-container");
      el.classList.add("leaflet-bar");
      el.classList.add("leaflet-attribution-toggle");
      el.innerHTML = `<a class="leaflet-control-zoom-in" href="#" title="Toggle attribution" role="button" aria-label="Toggle attribution" aria-disabled="false"><span aria-hidden="true">i</span></a>`;
      DomEvent.addListener(el, "click", DomEvent.stopPropagation)
        .addListener(el, "click", DomEvent.preventDefault)
        .addListener(el, "click", () => {
          showAttribution = !showAttribution;
          maybeShowAttributionForCurrentLayer();
        });
      DomEvent.addListener(
        el,
        "dblclick",
        DomEvent.stopPropagation,
      ).addListener(el, "dblclick", DomEvent.preventDefault);
      return el;
    };
    map.addControl(attributionToggle);
  }
  if (!props.center) {
    map.invalidateSize();
    fitMapBounds();
  }
  addPoints();
});

watch(
  () => props.center,
  () => {
    if (props.center && map) {
      map.invalidateSize();
      map.setView(props.center, props.zoomLevel);
    }
  },
);
//  TODO: On point highlight, animate the size/colour of the point.
//  Suggests that maybe we don't want to use vue-leaflet to manage the lifecycle of the points.
//  Would also be cool to have the ability to show "group regions" where there is a bubble or shape around a cluster of
//  points.  Showing points that are currently active in a different colour (retired stations, or stations that
//  haven't had a recording in a while.  Maybe filter stations by what kind of recordings we've seen there too,
//  so we can show either thermal or audio stations, or both.  Show stations that are more active than others?

const emit = defineEmits<{
  (e: "hover-point", val: NamedPoint): void;
  (e: "leave-point", val: NamedPoint | null): void;
  (e: "select-point", val: NamedPoint): void;
  (e: "move-map", val: LatLng): void;
  (e: "init-map"): void;
}>();

const hoverPoint = (point: NamedPoint) => {
  emit("hover-point", point);
};

const selectPoint = (point: NamedPoint) => {
  emit("select-point", point);
};

const leavePoint = () => {
  emit("leave-point", null);
};
</script>
<template>
  <div
    :class="['map', { loading }]"
    :style="{
      pointerEvents: isInteractive ? 'auto' : 'none',
      width: width !== 0 ? `${width}px` : 'auto',
      height: `${parentWidth}px`,
    }"
    ref="mapEl"
  >
    <div
      v-if="loading"
      class="d-flex justify-content-center align-items-center loading-overlay"
    >
      <b-spinner />
    </div>
    <div
      v-else-if="showCrossHairs"
      class="d-flex justify-content-center align-items-center loading-overlay"
    >
      <svg
        fill="#000000"
        xmlns="http://www.w3.org/2000/svg"
        width="32px"
        height="32px"
        viewBox="0 0 97 97"
        xml:space="preserve"
      >
        <path
          fill="darkred"
          d="M95,44.312h-7.518C85.54,26.094,70.906,11.46,52.688,9.517V2c0-1.104-0.896-2-2-2h-4.376c-1.104,0-2,0.896-2,2v7.517l0,0
		C26.094,11.46,11.46,26.094,9.517,44.312H2c-1.104,0-2,0.896-2,2v4.377c0,1.104,0.896,2,2,2h7.517
		C11.46,70.906,26.094,85.54,44.312,87.482V95c0,1.104,0.896,2,2,2h4.377c1.104,0,2-0.896,2-2v-7.518l0,0
		C70.906,85.54,85.54,70.906,87.482,52.688H95c1.104,0,2-0.896,2-2v-4.376C97,45.207,96.104,44.312,95,44.312z M24.896,52.688
		c1.104,0,2-0.896,2-2v-4.376c0-1.104-0.896-2-2-2h-6.492c1.856-13.397,12.51-24.052,25.907-25.908v6.492c0,1.104,0.896,2,2,2h4.376
		c1.104,0,2-0.896,2-2v-6.492C66.086,20.26,76.74,30.914,78.596,44.312h-6.492c-1.104,0-2,0.896-2,2v4.377c0,1.104,0.896,2,2,2
		h6.492C76.74,66.086,66.086,76.74,52.689,78.598v-6.492c0-1.104-0.896-2-2-2h-4.377c-1.104,0-2,0.896-2,2v6.492
		C30.914,76.74,20.26,66.086,18.404,52.688H24.896z"
        />
      </svg>
    </div>
  </div>
</template>
<style lang="less">
// TODO: Set a min-height for the map from props.
.map {
  position: relative;
  overflow: hidden;
  background: radial-gradient(
    circle,
    rgba(230, 230, 230, 1) 0%,
    rgba(188, 188, 188, 1) 100%
  );
}
.loading-overlay {
  position: absolute;
  top: 0;
  left: 0;
  right: 0;
  bottom: 0;
  color: #666;
}
.map.loading {
  background: rgba(140, 140, 140, 0.5);
}
.pulse {
  animation: pulsate 1s ease-out;
  -webkit-animation: pulsate 1s ease-out;
  -webkit-animation-iteration-count: infinite;
  opacity: 0;
}

@keyframes pulsate {
  0% {
    opacity: 0;
  }
  50% {
    opacity: 1;
  }
  100% {
    opacity: 0;
  }
}
.leaflet-attribution-toggle {
  border-radius: 50% !important;
  margin-left: 5px !important;
  margin-bottom: 5px !important;
}
.leaflet-attribution-toggle > .leaflet-control-zoom-in {
  border-radius: 50% !important;
  width: 25px !important;
  height: 25px !important;
  font-size: var(--bs-body-font-size);
  line-height: 25px !important;
}
.leaflet-bottom.leaflet-right {
  z-index: 999;
  padding-left: 40px;
}
.leaflet-attribution-toggle {
  position: relative;
  z-index: 1001;
  user-select: none;
}
</style><|MERGE_RESOLUTION|>--- conflicted
+++ resolved
@@ -406,12 +406,7 @@
         marker.foregroundMarker.on("mouseover", (e) => {
           const namedPoint = props.points.find(
             (p: NamedPoint) =>
-<<<<<<< HEAD
-              p.location.lat === e.latlng.lat &&
-              p.location.lng === e.latlng.lng,
-=======
               p.location.lat === e.latlng.lat && p.location.lng === e.latlng.lng,
->>>>>>> 8dc36846
           );
           namedPoint && hoverPoint(namedPoint);
         });
@@ -419,12 +414,7 @@
         marker.foregroundMarker.on("click", (e) => {
           const namedPoint = props.points.find(
             (p: NamedPoint) =>
-<<<<<<< HEAD
-              p.location.lat === e.latlng.lat &&
-              p.location.lng === e.latlng.lng,
-=======
               p.location.lat === e.latlng.lat && p.location.lng === e.latlng.lng,
->>>>>>> 8dc36846
           );
           namedPoint && selectPoint(namedPoint);
         });
