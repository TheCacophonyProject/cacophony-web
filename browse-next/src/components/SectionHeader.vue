--- conflicted
+++ resolved
@@ -7,11 +7,7 @@
 </script>
 <template>
   <div
-<<<<<<< HEAD
-    class="section-header d-flex flex-row-reverse d-md-block align-items-center justify-content-between pt-md-3"
-=======
     class="section-header d-flex flex-row-reverse d-sm-block align-items-center justify-content-between pt-sm-3"
->>>>>>> f33af9d1
   >
     <h4 class="group-name my-0 m-sm-0 mb-sm-2 mx-3" v-if="showGroupName">
       <span>{{ currentSelectedGroup.groupName }}</span>
