--- conflicted
+++ resolved
@@ -90,11 +90,7 @@
         timeStart: visit.timeStart,
         data: visit,
         date: new Date(visit.timeStart),
-<<<<<<< HEAD
-      }) as VisitEventItem,
-=======
       } as VisitEventItem),
->>>>>>> 8dc36846
   );
   const now = new Date();
   if (props.isNocturnal) {
