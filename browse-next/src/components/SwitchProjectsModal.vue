--- conflicted
+++ resolved
@@ -241,13 +241,7 @@
 const userToFilterProjects = ref<UserId | null>(null);
 const deviceToFilterProjects = ref<DeviceId | null>(null);
 const filterUser = computed(() =>
-<<<<<<< HEAD
-  (usersList.value || []).find(
-    (user) => user.id === userToFilterProjects.value,
-  ),
-=======
   (usersList.value || []).find((user) => user.id === userToFilterProjects.value),
->>>>>>> 8dc36846
 );
 const loadAllUsers = async () => {
   const response = await listUsers();
