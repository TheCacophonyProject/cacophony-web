--- conflicted
+++ resolved
@@ -667,17 +667,10 @@
                 <div
                   class="position-relative flex-fill rounded bg-light p-0"
                   :style="{ height: '1em' }"
-<<<<<<< HEAD
-                >
-                  <!-- Thermal Recording Windows -->
-                  <div
-                    v-if="audioMode !== 'AudioOnly'"
-=======
                   v-if="audioMode !== 'AudioOnly'"
                 >
                   <!-- Thermal Recording Windows -->
                   <div
->>>>>>> 53c9c75c
                     v-for="(style, index) in thermalBarStyles"
                     :key="'thermal-' + index"
                     class="position-absolute h-100 bg-success p-0"
