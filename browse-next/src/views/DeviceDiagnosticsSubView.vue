<script lang="ts" setup>
import { computed, inject, onBeforeMount, onMounted, ref, watch } from "vue";
import {
  type BatteryInfoEvent,
  getBatteryInfo,
  getDeviceConfig,
  getDeviceLastPoweredOff,
  getDeviceLastPoweredOn,
  getDeviceLocationAtTime,
  getDeviceNodeGroup,
  getDeviceVersionInfo,
  getLatestStatusRecordingForDevice,
  getSettingsForDevice,
  set24HourRecordingWindows,
  setCustomRecordingWindows,
  setDefaultRecordingWindows,
  toggleUseLowPowerMode,
} from "@api/Device";
import { useRoute } from "vue-router";
import type { Ref } from "vue";
import type { DeviceId } from "@typedefs/api/common";
import CardTable from "@/components/CardTable.vue";
import type { CardTableRows } from "@/components/CardTableTypes";
import type { DeviceConfigDetail } from "@typedefs/api/event";
import { selectedProjectDevices } from "@models/provides";
<<<<<<< HEAD
import {
  type ApiDeviceHistorySettings,
  type ApiDeviceResponse,
  type SettingsBase,
  type WindowsSettings,
} from "@typedefs/api/device";
import { projectDevicesLoaded } from "@models/LoggedInUser";
=======
import type { ApiDeviceResponse } from "@typedefs/api/device";
import {
  DevicesForCurrentProject,
  projectDevicesLoaded,
  projectLocationsLoaded,
} from "@models/LoggedInUser";
>>>>>>> a8f0dcce
import type { LoadedResource } from "@api/types";
import MapWithPoints from "@/components/MapWithPoints.vue";
import type { NamedPoint } from "@models/mapUtils";
import type { ApiStationResponse as ApiLocationResponse } from "@typedefs/api/station";
import sunCalc from "suncalc";
import { DateTime } from "luxon";
import type { ApiRecordingResponse } from "@typedefs/api/recording";
import CptvSingleFrame from "@/components/CptvSingleFrame.vue";
import { FixedScaleAxis, Interpolation, LineChart } from "chartist";
import { DeviceType } from "@typedefs/api/consts.ts";

const batteryTimeSeries = ref<HTMLDivElement>();

const devices = inject(selectedProjectDevices) as Ref<
  ApiDeviceResponse[] | null
>;
const route = useRoute();
const deviceId = Number(route.params.deviceId) as DeviceId;
const device = computed<ApiDeviceResponse | null>(() => {
  return (
    (devices.value &&
      (devices.value as ApiDeviceResponse[]).find(
        (device: ApiDeviceResponse) => device.id === deviceId
      )) ||
    null
  );
});

const versionInfo = ref<LoadedResource<Record<string, string>>>(null);
const deviceConfig = ref<LoadedResource<DeviceConfigDetail>>(null);
const currentLocationForDevice = ref<LoadedResource<ApiLocationResponse>>(null);
const lastPowerOffTime = ref<LoadedResource<Date>>(null);
const lastPowerOnTime = ref<LoadedResource<Date>>(null);
<<<<<<< HEAD
// Device Settings
const settings = ref<ApiDeviceHistorySettings | null>(null);
const showCustomModal = ref(false);
const customSettings = ref<Omit<WindowsSettings, "updated">>({
  powerOff: "+30m",
  powerOn: "-30m",
  startRecording: "-30m",
  stopRecording: "+30m",
});

=======
const saltNodeGroup = ref<LoadedResource<string>>(null);
>>>>>>> a8f0dcce
const isLoading = (val: Ref<LoadedResource<unknown>>) =>
  computed<boolean>(() => val.value === null);
const configInfoLoading = isLoading(deviceConfig);
const versionInfoLoading = isLoading(versionInfo);
const locationInfoLoading = isLoading(currentLocationForDevice);
const nodeGroupInfoLoading = isLoading(saltNodeGroup);

const lastUpdateWasUnsuccessful = ref<boolean>(true);

const fields = [
  { key: "name", label: "Setting" },
  { key: "value", label: "Value" },
  { key: "actions", label: "Actions" },
];

const currentWindowsType = computed(() => {
  if (!settings.value || !settings.value.windows) {
    return "unknown";
  }
  const { powerOn, powerOff, startRecording, stopRecording } =
    settings.value.windows;
  if (
    powerOn === "-30m" &&
    powerOff === "+30m" &&
    startRecording === "-30m" &&
    stopRecording === "+30m"
  ) {
    return "default";
  } else if (
    powerOn === "12:00" &&
    powerOff === "12:00" &&
    startRecording === "12:00" &&
    stopRecording === "12:00"
  ) {
    return "24hour";
  } else {
    return "custom";
  }
});

const formatTime = (timeString: string) => {
  if (timeString[0] === "+" || timeString[0] === "-") return timeString;
  const [hours, minutes] = timeString.split(":");
  return `${hours}:${minutes}`;
};

const formatRecordingWindows = (windows: WindowsSettings) => {
  return `Power On: ${formatTime(windows.powerOn)}, Power Off: ${formatTime(
    windows.powerOff
  )}, Start Recording: ${formatTime(
    windows.startRecording
  )}, Stop Recording: ${formatTime(windows.stopRecording)}`;
};

const settingsTable = computed(() => {
  const rows = [
    {
      name: "Use Low Power Mode",
      value: settings.value?.thermalRecording?.useLowPowerMode ?? false,
    },
    {
      name: "Recording Windows",
      value: settings.value?.windows
        ? formatRecordingWindows(settings.value.windows)
        : "Not set",
    },
  ];

  return rows;
});

const fetchSettings = async () => {
  try {
    const response = await getSettingsForDevice(deviceId);
    if (response.success) {
      settings.value = response.result.settings;
    }
  } catch (e) {
    console.error(e);
  }
};

const handleToggleUseLowPowerMode = async (setting: { name: string }) => {
  if (setting.name === "Use Low Power Mode") {
    const response = await toggleUseLowPowerMode(deviceId);
    if (response.success) {
      settings.value = response.result.settings;
    }
  }
};

const handleSetDefaultRecordingWindows = async () => {
  const response = await setDefaultRecordingWindows(deviceId);
  if (response.success) {
    settings.value = response.result.settings;
  }
};

const handleSet24HourRecordingWindows = async () => {
  const response = await set24HourRecordingWindows(deviceId);
  if (response.success) {
    settings.value = response.result.settings;
  }
};

const enableCustomRecordingWindows = () => {
  if (!settings.value || !settings.value.windows) return;
  const windows = settings.value.windows;
  customSettings.value = {
    powerOn: windows.powerOn,
    powerOff: windows.powerOff,
    startRecording: windows.startRecording,
    stopRecording: windows.stopRecording,
  };
  showCustomModal.value = true;
};

const handleOk = (bvModalEvent) => {
  bvModalEvent.preventDefault();
  saveCustomRecordingWindows();
};

const handleCancel = () => {
  showCustomModal.value = false;
};

const saveCustomRecordingWindows = async () => {
  const response = await setCustomRecordingWindows(
    deviceId,
    customSettings.value
  );
  if (response.success) {
    settings.value = response.result.settings;
  }
  showCustomModal.value = false;
};

const records247 = computed<boolean>(() => {
  // Device records 24/7 if power-on time is non-relative and is set to the same as power off time.
  if (deviceConfig.value) {
    const windows = (deviceConfig.value as DeviceConfigDetail).windows;
    const start = (windows && windows["start-recording"]) || "-30m";
    const end = (windows && windows["stop-recording"]) || "+30m";
    if (!start.endsWith("m") || !end.endsWith("m")) {
      return start === end;
    }
  }
  return false;
});

const poweredOn247 = computed<boolean>(() => {
  // Device records 24/7 if power-on time is non-relative and is set to the same as power off time.
  if (deviceConfig.value) {
    const windows = (deviceConfig.value as DeviceConfigDetail).windows;
    const start = (windows && windows["power-on"]) || "-30m";
    const end = (windows && windows["power-off"]) || "+30m";
    if (!start.endsWith("m") || !end.endsWith("m")) {
      return start === end;
    }
  }
  return false;
});

const absoluteTime = (timeStr: string, relativeTo: Date): Date => {
  let offsetMinutes = 0;
  const rel = new Date(relativeTo);
  if (timeStr.endsWith("m")) {
    offsetMinutes = Number(timeStr.replace("m", ""));
    rel.setMinutes(rel.getMinutes() + offsetMinutes);
  } else {
    const now = new Date();
    now.setHours(17);
    const [hours, mins] = timeStr.split(":").map(Number);
    now.setHours(hours);
    now.setMinutes(mins);
    const nowNow = new Date();
    nowNow.setHours(17);
    // if (now < nowNow) {
    //   now.setDate(now.getDate() + 1);
    // }
    return now;
  }
  return rel;
};

const scheduledRecordStartTime = computed<Date | null>(() => {
  if (deviceConfig.value && device.value) {
    const windows = (deviceConfig.value as DeviceConfigDetail).windows;
    const thisDevice = device.value as ApiDeviceResponse;
    const start = (windows && windows["start-recording"]) || "-30m";
    if (thisDevice.location) {
      const { sunset } = sunCalc.getTimes(
        new Date(),
        thisDevice.location.lat,
        thisDevice.location.lng
      );
      return absoluteTime(start, sunset);
    }
  }
  return null;
});

const scheduledRecordEndTime = computed<Date | null>(() => {
  if (deviceConfig.value && device.value) {
    const windows = (deviceConfig.value as DeviceConfigDetail).windows;
    const thisDevice = device.value as ApiDeviceResponse;
    const end = (windows && windows["stop-recording"]) || "+30m";
    if (thisDevice.location) {
      const { sunrise } = sunCalc.getTimes(
        new Date(),
        thisDevice.location.lat,
        thisDevice.location.lng
      );
      const off = absoluteTime(end, sunrise);
      if (
        scheduledRecordStartTime.value &&
        off > scheduledRecordStartTime.value
      ) {
        return off;
      } else {
        const tomorrow = new Date();
        tomorrow.setDate(tomorrow.getDate() + 1);
        const { sunrise } = sunCalc.getTimes(
          tomorrow,
          thisDevice.location.lat,
          thisDevice.location.lng
        );
        return absoluteTime(end, sunrise);
      }
    }
  }
  return null;
});

const shouldBeRecordingNow = computed<boolean>(() => {
  if (records247.value) {
    return true;
  }
  const now = new Date();
  const on = scheduledRecordStartTime.value;
  const off = scheduledRecordEndTime.value;
  if (on && off) {
    return on < now && off > now;
  }
  return false;
});

const nextHeartbeat = computed<string>(() => {
  return "";
});

const lastConnected = computed<Date | null>(() => {
  const d = device.value?.lastConnectionTime;
  if (d) {
    return new Date(d);
  }
  return null;
});

const haveHeardDirectlyFromDeviceInItsCurrentLocation = computed<boolean>(
  () => {
    if (
      currentLocationForDevice.value &&
      device.value &&
      device.value.lastConnectionTime
    ) {
      return (
        currentLocationForDevice.value.createdAt <
        device.value.lastConnectionTime
      );
    }
    return false;
  }
);

const deviceStopped = computed<boolean>(() => {
  if (device.value) {
    if (!device.value.active) {
      return true;
    }
    return (
      haveHeardDirectlyFromDeviceInItsCurrentLocation.value &&
      !device.value.isHealthy
    );
  }
  return false;
});
//
const recordingWindow = computed<string | null>(() => {
  if (records247.value) {
    return "Set to record 24/7";
  } else if (deviceConfig.value) {
    const windows = (deviceConfig.value as DeviceConfigDetail).windows;
    const start = (windows && windows["start-recording"]) || "-30m";
    const end = (windows && windows["stop-recording"]) || "+30m";
    let startTime = "";
    let endTime = "";
    if (start.startsWith("+") || start.startsWith("-")) {
      // Relative start time to sunset
      const beforeAfter = start.startsWith("-") ? "before" : "after";
      startTime = `${start.slice(1)}ins ${beforeAfter} sunset`;
    } else {
      // Absolute start time
      startTime = start; // Do am/pm?
    }
    if (end.startsWith("+") || end.startsWith("-")) {
      // Relative end time to sunrise
      const beforeAfter = end.startsWith("-") ? "before" : "after";
      endTime = `${end.slice(1)}ins ${beforeAfter} sunrise`;
    } else {
      // Absolute end time
      endTime = end;
    }
    return `record from ${startTime} until ${endTime}`;
  }
  return null;
});

const currentRecordingWindowLengthMins = computed<number>(() => {
  if (records247.value) {
    return -1;
  }
  if (scheduledRecordStartTime.value && scheduledRecordEndTime.value) {
    const start = new Date(scheduledRecordStartTime.value);
    const end = new Date(scheduledRecordEndTime.value);
    if (start > end) {
      end.setDate(end.getDate() + 1);
    }
    const ms = end.getTime() - start.getTime();
    return Math.round(ms / 1000 / 60);
  }
  return 0;
});

const minsHoursFromMins = (inMins: number): string => {
  const hours = Math.floor(inMins / 60);
  const mins = inMins - 60 * hours;
  return `${hours} hours, ${mins} mins`;
};

const uptimes = computed<number[]>(() => {
  // Hours that a device has been on in between stopped events, should be computable from events.
  // Then we should be able to guess when a device will next stop.

  // If a device powers on at a non-scheduled time, we can also infer that the battery has been changed,
  // or recordings have been collected.

  return [];
});

const initBatteryInfoTimeSeries = () => {
  // TODO: Show discontinuities for when battery type changes.
  if (interpolatedBatteryInfo.value && batteryTimeSeries.value) {
    //console.log(interpolatedBatteryInfo.value);
    // const max = interpolatedBatteryInfo.value.reduce((acc, curr) => {
    //   return Math.max(acc, curr.battery);
    // }, 0);

    // Make sure we always load up a month, and make the x axis ticks be 24 hours.
    // Also load config changes in here and show them as events on the x axis.
    // If we're in low power mode, maybe we want to show times the recordings were offloaded?
    // Maybe we could also show recording events, to see if more recordings correlates with more power?

    // Take whatever we get and pad it out to ~2 months.
    // For days when there is no battery info in the timespan, add a zero point, to show that it's
    // probably offline?

    // const voltageLion = interpolatedBatteryInfo.value
    //   .filter((item) => item.batteryType === "li-ion")
    //   .map((item) => ({
    //     x: new Date(item.dateTime),
    //     y: item.battery,
    //   }));
    // const voltageMains = interpolatedBatteryInfo.value
    //   .filter(
    //     (item) => item.batteryType === "mains" || item.batteryType === "unknown"
    //   )
    //   .map((item) => ({
    //     x: new Date(item.dateTime),
    //     y: max,
    //   }));
    // const voltageLime = interpolatedBatteryInfo.value
    //   .filter((item) => item.batteryType === "lime")
    //   .map((item) => ({
    //     x: new Date(item.dateTime),
    //     y: item.battery,
    //   }));

    const batteryAll = interpolatedBatteryInfo.value.map((item) => ({
      x: new Date(item.dateTime),
      y: item.battery,
    }));
    if (batteryAll.length) {
      // Break up the voltage into times when it's on each kind of battery?
      new LineChart(
        batteryTimeSeries.value as HTMLDivElement,
        {
          series: [
            {
              name: "Voltage All",
              data: batteryAll,
            },
            // {
            //   name: "Voltage Lion",
            //   data: voltageLion,
            // },
            // {
            //   name: "Voltage Mains",
            //   data: voltageMains,
            // },
            // {
            //   name: "Voltage Lime",
            //   data: voltageLime,
            // },
          ],
        },
        {
          showArea: true,
          low: 0,
          high: 100,
          lineSmooth: Interpolation.none(),
          axisX: {
            type: FixedScaleAxis,
            divisor: 10,
            labelInterpolationFnc: (value) =>
              new Date(value).toLocaleString("en-NZ", {
                month: "short",
                day: "numeric",
              }),
          },
        }
      );
    }
  }
};

const batteryInfo = ref<LoadedResource<BatteryInfoEvent[]>>(null);
const batteryInfoIsLoading = computed(() => batteryInfo.value === null);
const hasUnknownPowerSource = computed<boolean>(() => {
  if (!isTc2Device.value) {
    return false;
  }
  return (
    !!batteryInfo.value &&
    batteryInfo.value.length !== 0 &&
    batteryInfo.value.every(
      (item) => item.batteryType === "unknown" || item.batteryType === "mains"
    )
  );
});

const interpolatedBatteryInfo = computed<BatteryInfoEvent[]>(() => {
  const eightWeeksAgo = new Date();
  const now = new Date();
  eightWeeksAgo.setDate(eightWeeksAgo.getDate() - 56);
  if (batteryInfo.value && batteryInfo.value.length !== 0) {
    const firstEventTime = new Date(
      batteryInfo.value[batteryInfo.value.length - 1].dateTime
    );
    const lastEventTime = new Date(batteryInfo.value[0].dateTime);
    const emptyDaysAtStart = Math.floor(
      (firstEventTime.getTime() - eightWeeksAgo.getTime()) / 1000 / 60 / 60 / 24
    );
    const emptyDaysAtEnd = Math.floor(
      (now.getTime() - lastEventTime.getTime()) / 1000 / 60 / 60 / 24
    );
    const interpolatedValues: BatteryInfoEvent[] = [];
    for (let i = 0; i < emptyDaysAtStart; i++) {
      const dateTime = new Date(eightWeeksAgo);
      dateTime.setDate(dateTime.getDate() + i);
      interpolatedValues.push({
        dateTime,
        voltage: null,
        battery: null,
        batteryType: "lime",
      });
    }
    const sorted = [...batteryInfo.value];
    sorted.sort(
      (a, b) => new Date(b.dateTime).getDate() - new Date(a.dateTime).getTime()
    );

    // TODO: If the voltage goes up, and there were days missed, then show a discontinuity.
    //  Show discontinuities if we missed samples some days

    interpolatedValues.push(...sorted);
    for (let i = 0; i < emptyDaysAtEnd; i++) {
      const dateTime = new Date(lastEventTime);
      dateTime.setDate(dateTime.getDate() + i);
      interpolatedValues.push({
        dateTime,
        voltage: null,
        battery: null,
        batteryType: "lime",
      });
    }
<<<<<<< HEAD
    await fetchSettings();
=======
    return interpolatedValues;
  }
  return [];
});

const latestStatusRecording = inject("latestStatusRecording") as Ref<
  LoadedResource<ApiRecordingResponse>
>;
watch(batteryTimeSeries, () => {
  initBatteryInfoTimeSeries();
});

const loadResource = (
  target: Ref<LoadedResource<unknown>>,
  loader: () => Promise<unknown | false>
) => {
  if (isLoading(target)) {
    loader().then((result) => (target.value = result));
  }
};

const init = async () => {
  await Promise.all([projectDevicesLoaded(), projectLocationsLoaded()]);

  if (device.value) {
    loadResource(deviceConfig, () => getDeviceConfig(deviceId));
    loadResource(versionInfo, () => getDeviceVersionInfo(deviceId));
    loadResource(currentLocationForDevice, () =>
      getDeviceLocationAtTime(deviceId)
    );
    loadResource(lastPowerOffTime, () => getDeviceLastPoweredOff(deviceId));
    loadResource(lastPowerOnTime, () => getDeviceLastPoweredOn(deviceId));
    loadResource(saltNodeGroup, () => getDeviceNodeGroup(deviceId));
    const eightWeeksAgo = new Date();
    eightWeeksAgo.setDate(eightWeeksAgo.getDate() - 56);
    loadResource(batteryInfo, () => getBatteryInfo(deviceId, eightWeeksAgo));
>>>>>>> a8f0dcce
    /*
    const sixMonthsAgo = new Date();
    sixMonthsAgo.setMonth(sixMonthsAgo.getMonth() - 6);
    const stopTimes = await getStoppedEvents(deviceId, sixMonthsAgo);
    console.log("Stop times", stopTimes);

    // FIXME - We seem to be getting pretty nonsensical event times around stop-reported events and rpi-power-on events.
    if (stopTimes.success) {
      let wakeTime: Date;
      for (const stopEvent of stopTimes.result.rows) {
        const stopTime = new Date(stopEvent.dateTime);
        if (wakeTime) {
          console.log(
            "Up time ",
            (stopTime.getTime() - wakeTime.getTime()) / 1000 / 60 / 60,
            "hours"
          );
        }
        const nextTime = new Date(stopTime);
        nextTime.setMinutes(nextTime.getMinutes() + 1);
        const nextEvent = await getEarliestEventAfterTime(deviceId, nextTime);
        if (nextEvent.success) {
          wakeTime = new Date(nextEvent.result.rows[0].dateTime);
          console.log(
            "stopped at",
            stopTime,
            "woke at ",
            new Date(nextEvent.result.rows[0].dateTime),
            "for",
            nextEvent.result.rows[0].EventDetail.type
          );
        }
      }
    }
    */
  }
};

onBeforeMount(init);

const versionInfoTable = computed<CardTableRows<string>>(() =>
  Object.entries(versionInfo.value || []).map(([software, version]) => ({
    package: software,
    version,
  }))
);

const deviceLocationPoints = computed<NamedPoint[]>(() => {
  if (currentLocationForDevice.value && device.value) {
    const thisDevice = device.value as ApiDeviceResponse;
    const thisLocation = currentLocationForDevice.value as ApiLocationResponse;
    return [
      {
        location: thisDevice?.location || { lat: 0, lng: 0 },
        name: thisDevice.deviceName,
        id: thisDevice.id,
        project: thisDevice.groupName,
      },
      {
        location: thisLocation.location,
        name: thisLocation.name,
        id: thisLocation.id,
        project: thisLocation.groupName,
      },
    ];
  } else {
    return [];
  }
});

enum DevicePowerProfile {
  LowPower,
  HighPower,
  MediumPower,
  Unknown,
}

const powerProfile = computed<DevicePowerProfile>(() => {
  if (
    deviceConfig.value &&
    deviceConfig.value["thermal-recorder"] &&
    deviceConfig.value["thermal-recorder"]["use-low-power-mode"]
  ) {
    return DevicePowerProfile.LowPower;
  }

  return DevicePowerProfile.HighPower;
});

const isTc2Device = computed<boolean>(() => {
  return (saltNodeGroup.value || "").includes("tc2");
});
</script>
<template>
  <div v-if="device" class="mt-3">
    <div class="d-flex justify-content-between flex-md-row flex-column">
      <div v-if="device.type === 'thermal'">
        <h6 v-if="latestStatusRecording">
          Camera view from
          {{
            DateTime.fromJSDate(
              new Date(latestStatusRecording.recordingDateTime)
            ).toRelative()
          }}:
        </h6>
        <cptv-single-frame
          :recording="latestStatusRecording"
          v-if="latestStatusRecording"
          :width="320"
          :height="240"
        />
        <h6 class="mt-3">Recording status:</h6>
        <div v-if="!shouldBeRecordingNow && recordingWindow">
          <span v-if="deviceStopped">
            Camera has stopped<span v-if="device.location">, otherwise </span>
            <span v-if="records247">would be recording now</span
            ><span v-else-if="scheduledRecordStartTime"
              >would be ready to record
              {{
                DateTime.fromJSDate(scheduledRecordStartTime).toRelative()
              }}</span
            >
          </span>
          <span v-else-if="scheduledRecordStartTime"
            >Ready to record
            {{
              DateTime.fromJSDate(scheduledRecordStartTime).toRelative()
            }}</span
          >
          <span v-if="device.location">
            for a duration of
            {{ minsHoursFromMins(currentRecordingWindowLengthMins) }}.</span
          >
        </div>

        <div v-if="configInfoLoading">
          <b-spinner small class="me-2" />
          Loading recording window
        </div>
        <div v-else-if="recordingWindow && !records247">
          Will {{ recordingWindow }}.
        </div>
        <div v-else-if="records247">{{ recordingWindow }}.</div>
        <div v-else>Recording window unavailable</div>
      </div>
      <div class="mt-md-0 mt-4">
        <h6>
          <span v-if="!deviceStopped">Current location:</span>
          <span v-else>Last known location:</span>
        </h6>
        <!-- Show the device "inside" its station if possible -->
        <div v-if="device.location">
          <div v-if="locationInfoLoading">
            <b-spinner small class="me-2" />
            Loading location info
          </div>
          <div v-else-if="currentLocationForDevice">
            <map-with-points
              :points="deviceLocationPoints"
              :highlighted-point="null"
              :active-points="deviceLocationPoints"
              :radius="30"
              :is-interactive="false"
              :zoom="false"
              :can-change-base-map="false"
              :loading="locationInfoLoading"
              style="min-height: 200px; min-width: 200px; aspect-ratio: 1"
            />
          </div>
          <div v-else>Device is not currently at a known location</div>
        </div>
        <div v-else>Device does not currently have a known location</div>
      </div>
    </div>
<<<<<<< HEAD
    <div class="mt-4" v-if="device.type === 'thermal'">
      <h6 class="mt-4">Device Settings:</h6>
      <div v-if="settings" class="device-settings mt-3">
        <div><b>Synced:</b> {{ settings.synced ? "Yes" : "No" }}</div>
        <b-table
          :items="settingsTable"
          :fields="fields"
          striped
          hover
          class="settings-table mt-3"
        >
          <template #cell(actions)="row">
            <div v-if="row.item.name === 'Use Low Power Mode'">
              <b-button
                @click="handleToggleUseLowPowerMode(row.item)"
                variant="secondary"
                >Toggle</b-button
              >
            </div>
            <div v-if="row.item.name === 'Recording Windows'" class="btn-group">
              <b-button
                @click="handleSetDefaultRecordingWindows"
                :variant="
                  currentWindowsType === 'default' ? 'primary' : 'secondary'
                "
                >Default</b-button
              >
              <b-button
                @click="handleSet24HourRecordingWindows"
                :variant="
                  currentWindowsType === '24hour' ? 'primary' : 'secondary'
                "
                >24 Hours</b-button
              >
              <b-button
                @click="enableCustomRecordingWindows"
                :variant="
                  currentWindowsType === 'custom' ? 'primary' : 'secondary'
                "
                >Custom</b-button
              >
            </div>
          </template>
        </b-table>
      </div>
    </div>
    <div class="mt-4" v-if="device.type === 'thermal'">
=======
    <div class="mt-4">
      <h6>Power profile:</h6>
      <span v-if="configInfoLoading">
        <b-spinner small class="me-2" />
      </span>
      <!--  TODO: Based on the current recording window, and the power mode, we can estimate how long the battery might last  -->
      <div v-else-if="powerProfile === DevicePowerProfile.HighPower">
        <p>This device is currently in 'High Power' mode.</p>
        <p>
          In this mode the device is always ready to upload new recordings to
          the Cacophony Monitoring Platform, which means that you can be alerted
          about detected species a short time after the detection happened. This
          also uses more power since the device remains in a more active state.
        </p>
        <!--        <p>-->
        <!--          When recording at night, you should expect around 10 days of battery-->
        <!--          life in this mode. This is heavily dependent on the length of the-->
        <!--          nights at various times of the year.-->
        <!--        </p>-->
      </div>
      <div v-else-if="powerProfile === DevicePowerProfile.LowPower">
        <p>This device is currently in 'Low Power' mode.</p>
        <p>
          In this mode the device makes recordings during the configured
          recording window, but doesn't connect to the Cacophony Monitoring
          Platform to offload the recordings until the end of the recording
          period.<br />
          This means that any animal alerts you configure may be delayed by many
          hours. If timely alerts are important to your use-case, enable 'High
          Power' mode.
        </p>
        <!--        <p>-->
        <!--          When recording at night, you should expect at least a month of battery-->
        <!--          life in this mode.-->
        <!--        </p>-->
      </div>
      <!-- TODO: What kind of battery are we using? -->
      <!-- TODO: Is the device currently online?  Duplicate info from devices listing.   -->
    </div>
    <div class="mt-4">
      <h6>Battery info:</h6>
      <div v-if="batteryInfoIsLoading">
        <b-spinner small class="me-2" /> Loading battery info
      </div>
      <div v-else-if="hasUnknownPowerSource">
        This device has an unrecognised power source.
      </div>
      <div
        v-else-if="batteryInfo && batteryInfo.length !== 0"
        ref="batteryTimeSeries"
        class="battery-info-time-series"
      ></div>
      <div v-else>No battery info available.</div>
    </div>
    <div class="mt-4">
      <h6>Channel:</h6>
      <span v-if="nodeGroupInfoLoading">
        <b-spinner small class="me-2" />
        Loading channel info
      </span>
      <span v-else>{{ saltNodeGroup }}</span>
    </div>
    <div
      class="mt-4"
      v-if="[DeviceType.Thermal, DeviceType.Hybrid].includes(device.type)"
    >
>>>>>>> a8f0dcce
      <h6>Software package versions:</h6>
      <!--      <div>Last successful update at ???</div>-->
      <!--      <div v-if="lastUpdateWasUnsuccessful">Last update at ??? failed</div>-->
      <div v-if="versionInfoLoading">
        <b-spinner small class="me-2" />
        Loading version info
      </div>
      <card-table
        v-else-if="versionInfo"
        compact
        :items="versionInfoTable"
        :sort-dimensions="{ package: true }"
        default-sort="package"
      />
      <div v-else>Version info not available.</div>
    </div>
  </div>
  <div v-else class="p-3">Device not found in group.</div>
</template>
<style scoped lang="less">
.map {
  width: 320px;
  height: 240px;
}
.battery-info-time-series {
  // min-height?
}
</style>
<style src="chartist/dist/index.css" lang="css"></style><|MERGE_RESOLUTION|>--- conflicted
+++ resolved
@@ -1,5 +1,5 @@
 <script lang="ts" setup>
-import { computed, inject, onBeforeMount, onMounted, ref, watch } from "vue";
+import { computed, inject, onBeforeMount, ref, watch } from "vue";
 import {
   type BatteryInfoEvent,
   getBatteryInfo,
@@ -9,10 +9,8 @@
   getDeviceLocationAtTime,
   getDeviceNodeGroup,
   getDeviceVersionInfo,
-  getLatestStatusRecordingForDevice,
   getSettingsForDevice,
   set24HourRecordingWindows,
-  setCustomRecordingWindows,
   setDefaultRecordingWindows,
   toggleUseLowPowerMode,
 } from "@api/Device";
@@ -23,22 +21,10 @@
 import type { CardTableRows } from "@/components/CardTableTypes";
 import type { DeviceConfigDetail } from "@typedefs/api/event";
 import { selectedProjectDevices } from "@models/provides";
-<<<<<<< HEAD
 import {
-  type ApiDeviceHistorySettings,
-  type ApiDeviceResponse,
-  type SettingsBase,
-  type WindowsSettings,
-} from "@typedefs/api/device";
-import { projectDevicesLoaded } from "@models/LoggedInUser";
-=======
-import type { ApiDeviceResponse } from "@typedefs/api/device";
-import {
-  DevicesForCurrentProject,
   projectDevicesLoaded,
   projectLocationsLoaded,
 } from "@models/LoggedInUser";
->>>>>>> a8f0dcce
 import type { LoadedResource } from "@api/types";
 import MapWithPoints from "@/components/MapWithPoints.vue";
 import type { NamedPoint } from "@models/mapUtils";
@@ -49,6 +35,11 @@
 import CptvSingleFrame from "@/components/CptvSingleFrame.vue";
 import { FixedScaleAxis, Interpolation, LineChart } from "chartist";
 import { DeviceType } from "@typedefs/api/consts.ts";
+import type {
+  ApiDeviceResponse,
+  ApiDeviceHistorySettings,
+  WindowsSettings,
+} from "@typedefs/api/device";
 
 const batteryTimeSeries = ref<HTMLDivElement>();
 
@@ -72,7 +63,6 @@
 const currentLocationForDevice = ref<LoadedResource<ApiLocationResponse>>(null);
 const lastPowerOffTime = ref<LoadedResource<Date>>(null);
 const lastPowerOnTime = ref<LoadedResource<Date>>(null);
-<<<<<<< HEAD
 // Device Settings
 const settings = ref<ApiDeviceHistorySettings | null>(null);
 const showCustomModal = ref(false);
@@ -83,15 +73,14 @@
   stopRecording: "+30m",
 });
 
-=======
 const saltNodeGroup = ref<LoadedResource<string>>(null);
->>>>>>> a8f0dcce
 const isLoading = (val: Ref<LoadedResource<unknown>>) =>
   computed<boolean>(() => val.value === null);
 const configInfoLoading = isLoading(deviceConfig);
 const versionInfoLoading = isLoading(versionInfo);
 const locationInfoLoading = isLoading(currentLocationForDevice);
 const nodeGroupInfoLoading = isLoading(saltNodeGroup);
+const settingsLoading = isLoading(settings);
 
 const lastUpdateWasUnsuccessful = ref<boolean>(true);
 
@@ -161,11 +150,12 @@
   try {
     const response = await getSettingsForDevice(deviceId);
     if (response.success) {
-      settings.value = response.result.settings;
+      return response.result.settings;
     }
   } catch (e) {
     console.error(e);
   }
+  return null;
 };
 
 const handleToggleUseLowPowerMode = async (setting: { name: string }) => {
@@ -192,7 +182,9 @@
 };
 
 const enableCustomRecordingWindows = () => {
-  if (!settings.value || !settings.value.windows) return;
+  if (!settings.value || !settings.value.windows) {
+    return;
+  }
   const windows = settings.value.windows;
   customSettings.value = {
     powerOn: windows.powerOn,
@@ -201,26 +193,6 @@
     stopRecording: windows.stopRecording,
   };
   showCustomModal.value = true;
-};
-
-const handleOk = (bvModalEvent) => {
-  bvModalEvent.preventDefault();
-  saveCustomRecordingWindows();
-};
-
-const handleCancel = () => {
-  showCustomModal.value = false;
-};
-
-const saveCustomRecordingWindows = async () => {
-  const response = await setCustomRecordingWindows(
-    deviceId,
-    customSettings.value
-  );
-  if (response.success) {
-    settings.value = response.result.settings;
-  }
-  showCustomModal.value = false;
 };
 
 const records247 = computed<boolean>(() => {
@@ -582,9 +554,6 @@
         batteryType: "lime",
       });
     }
-<<<<<<< HEAD
-    await fetchSettings();
-=======
     return interpolatedValues;
   }
   return [];
@@ -621,7 +590,8 @@
     const eightWeeksAgo = new Date();
     eightWeeksAgo.setDate(eightWeeksAgo.getDate() - 56);
     loadResource(batteryInfo, () => getBatteryInfo(deviceId, eightWeeksAgo));
->>>>>>> a8f0dcce
+    loadResource(settings, () => fetchSettings());
+
     /*
     const sixMonthsAgo = new Date();
     sixMonthsAgo.setMonth(sixMonthsAgo.getMonth() - 6);
@@ -796,10 +766,12 @@
         <div v-else>Device does not currently have a known location</div>
       </div>
     </div>
-<<<<<<< HEAD
     <div class="mt-4" v-if="device.type === 'thermal'">
       <h6 class="mt-4">Device Settings:</h6>
-      <div v-if="settings" class="device-settings mt-3">
+      <span v-if="settingsLoading">
+        <b-spinner small class="me-2" />
+      </span>
+      <div v-else-if="settings" class="device-settings mt-3">
         <div><b>Synced:</b> {{ settings.synced ? "Yes" : "No" }}</div>
         <b-table
           :items="settingsTable"
@@ -843,8 +815,6 @@
         </b-table>
       </div>
     </div>
-    <div class="mt-4" v-if="device.type === 'thermal'">
-=======
     <div class="mt-4">
       <h6>Power profile:</h6>
       <span v-if="configInfoLoading">
@@ -911,7 +881,6 @@
       class="mt-4"
       v-if="[DeviceType.Thermal, DeviceType.Hybrid].includes(device.type)"
     >
->>>>>>> a8f0dcce
       <h6>Software package versions:</h6>
       <!--      <div>Last successful update at ???</div>-->
       <!--      <div v-if="lastUpdateWasUnsuccessful">Last update at ??? failed</div>-->
