--- conflicted
+++ resolved
@@ -407,15 +407,7 @@
     );
     const lastEventTime = new Date(batteryInfo.value[0].dateTime);
     const emptyDaysAtStart = Math.floor(
-<<<<<<< HEAD
-      (firstEventTime.getTime() - eightWeeksAgo.getTime()) /
-        1000 /
-        60 /
-        60 /
-        24,
-=======
       (firstEventTime.getTime() - eightWeeksAgo.getTime()) / 1000 / 60 / 60 / 24,
->>>>>>> 8dc36846
     );
     const emptyDaysAtEnd = Math.floor(
       (now.getTime() - lastEventTime.getTime()) / 1000 / 60 / 60 / 24,
