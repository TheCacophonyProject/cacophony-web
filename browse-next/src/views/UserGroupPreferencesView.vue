<script setup lang="ts">
import {
  computed,
  type ComputedRef,
  inject,
  onBeforeMount,
  onMounted,
  type Ref,
  ref,
  watch,
} from "vue";
import SectionHeader from "@/components/SectionHeader.vue";
import type { ApiAlertResponse } from "@typedefs/api/alerts";
import {
  createAlertForScope,
  getAlertsForCurrentUser,
  removeAlert,
} from "@api/Alert";
import LeaveProjectModal from "@/components/LeaveProjectModal.vue";
import TwoStepActionButton from "@/components/TwoStepActionButton.vue";
import DeviceName from "@/components/DeviceName.vue";
import CardTable from "@/components/CardTable.vue";
import { DateTime } from "luxon";
import {
  currentSelectedProject as currentActiveProject,
  selectedProjectDevices,
  allHistoricLocations,
} from "@models/provides";

import type {
  AlertId,
  StationId as LocationId,
  GroupId as ProjectId,
  DeviceId,
} from "@typedefs/api/common";
import {
  persistUserProjectSettings,
  type SelectedProject,
} from "@models/LoggedInUser.ts";
import HierarchicalTagSelect from "@/components/HierarchicalTagSelect.vue";
import Multiselect from "@vueform/multiselect";
import type { ApiStationResponse as ApiLocationResponse } from "@typedefs/api/station";
import type { ApiDeviceResponse } from "@typedefs/api/device";
import type { LoadedResource } from "@api/types.ts";
import type { ApiGroupUserSettings as ApiProjectUserSettings } from "@typedefs/api/group";

const currentProject = inject(currentActiveProject) as ComputedRef<
  SelectedProject | false
>;
const activeProjectDevices = inject(selectedProjectDevices) as Ref<
  LoadedResource<ApiDeviceResponse[]>
>;
const allLocations = inject(allHistoricLocations) as Ref<
  LoadedResource<ApiLocationResponse[]>
>;

const activeLocations = computed<ApiLocationResponse[]>(() => {
  if (allLocations.value) {
    return allLocations.value.filter((location) => !location.retiredAt);
  }
  return [];
});

const activeDevices = computed<ApiDeviceResponse[]>(() => {
  return activeProjectDevices.value || [];
});

const selectedLeaveProject = ref(false);
const alerts = ref<ApiAlertResponse[]>([]);
const isNotOnlyProjectOwnerOrAdmin = ref<true>(true);
const selectedAddEmailAlert = ref(false);
const alertOnTags = ref<string[]>([]);
const maxAlertFrequencyMins = ref<number>(30);
const alertScope = ref<"project" | "location" | "device">("project");
const selectedLocation = ref<LocationId | null>(null);
const selectedDevice = ref<DeviceId | null>(null);
const creatingAlert = ref<boolean>(false);
const loadingAlerts = ref<boolean>(false);

const userProjectSettings = computed<ApiProjectUserSettings>(() => {
  return (
    (currentProject.value as SelectedProject).userSettings || {
      displayMode: "visits",
      tags: [],
      notificationPreferences: {},
    }
  );
});
const weeklyDigestEmails = ref<boolean>(false);
const dailyDigestEmails = ref<boolean>(false);
const stoppedDeviceEmails = ref<boolean>(false);
const savingDailyDigestSettings = ref<boolean>(false);
const savingWeeklyDigestSettings = ref<boolean>(false);
const savingStoppedDeviceSettings = ref<boolean>(false);
const initialised = ref<boolean>(false);
onBeforeMount(() => {
  weeklyDigestEmails.value =
    userProjectSettings.value.notificationPreferences?.weeklyDigest || false;
  dailyDigestEmails.value =
    userProjectSettings.value.notificationPreferences?.dailyDigest || false;
  // TODO: Set this to true in the DB for all group admins who currently have emailConfirmed
  stoppedDeviceEmails.value =
    userProjectSettings.value.notificationPreferences?.reportStoppedDevices ||
    false;
});
onMounted(() => {
  initialised.value = true;
});

watch(dailyDigestEmails, async (next) => {
  if (initialised.value) {
    const settings = JSON.parse(JSON.stringify(userProjectSettings.value));
    settings.notificationPreferences = settings.notificationPreferences || {};
    settings.notificationPreferences.dailyDigest = next;
    savingDailyDigestSettings.value = true;
    await persistUserProjectSettings(settings);
    savingDailyDigestSettings.value = false;
  }
});

watch(weeklyDigestEmails, async (next) => {
  if (initialised.value) {
    const settings = JSON.parse(JSON.stringify(userProjectSettings.value));
    settings.notificationPreferences = settings.notificationPreferences || {};
    settings.notificationPreferences.weeklyDigest = next;
    savingWeeklyDigestSettings.value = true;
    await persistUserProjectSettings(settings);
    savingWeeklyDigestSettings.value = false;
  }
});

watch(stoppedDeviceEmails, async (next) => {
  if (initialised.value) {
    const settings = JSON.parse(JSON.stringify(userProjectSettings.value));
    settings.notificationPreferences = settings.notificationPreferences || {};
    settings.notificationPreferences.reportStoppedDevices = next;
    savingStoppedDeviceSettings.value = true;
    await persistUserProjectSettings(settings);
    savingStoppedDeviceSettings.value = false;
  }
});

const formIsValid = computed<boolean>(() => {
  return alertOnTags.value.length !== 0 && scopeId.value !== null;
});
const scopeId = computed<LocationId | ProjectId | DeviceId | null>(() => {
  if (alertScope.value === "project" && currentProject.value) {
    return currentProject.value.id;
  } else if (
    alertScope.value === "location" &&
    selectedLocation.value !== null
  ) {
    return selectedLocation.value;
  } else if (alertScope.value === "device" && selectedDevice.value !== null) {
    return selectedDevice.value;
  }
  return null;
});

const alertBelongsToCurrentProject = (alert: ApiAlertResponse): boolean => {
  if (alert.scope === "project" && currentProject.value) {
    return alert.scopeId === currentProject.value.id;
  } else if (alert.scope === "location") {
    return !!activeLocations.value.find(
      (location) => location.id === alert.scopeId,
    );
  } else if (alert.scope === "device") {
    return (
      (activeDevices.value &&
        !!activeDevices.value.find((device) => device.id === alert.scopeId)) ||
      false
    );
  }
  return false;
};

const loadAlerts = async () => {
  loadingAlerts.value = true;
  const response = await getAlertsForCurrentUser();
  if (response.success) {
    alerts.value = response.result.alerts.filter(alertBelongsToCurrentProject);
  }
  loadingAlerts.value = false;
};

onBeforeMount(async () => {
  await loadAlerts();
});

const deleteAlert = async (alertId: AlertId) => {
  await removeAlert(alertId);
  await loadAlerts();
};
const resetFormFields = () => {
  alertScope.value = "project";
  selectedDevice.value = null;
  selectedLocation.value = null;
  alertOnTags.value = [];
  maxAlertFrequencyMins.value = 30;
};

const saveAlert = async () => {
  creatingAlert.value = true;
  await createAlertForScope(
    alertScope.value,
    scopeId.value as number,
    alertOnTags.value,
    Math.max(1, maxAlertFrequencyMins.value) * 60,
  );
  resetFormFields();
  await loadAlerts();
  creatingAlert.value = false;
};

interface AlertItem {
  alertOn: string[];
  alertScope: "This project" | ApiLocationResponse | ApiDeviceResponse | null;
  lastTriggered: string;
  minimumTimeBetweenTriggers: string;
  __scope: "project" | "device" | "location";
  _deleteAction: AlertId;
}

const getAlertScope = (
  alert: ApiAlertResponse,
): "This project" | ApiDeviceResponse | ApiLocationResponse | null => {
  if (alert.scope === "project") {
    return "This project";
  } else if (
    alert.scope === "device" &&
    activeDevices.value &&
    activeDevices.value.length !== 0
  ) {
    const device = activeDevices.value.find(
      (device) => device.id === alert.scopeId,
    );
    if (device) {
      return device;
    }
    return null;
  } else if (alert.scope === "location" && activeLocations.value.length !== 0) {
    const location = activeLocations.value.find(
      (location) => location.id === alert.scopeId,
    );
    if (location) {
      return location;
    }
    return null;
  }
  return null;
};

const alertItems = computed<AlertItem[]>(() => {
  return alerts.value.map(
    (alert: ApiAlertResponse) =>
      ({
        alertOn: alert.conditions.map(({ tag }) => tag),
        alertScope: getAlertScope(alert),
        lastTriggered:
          alert.lastAlert === "never"
            ? alert.lastAlert
            : DateTime.fromJSDate(new Date(alert.lastAlert)).toRelative(),
        minimumTimeBetweenTriggers: `${alert.frequencySeconds / 60} mins`,
        __scope: alert.scope,
        _deleteAction: alert.id,
<<<<<<< HEAD
      }) as AlertItem,
=======
      } as AlertItem),
>>>>>>> 8dc36846
  );
});
</script>
<template>
  <section-header>My project preferences</section-header>
  <h6>Email alert settings</h6>
  <p>
    Email alerts are sent whenever the Cacophony AI recognises something that
    you're interested in for a newly processed recording.
  </p>
  <div v-if="loadingAlerts" class="d-flex justify-content-center pb-3">
    <b-spinner variant="secondary" />
  </div>
  <card-table v-else :items="alertItems" compact :break-point="0">
    <template #alertOn="{ cell }">
      <b-badge
        v-for="(tag, index) in cell"
        :key="index"
        class="me-1 fs-8 my-1"
        variant="secondary"
        >{{ tag }}</b-badge
      >
    </template>
    <template
      #alertScope="{
        cell,
        row,
      }: {
        row: AlertItem;
        cell: string | ApiDeviceResponse | ApiLocationResponse;
      }"
    >
      <div v-if="row.__scope === 'project'">{{ cell }}</div>
      <div
        v-else-if="row.__scope === 'location' && cell"
        class="station-name text-truncate d-inline-flex align-content-center align-items-center"
      >
        <font-awesome-icon
          icon="map-marker-alt"
          class="me-2"
          color="rgba(0, 0, 0, 0.7)"
        />
        <span class="text-truncate" ref="stationNameSpan">
          {{ (cell as ApiLocationResponse).name }}
        </span>
      </div>
      <div v-else-if="row.__scope === 'device' && cell">
        <device-name
          :name="(cell as ApiDeviceResponse).deviceName"
          :type="(cell as ApiDeviceResponse).type"
        />
      </div>
    </template>
    <template #_deleteAction="{ cell }">
      <div class="d-flex align-items-center justify-content-end">
        <two-step-action-button
          class="text-end"
          variant="outline-secondary"
          :action="() => deleteAlert(cell)"
          icon="trash-can"
          confirmation-label="Remove alert"
          :classes="[
            'd-flex',
            'align-items-center',
            'fs-7',
            'text-nowrap',
            'ms-2',
          ]"
          alignment="right"
        />
      </div>
    </template>
    <template #card="{ card }: { card: AlertItem }">
      <div class="d-flex flex-row">
        <div class="flex-grow-1">
          <div class="d-flex align-items-center">
            <span class="me-2">Trigger on: </span>
            <b-badge
              v-for="(tag, index) in card.alertOn"
              :key="index"
              class="me-1 fs-8"
              variant="secondary"
              >{{ tag }}</b-badge
            >
          </div>
          <div class="mt-2">
            <span>Alert scope: </span>
            <span v-if="card.__scope === 'project'">{{ card.alertScope }}</span>
            <span
              v-else-if="card.__scope === 'location' && card.alertScope"
              class="station-name text-truncate d-inline-flex align-content-center align-items-center"
            >
              <font-awesome-icon
                icon="map-marker-alt"
                class="me-2"
                color="rgba(0, 0, 0, 0.7)"
              />
              <span class="text-truncate" ref="stationNameSpan">
                {{ (card.alertScope as ApiLocationResponse).name }}
              </span>
            </span>
            <span v-else-if="card.__scope === 'device'">
              <device-name
                :name="(card.alertScope as ApiDeviceResponse).deviceName"
                :type="(card.alertScope as ApiDeviceResponse).type"
              />
            </span>
          </div>
          <div class="mt-2">
            Last triggered: <strong v-html="card.lastTriggered"></strong>
          </div>
          <div class="mt-2">
            <span>Minimum time between triggers: </span>
            {{ card.minimumTimeBetweenTriggers }}
          </div>
        </div>
        <div class="d-flex align-items-end justify-content-end">
          <two-step-action-button
            class="text-end"
            variant="outline-secondary"
            :action="() => deleteAlert(card._deleteAction)"
            icon="trash-can"
            confirmation-label="Remove alert"
            :classes="[
              'd-flex',
              'align-items-center',
              'fs-7',
              'text-nowrap',
              'ms-2',
            ]"
            alignment="right"
          />
        </div>
      </div>
    </template>
  </card-table>
  <div class="d-flex justify-content-end mt-3">
    <b-button @click="selectedAddEmailAlert = true">
      <font-awesome-icon icon="plus" /> Create an email alert
    </b-button>
  </div>
  <hr />

  <h6>Project activity digest email preferences</h6>
  <p>
    Get daily or weekly break-downs of activity in your project &ndash; direct
    to your inbox.
  </p>
  <b-form-checkbox switch v-model="dailyDigestEmails"
    >I want to receive a daily activity digest<b-spinner
      class="ms-1"
      v-if="savingDailyDigestSettings"
      variant="secondary"
      small
  /></b-form-checkbox>
  <b-form-checkbox switch v-model="weeklyDigestEmails"
    >I want to receive a weekly activity digest<b-spinner
      class="ms-1"
      v-if="savingWeeklyDigestSettings"
      variant="secondary"
      small
  /></b-form-checkbox>
  <hr />
  <h6>Stopped device notifications</h6>
  <p>
    Get notified about possible flat batteries when a device hasn't connected to
    the Cacophony Monitoring platform in the last 24 hours
  </p>
  <b-form-checkbox switch v-model="stoppedDeviceEmails"
    >I want to receive emails about devices that might have stopped<b-spinner
      class="ms-1"
      v-if="savingStoppedDeviceSettings"
      variant="secondary"
      small
  /></b-form-checkbox>

  <b-modal
    v-model="selectedAddEmailAlert"
    @ok="saveAlert"
    title="Add an email alert"
    ok-title="Save alert"
    :ok-disabled="!formIsValid"
    @cancel="resetFormFields"
  >
    <div>
      <label class="fs-7">Alert scope:</label>
      <b-form-radio-group v-model="alertScope">
        <b-form-radio value="project">This project</b-form-radio>
        <b-form-radio value="location">A specific location</b-form-radio>
        <b-form-radio value="device">A specific device</b-form-radio>
      </b-form-radio-group>
      <multiselect
        v-if="alertScope === 'location'"
        ref="selectedLocationSelect"
        v-model="selectedLocation"
        :options="activeLocations"
        value-prop="id"
        label="name"
        :can-clear="false"
        class="ms-bootstrap"
        searchable
      />
      <multiselect
        v-else-if="alertScope === 'device'"
        ref="selectedDeviceSelect"
        v-model="selectedDevice"
        value-prop="id"
        label="deviceName"
        :options="activeDevices"
        :can-clear="false"
        class="ms-bootstrap"
        searchable
      />
    </div>
    <div class="mt-1">
      <label class="fs-7">Alert on:</label>
      <hierarchical-tag-select v-model="alertOnTags" multiselect />
    </div>
    <div class="mt-1">
      <label class="fs-7"
        >Alert no more than once every
        <strong>{{ maxAlertFrequencyMins }}</strong> minutes</label
      >
      <b-form-input
        v-model="maxAlertFrequencyMins"
        type="number"
        min="1"
      ></b-form-input>
    </div>
  </b-modal>
  <div v-if="false && isNotOnlyProjectOwnerOrAdmin">
    <!-- TODO: We need to mark a user as "left project" at a certain date,
          and then once billing related to this user quota has happened,
          we can actually remove the user from the project?  Maybe billing doesn't care how much
          data a given user uses?
    -->
    <hr />
    <h6>Leave project</h6>
    <p>
      If you no longer want to be part of this project, click the 'Leave this
      project' button to leave it.
    </p>
    <leave-project-modal v-model="selectedLeaveProject" />
    <button
      class="btn btn-outline-danger"
      type="button"
      @click="selectedLeaveProject = true"
    >
      Leave this project
    </button>
  </div>
</template>
<style lang="css">
@import url("@vueform/multiselect/themes/default.css");
</style><|MERGE_RESOLUTION|>--- conflicted
+++ resolved
@@ -263,11 +263,7 @@
         minimumTimeBetweenTriggers: `${alert.frequencySeconds / 60} mins`,
         __scope: alert.scope,
         _deleteAction: alert.id,
-<<<<<<< HEAD
-      }) as AlertItem,
-=======
       } as AlertItem),
->>>>>>> 8dc36846
   );
 });
 </script>
