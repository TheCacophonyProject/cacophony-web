--- conflicted
+++ resolved
@@ -1,19 +1,5 @@
 <script setup lang="ts">
 import SectionHeader from "@/components/SectionHeader.vue";
-<<<<<<< HEAD
-
-// TODO - load stations for group.
-//  Display in table and on map.
-
-</script>
-<template>
-  <div class="d-flex flex-md-row flex-column-reverse justify-content-between">
-    <div class="cn">
-      <section-header>Stations</section-header>
-      <div class="px-3 p-md-0">stations list table</div>
-    </div>
-    <div class="map"></div>
-=======
 import { computed, onMounted, ref } from "vue";
 import type { ApiStationResponse } from "@typedefs/api/station";
 import { getStationsForGroup } from "@api/Group";
@@ -98,19 +84,10 @@
         ref="map"
       />
     </div>
->>>>>>> f33af9d1
   </div>
 </template>
 <style lang="less">
 .map {
-<<<<<<< HEAD
-  background: #2b333f;
-  height: 100vh;
-  width: 300px;
-}
-.cn {
-
-=======
   //width: 100vh;
   height: 400px !important;
   position: unset;
@@ -121,6 +98,5 @@
     height: 100vh !important;
     width: 500px !important;
   }
->>>>>>> f33af9d1
 }
 </style>