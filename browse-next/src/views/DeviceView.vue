--- conflicted
+++ resolved
@@ -149,7 +149,6 @@
         >Events</router-link
       >
       <router-link
-<<<<<<< HEAD
         v-if="[DeviceType.Thermal, DeviceType.Hybrid, DeviceType.Audio].includes((device as ApiDeviceResponse).type)"
         :class="[
           ...navLinkClasses,
@@ -162,8 +161,6 @@
         >Diagnostics</router-link
       >
       <router-link
-=======
->>>>>>> d2aa0877
         v-if="[DeviceType.Hybrid, DeviceType.Thermal].includes((device as ApiDeviceResponse).type) && (device as ApiDeviceResponse).location"
         :class="[
           ...navLinkClasses,
