--- conflicted
+++ resolved
@@ -563,12 +563,7 @@
   return (previousLocations.value || [])
     .filter((location) => location.location !== undefined)
     .filter(
-<<<<<<< HEAD
-      (location) =>
-        location.location?.lat !== 0 && location.location?.lng !== 0,
-=======
       (location) => location.location?.lat !== 0 && location.location?.lng !== 0,
->>>>>>> 8dc36846
     )
     .map((location) => {
       return {
