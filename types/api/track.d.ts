--- conflicted
+++ resolved
@@ -18,11 +18,7 @@
   start: Seconds;
   end: Seconds;
   automatic: boolean;
-<<<<<<< HEAD
-  positions: ApiTrackPosition[];
-=======
   positions?: ApiTrackPosition[];
->>>>>>> 5e7817b0
   tags: (ApiHumanTrackTagResponse | ApiAutomaticTrackTagResponse)[];
   filtered: boolean;
   minFreq?: number;
