--- conflicted
+++ resolved
@@ -263,14 +263,6 @@
   return "UnknownDeviceType";
 }
 
-<<<<<<< HEAD
-async function getDeviceSettings(
-  deviceId: DeviceId
-): Promise<
-  FetchResult<{ settings: ApiDeviceHistorySettings; location: LatLng }>
-> {
-  return CacophonyApi.get(`/api/v1/devices/${deviceId}/settings`);
-=======
 function getSettingsForDevice(
   deviceId: DeviceId,
   atTime?: Date,
@@ -290,31 +282,20 @@
       location: LatLng;
     }>
   >;
->>>>>>> d2aa0877
 }
 
 async function updateDeviceSettings(
   deviceId: DeviceId,
   settings: ApiDeviceHistorySettings
 ): Promise<FetchResult<{ settings: ApiDeviceHistorySettings }>> {
-<<<<<<< HEAD
-=======
   debugger;
->>>>>>> d2aa0877
   return CacophonyApi.post(`/api/v1/devices/${deviceId}/settings`, {
     settings,
   });
 }
 
-<<<<<<< HEAD
-async function toggleUseLowPowerMode(
-  deviceId: DeviceId
-): Promise<FetchResult<{ settings: ApiDeviceHistorySettings }>> {
-  const currentSettingsResponse = await getDeviceSettings(deviceId);
-=======
 async function toggleUseLowPowerMode(deviceId: DeviceId) {
   const currentSettingsResponse = await getSettingsForDevice(deviceId);
->>>>>>> d2aa0877
   if (currentSettingsResponse.success) {
     const currentSettings = currentSettingsResponse.result.settings;
     const newSettings: ApiDeviceHistorySettings = {
@@ -331,15 +312,8 @@
   }
 }
 
-<<<<<<< HEAD
-async function setDefaultRecordingWindows(
-  deviceId: DeviceId
-): Promise<FetchResult<{ settings: ApiDeviceHistorySettings }>> {
-  const currentSettingsResponse = await getDeviceSettings(deviceId);
-=======
 async function setDefaultRecordingWindows(deviceId: DeviceId) {
   const currentSettingsResponse = await getSettingsForDevice(deviceId);
->>>>>>> d2aa0877
   if (currentSettingsResponse.success) {
     const currentSettings = currentSettingsResponse.result.settings;
     const newSettings: ApiDeviceHistorySettings = {
@@ -358,15 +332,8 @@
   }
 }
 
-<<<<<<< HEAD
-async function set24HourRecordingWindows(
-  deviceId: DeviceId
-): Promise<FetchResult<{ settings: ApiDeviceHistorySettings }>> {
-  const currentSettingsResponse = await getDeviceSettings(deviceId);
-=======
 async function set24HourRecordingWindows(deviceId: DeviceId) {
   const currentSettingsResponse = await getSettingsForDevice(deviceId);
->>>>>>> d2aa0877
   if (currentSettingsResponse.success) {
     const currentSettings = currentSettingsResponse.result.settings;
     const newSettings: ApiDeviceHistorySettings = {
@@ -388,13 +355,8 @@
 async function setCustomRecordingWindows(
   deviceId: DeviceId,
   customSettings: Omit<WindowsSettings, "updated">
-<<<<<<< HEAD
-): Promise<FetchResult<{ settings: ApiDeviceHistorySettings }>> {
-  const currentSettingsResponse = await getDeviceSettings(deviceId);
-=======
 ) {
   const currentSettingsResponse = await getSettingsForDevice(deviceId);
->>>>>>> d2aa0877
   if (currentSettingsResponse.success) {
     const currentSettings = currentSettingsResponse.result.settings;
     const newSettings: ApiDeviceHistorySettings = {
@@ -409,8 +371,6 @@
     throw new Error("Failed to fetch current settings.");
   }
 }
-<<<<<<< HEAD
-=======
 
 const getLatestEventsByDeviceId = (
   deviceId: number,
@@ -448,7 +408,6 @@
     });
   }) as Promise<string | false>;
 };
->>>>>>> d2aa0877
 export default {
   getDevices,
   getDevice,
@@ -465,18 +424,11 @@
   getDeviceSpeciesCountBulk,
   getDeviceDaysActive,
   updateDeviceSettings,
-<<<<<<< HEAD
-  getDeviceSettings,
-=======
   getSettingsForDevice,
->>>>>>> d2aa0877
   toggleUseLowPowerMode,
   setDefaultRecordingWindows,
   set24HourRecordingWindows,
   setCustomRecordingWindows,
-<<<<<<< HEAD
-=======
   getDeviceNodeGroup,
   getLatestEventsByDeviceId,
->>>>>>> d2aa0877
 };