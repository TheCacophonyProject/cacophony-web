--- conflicted
+++ resolved
@@ -58,10 +58,7 @@
         <div class="results-header">
           <div>
             <span> ID</span>
-<<<<<<< HEAD
-=======
             <span>Type</span>
->>>>>>> f30acfbe
             <span>Device</span>
             <span>Date</span>
             <span>Time</span>
@@ -210,11 +207,7 @@
     const tagName = tag.what || tag.detail; //tag.animal === null ? tag.event : tag.animal;
     const taggerId = tag.taggerId;
     addToListOfTags(tagItems, tagName, tag.automatic, taggerId);
-<<<<<<< HEAD
   });
-=======
-  }
->>>>>>> f30acfbe
 
   // Use automatic and human status to create an ordered array of objects
   // suitable for parsing into coloured spans
@@ -591,12 +584,8 @@
 .recordings-day {
   position: sticky;
   top: 0;
-<<<<<<< HEAD
   z-index: 100;
   background: transparentize($white, 0.15);
-=======
-  z-index: 101;
->>>>>>> f30acfbe
   padding: 0.5rem 0;
   font-size: 1em;
   font-weight: 600;
@@ -679,7 +668,6 @@
     }
   }
 }
-<<<<<<< HEAD
 .recording-summary-row {
   width: 100%;
   &:nth-child(odd) {
@@ -697,9 +685,6 @@
     }
   }
 }
-=======
-
->>>>>>> f30acfbe
 .all-loaded {
   text-align: center;
   padding-top: 20px;
@@ -717,12 +702,7 @@
   position: sticky;
   top: 0;
   text-align: right;
-<<<<<<< HEAD
   z-index: 101;
-=======
-  z-index: 100;
-  background: transparentize($white, 0.15);
->>>>>>> f30acfbe
   padding: 8px;
   &.rows {
     background: white;
