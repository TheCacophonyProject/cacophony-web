--- conflicted
+++ resolved
@@ -155,13 +155,9 @@
       ok-title="Rename"
       v-model="renaming"
     >
-<<<<<<< HEAD
-      <label>Enter new station name for <StationLink
-=======
       <label
         >Enter new station name for
         <StationLink
->>>>>>> 41838d8e
           :station-name="stationToRename && stationToRename.name"
           :group-name="groupName"
           :use-link="false"
