--- conflicted
+++ resolved
@@ -66,7 +66,6 @@
               ( {{ filteredCount }} filtered )
             </span>
           </span>
-<<<<<<< HEAD
           <div v-if="item.location !== '(unknown)'" class="recording-location">
             <a
               @click.stop.prevent="showLocation"
@@ -99,31 +98,6 @@
           :id="item.id"
           :cacophonyIndex="item.cacophonyIndex"
           :simplify="true"
-=======
-
-          <span class="label" v-else-if="item.type === 'thermalRaw'"
-            >No tracks</span
-          >
-          <span class="label sub-label" v-if="filteredCount > 0">
-            ( {{ filteredCount }} filtered )
-          </span>
-        </span>
-        <div v-if="item.location !== '(unknown)'" class="recording-location">
-          <a
-            @click.stop.prevent="showLocation"
-            title="View location"
-            class="location-link"
-          >
-            <font-awesome-icon icon="map-marker-alt" />
-          </a>
-        </div>
-      </div>
-      <div v-if="filteredTags.length !== 0" class="recording-tags">
-        <TagBadge
-          v-for="(tag, index) in filteredTags"
-          :key="index"
-          :tag-obj="tag"
->>>>>>> f30acfbe
         />
       </div>
       <div class="recording-time-duration">
@@ -151,10 +125,7 @@
     <!--        :alt="`thumbnail for #${item.id}`"-->
     <!--      />-->
     <!--    </div>-->
-<<<<<<< HEAD
-
-=======
->>>>>>> f30acfbe
+
     <div
       v-if="item.location !== '(unknown)'"
       :class="['recording-location', headerClass]"
@@ -185,15 +156,11 @@
     <span class="recording-time">{{ item.time }}</span>
     <span>{{ Math.round(item.duration) }}s</span>
     <span>
-<<<<<<< HEAD
-      <TagBadge v-for="(tag, index) in filteredTags" :key="index" :tag="tag" />
-=======
       <TagBadge
         v-for="(tag, index) in filteredTags"
         :key="index"
-        :tag-obj="tag"
+        :tag="tag"
       />
->>>>>>> f30acfbe
     </span>
     <GroupLink :group-name="item.groupName" context="recordings" />
     <StationLink
@@ -228,14 +195,11 @@
 import StationLink from "@/components/StationLink.vue";
 import GroupLink from "@/components/GroupLink.vue";
 import DefaultLabels from "../const";
-<<<<<<< HEAD
 import { RecordingProcessingState } from "@typedefs/api/consts";
 import {
   ApiAutomaticTrackTagResponse,
   ApiHumanTrackTagResponse,
 } from "@typedefs/api/trackTag";
-=======
->>>>>>> f30acfbe
 
 const addToListOfTags = (
   allTags: Record<string, IntermediateDisplayTag>,
@@ -268,7 +232,6 @@
       const track = tracks[j];
       // For track tags, pick the best one, which is the "master AI" tag.
       const aiTag = track.tags.find(
-<<<<<<< HEAD
         (tag: ApiAutomaticTrackTagResponse) =>
           tag.data &&
           (tag.data === "Master" ||
@@ -283,20 +246,6 @@
         humansDisagree = humanTags.some(
           (tag: ApiHumanTrackTagResponse) => tag.what !== aiTag.what
         );
-=======
-        (tag) =>
-          tag.data &&
-          (tag.data === "Master" ||
-            (typeof tag.data === "object" && tag.data.name === "Master"))
-      ) as ApiAutomaticTrackTagResponse;
-      const humanTags = track.tags.filter(
-        (tag) => !tag.automatic
-      ) as ApiHumanTrackTagResponse[];
-
-      let humansDisagree = false;
-      if (aiTag && humanTags.length !== 0) {
-        humansDisagree = humanTags.some((tag) => tag.what !== aiTag.what);
->>>>>>> f30acfbe
       }
 
       if (aiTag && !humansDisagree) {
@@ -398,17 +347,10 @@
     },
     filteredTags() {
       if (this.$store.state.User.userData.showFiltered) {
-<<<<<<< HEAD
         return collateTags(this.item.recTags, this.item.tracks) ?? [];
       } else {
         const goodTracks = this.item.tracks.filter((track) => !track.filtered);
         return collateTags(this.item.recTags, goodTracks) ?? [];
-=======
-        return collateTags(this.item.recTags, this.item.tracks);
-      } else {
-        const goodTracks = this.item.tracks.filter((track) => !track.filtered);
-        return collateTags(this.item.recTags, goodTracks);
->>>>>>> f30acfbe
       }
     },
     thumbnailSrc(): string {
@@ -619,19 +561,8 @@
   .label {
     vertical-align: middle;
   }
-
   .sub-label {
     font-size: 0.8em;
-<<<<<<< HEAD
-=======
-  }
-  .recording-tags {
-    padding: 0 $recording-side-padding 0.9rem;
-    @include media-breakpoint-down(xs) {
-      padding: 0.25rem $recording-side-padding-small;
-    }
-    margin-top: -0.4rem;
->>>>>>> f30acfbe
   }
   .recording-time-duration {
     display: flex;
