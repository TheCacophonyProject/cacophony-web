<template>
  <a
    v-if="displayStyle === 'card'"
    :href="getRecordingPath(item.id)"
    :class="['recording-summary', headerClass]"
    @click="(event) => navigateToRecording(event, item.id)"
  >
    <b-modal
      v-model="showingLocation"
      hide-footer
      :title="`${item.deviceName}: #${item.id}`"
      lazy
    >
      <MapWithPoints :points="itemLocation" />
    </b-modal>
    <div class="recording-type">
      <span v-if="item.type === 'audio'">
        <font-awesome-icon :icon="['far', 'file-audio']" size="2x" />
      </span>
      <span v-else-if="item.type === 'thermalRaw'">
        <font-awesome-icon :icon="['far', 'file-video']" size="2x" />
      </span>
    </div>
    <div class="recording-main">
      <div>
        <div class="recording-details">
          <GroupLink :group-name="item.groupName" context="recordings" />
          <StationLink
            v-if="item.stationName"
            :station-name="item.stationName"
            :station-id="item.stationId"
            :group-name="item.groupName"
            context="recordings"
          />
          <DeviceLink
            :group-name="item.groupName"
            :device-name="item.deviceName"
            context="recordings"
            :type="item.type"
          />
          <span class="recording-tracks">
            <b-spinner small v-if="queuedForProcessing || processing" />
            <font-awesome-icon
              icon="stream"
              size="xs"
              v-else-if="item.trackCount !== 0"
            />
            <span class="label" v-if="queuedForProcessing">Queued</span>
            <span class="label" v-else-if="processing">Processing</span>
            <span class="label" v-else-if="corruptedOrFailed">
              Processing failed
            </span>
            <span class="label" v-else-if="item.trackCount !== 0">
              {{ item.trackCount }} track<span v-if="item.trackCount > 1"
                >s</span
              >
            </span>
            <span class="label" v-else>No tracks</span>
          </span>
<<<<<<< HEAD
          <div v-if="item.location !== '(unknown)'" class="recording-location">
            <a
              @click.stop.prevent="showLocation"
              title="View location"
              class="location-link"
            >
              <font-awesome-icon icon="map-marker-alt" />
            </a>
          </div>
        </div>
        <div v-if="item.tags.length !== 0" class="recording-tags">
          <TagBadge v-for="(tag, index) in item.tags" :key="index" :tag="tag" />
        </div>
      </div>
      <b-container
        v-b-tooltip.hover
        title="Cacophony Index: Measures Richness of Audio"
        class="cacophony-container"
        :style="{
          marginRight:
            item.location !== '(unknown)' ? '0.5em' : 'calc(109px + 0.5em)',
        }"
        v-if="item.type === 'audio' && item.cacophonyIndex !== undefined"
      >
        <CacophonyIndexGraph
          :id="item.id"
          :cacophonyIndex="item.cacophonyIndex"
          :simplify="true"
=======

          <span class="label" v-else-if="item.type === 'thermalRaw'"
            >No tracks</span
          >
          <span class="label sub-label" v-if="filteredCount > 0">
            ( {{ filteredCount }} filtered )
          </span>
        </span>
        <div v-if="item.location !== '(unknown)'" class="recording-location">
          <a
            @click.stop.prevent="showLocation"
            title="View location"
            class="location-link"
          >
            <font-awesome-icon icon="map-marker-alt" />
          </a>
        </div>
      </div>
      <div v-if="filteredTags.length !== 0" class="recording-tags">
        <TagBadge
          v-for="(tag, index) in filteredTags"
          :key="index"
          :tag-obj="tag"
>>>>>>> df955803
        />
      </b-container>
      <div class="recording-time-duration">
        <div class="recording-time">
          <font-awesome-icon :icon="['far', 'calendar']" size="xs" />
          <span class="label"
            ><span class="item-date">{{ item.date }}</span>
            {{ item.time }}</span
          >
        </div>
        <div class="recording-duration">
          <font-awesome-icon :icon="['far', 'clock']" size="xs" />
          <span class="label">{{ Math.round(item.duration) }} seconds</span>
        </div>
        <div v-if="hasBattery" class="recording-battery">
          <BatteryLevel :battery-level="item.batteryLevel" />
        </div>
      </div>
    </div>
    <!--    <div class="recording-thumb">-->
    <!--      <img-->
    <!--        :src="thumbnailSrc"-->
    <!--        width="64"-->
    <!--        height="64"-->
    <!--        :alt="`thumbnail for #${item.id}`"-->
    <!--      />-->
    <!--    </div>-->
    <div
      v-if="item.location !== '(unknown)'"
      :class="['recording-location', headerClass]"
    >
      <a
        @click.stop.prevent="showLocation"
        title="View location"
        class="location-link"
      >
        <font-awesome-icon icon="map-marker-alt" size="3x" />
      </a>
    </div>
  </a>
  <div
    v-else-if="item && item.id"
    :class="['recording-summary-row', headerClass]"
  >
    <a :href="getRecordingPath(item.id)" target="_blank">
      {{ item.id }}
    </a>
    <DeviceLink
      :device-name="item.deviceName"
      :type="item.type"
      :group-name="item.groupName"
      context="recordings"
    />
    <span>{{ item.date }}</span>
    <span class="recording-time">{{ item.time }}</span>
    <span>{{ Math.round(item.duration) }}s</span>
    <span>
<<<<<<< HEAD
      test
      <TagBadge v-for="(tag, index) in item.tags" :key="index" :tag="tag" />
=======
      <TagBadge
        v-for="(tag, index) in filteredTags"
        :key="index"
        :tag-obj="tag"
      />
>>>>>>> df955803
    </span>
    <GroupLink :group-name="item.groupName" context="recordings" />
    <StationLink
      v-if="item.stationName"
      :station-name="item.stationName"
      :station-id="item.stationId"
      :group-name="item.groupName"
      context="recordings"
    />
    <span v-else></span>
    <b-modal
      v-model="showingLocation"
      hide-footer
      :title="`${item.deviceName}: #${item.id}`"
      lazy
    >
      <MapWithPoints :points="itemLocation" />
    </b-modal>
    <span @click="showLocation">{{ item.location }}</span>
    <BatteryLevel v-if="item.batteryLevel" :battery-level="item.batteryLevel" />
    <span v-else />
  </div>
</template>

<script lang="ts">
import BatteryLevel from "./BatteryLevel.vue";
import TagBadge from "./TagBadge.vue";
import MapWithPoints from "@/components/MapWithPoints.vue";
import CacophonyIndexGraph from "@/components/Audio/CacophonyIndexGraph.vue";
import { RecordingProcessingState } from "@typedefs/api/consts";
import api from "@/api";
import DeviceLink from "@/components/DeviceLink.vue";
import StationLink from "@/components/StationLink.vue";
import GroupLink from "@/components/GroupLink.vue";
import DefaultLabels from "../const";

const addToListOfTags = (
  allTags: Record<string, IntermediateDisplayTag>,
  tagName: string,
  isAutomatic: boolean,
  taggerId: number | null
) => {
  const tag = allTags[tagName] || {
    taggerIds: [],
    automatic: false,
    human: false,
  };
  if (taggerId && !tag.taggerIds.includes(taggerId)) {
    tag.taggerIds.push(taggerId);
  }
  if (isAutomatic) {
    tag.automatic = true;
  } else {
    tag.human = true;
  }
  allTags[tagName] = tag;
};

const collateTags = (recTags: any[], tracks: any[]): DisplayTag[] => {
  // Build a collection of tagItems - one per animal
  const tagItems: Record<string, DisplayTag> = {};

  if (tracks) {
    for (let j = 0; j < tracks.length; j++) {
      const track = tracks[j];
      // For track tags, pick the best one, which is the "master AI" tag.
      const aiTag = track.tags.find(
        (tag) =>
          tag.data &&
          (tag.data === "Master" ||
            (typeof tag.data === "object" && tag.data.name === "Master"))
      ) as ApiAutomaticTrackTagResponse;
      const humanTags = track.tags.filter(
        (tag) => !tag.automatic
      ) as ApiHumanTrackTagResponse[];

      let humansDisagree = false;
      if (aiTag && humanTags.length !== 0) {
        humansDisagree = humanTags.some((tag) => tag.what !== aiTag.what);
      }

      if (aiTag && !humansDisagree) {
        addToListOfTags(tagItems, aiTag.what, aiTag.automatic, null);
      }

      // Also add human tags:
      for (const tag of humanTags) {
        addToListOfTags(tagItems, tag.what, tag.automatic, tag.userId);
      }
    }
  }

  // Use automatic and human status to create an ordered array of objects
  // suitable for parsing into coloured spans
  const result = [];
  result.push(...recTags);
  for (let animal of Object.keys(tagItems).sort()) {
    const tagItem = tagItems[animal];
    let subOrder = 0;
    if (animal === "false positive") {
      subOrder = 3;
    } else if (animal === "multiple animals") {
      animal = "multiple";
      subOrder = 2;
    } else if (animal === "unidentified") {
      animal = "?";
      subOrder = 1;
    }

    if (tagItem.automatic && tagItem.human) {
      result.push({
        text: animal,
        class: "automatic human",
        taggerIds: tagItem.taggerIds,
        order: subOrder,
      });
    } else if (tagItem.human) {
      result.push({
        text: animal,
        class: "human",
        taggerIds: tagItem.taggerIds,
        order: 10 + subOrder,
      });
    } else if (tagItem.automatic) {
      result.push({
        text: animal,
        class: "automatic",
        order: 20 + subOrder,
      });
    }
  }
  // Sort the result array
  result.sort((a, b) => {
    return a.order - b.order;
  });
  return result;
};

export default {
  name: "RecordingSummary",
  components: {
    CacophonyIndexGraph,
    GroupLink,
    StationLink,
    DeviceLink,
    MapWithPoints,
    TagBadge,
    BatteryLevel,
  },
  props: {
    item: {
      type: Object,
      required: true,
    },
    displayStyle: {
      type: String,
      required: true,
      default: "cards",
    },
    futureSearchQuery: {
      type: Object,
    },
  },
  data() {
    return {
      showingLocation: false,
    };
  },
  computed: {
    headerClass() {
      if (this.item.filtered) {
        return "filtered-recording";
      }
      return "";
    },
    filteredCount() {
      return this.item.tracks.filter((track) => track.filtered).length;
    },
    filteredTags() {
      if (this.$store.state.User.userData.showFiltered) {
        return collateTags(this.item.recTags, this.item.tracks);
      } else {
        const goodTracks = this.item.tracks.filter((track) => !track.filtered);
        return collateTags(this.item.recTags, goodTracks);
      }
    },
    thumbnailSrc(): string {
      return api.recording.thumbnail(this.item.id);
    },
    hasBattery() {
      return this.item.batteryLevel;
    },
    window: {
      get() {
        return window;
      },
    },
    queuedForProcessing(): boolean {
      const state = this.item.processingState.toLowerCase();
      return (
        (state === RecordingProcessingState.Analyse ||
          state === RecordingProcessingState.AnalyseThermal ||
          state === RecordingProcessingState.Tracking ||
          state === RecordingProcessingState.Reprocess) &&
        !this.item.processing
      );
    },
    processing(): boolean {
      return this.item.processing;
    },
    corruptedOrFailed(): boolean {
      const state = this.item.processingState;
      return (
        state === RecordingProcessingState.Corrupt ||
        (state as string).endsWith(".failed")
      );
    },
    itemLocation(): { name: string; location: string }[] {
      return [
        {
          name: `${this.item.deviceName}, #${this.item.id}`,
          location: this.item.location,
        },
      ];
    },
  },
  methods: {
    showLocation() {
      this.showingLocation = true;
    },
    async navigateToRecording(event, recordingId) {
      if (event.target !== event.currentTarget && event.target.href) {
        // Clicking a link inside the outer card link
        return;
      }
      if (!(event.metaKey || event.ctrlKey || event.shiftKey)) {
        // Don't change the route if we're ctrl-clicking
        event.preventDefault();
        await this.$router.push({
          path: `/recording/${recordingId}`,
          query: this.futureSearchQuery,
        });
      }
    },
    getRecordingPath(recordingId) {
      return this.$router.resolve({
        path: `/recording/${recordingId}`,
        query: this.futureSearchQuery,
      }).href;
    },
  },
};
</script>

<style scoped lang="scss">
@import "~bootstrap/scss/functions";
@import "~bootstrap/scss/variables";
@import "~bootstrap/scss/mixins";

$recording-side-padding: 0.9rem;
$recording-side-padding-small: 0.5rem;

.svg-inline--fa,
.spinner-border-sm {
  color: $gray-600;
}

.recording-summary {
  display: flex;
  flex-flow: row nowrap;
  border: 1px solid $border-color;
  margin-bottom: 1rem;
  @include media-breakpoint-up(xs) {
    margin-bottom: 0.5rem;
  }
  @include media-breakpoint-down(xs) {
    font-size: 90%;
  }
  cursor: pointer;
  transition: box-shadow 0.2s;
  color: unset;
  a:visited {
    color: purple;
  }
  div {
    color: inherit;
  }
  &:hover {
    box-shadow: 0 1px 3px $gray-400;
    text-decoration: unset;
  }
  &:visited {
    border: 1px solid rgb(245, 245, 245);
    a:visited {
      color: #b314b3;
    }
  }
  &.filtered-recording {
    opacity: 0.7;
    background: #ddd;
  }
}

.recording-summary-row {
  width: 100%;

  &:nth-child(odd) {
    background-color: #eee;
  }
  &.filtered-recording {
    opacity: 0.7;
    background: #ddd;
  }
  border-top: 1px solid $border-color;
  display: table-row;
  a:visited {
    color: purple;
  }
  > * {
    display: table-cell;
    vertical-align: middle;
    padding: 5px;
    border-right: 1px solid $border-color;
    &:last-child {
      padding-right: 5px;
    }
  }
  .svg-inline--fa.fa-2x {
    font-size: 1.2em;
  }
  .recording-time {
    white-space: nowrap;
  }
}

.recording-type {
  padding: 0.8rem $recording-side-padding;
  background: $gray-100;
  @include media-breakpoint-up(sm) {
    padding: 1rem 1.1rem;
  }
  @include media-breakpoint-up(xs) {
    display: none;
  }
  flex: 0 1 auto;
  .fa-2x {
    font-size: 1.5em;
  }
}

.recording-main {
  flex: 1 1 auto;
  display: flex;
  justify-content: space-between;
  flex-wrap: wrap;
  min-height: 110px;
  @include media-breakpoint-up(xs) {
    min-height: unset;
  }
  .svg-inline--fa {
    width: 16px;
  }
  .recording-details {
    display: flex;
    align-items: center;
    justify-content: space-between;
    padding: 0.7rem $recording-side-padding;

    @include media-breakpoint-down(xs) {
      padding: 0.25rem $recording-side-padding-small;
    }
    .recording-station,
    .recording-group,
    .recording-device,
    .recording-location {
      display: inline-block;
      word-break: break-word;
      margin-right: 0.5rem;
    }

    .recording-location {
      color: $gray-600;
      .svg-inline--fa {
        //color: inherit;
        vertical-align: baseline;
      }
      @include media-breakpoint-up(md) {
        display: none;
      }
    }
  }
  .label {
    vertical-align: middle;
  }

  .sub-label {
    font-size: 0.8em;
  }
  .recording-tags {
    padding: 0 $recording-side-padding 0.9rem;
    @include media-breakpoint-down(xs) {
      padding: 0.25rem $recording-side-padding-small;
    }
    margin-top: -0.4rem;
  }
  .recording-time-duration {
    display: flex;
    flex-flow: row wrap;
    width: 100%;
    border-top: 1px solid $border-color;
    > div {
      padding: 0.5rem $recording-side-padding;
      font-size: 85%;
      @include media-breakpoint-down(xs) {
        padding: 0.25rem $recording-side-padding-small;
      }
    }
    .recording-duration,
    .recording-battery {
      border-left: 1px solid $border-color;
    }
    .recording-duration {
      margin-right: auto;
    }
  }
}

// map
.recording-summary > .recording-location {
  display: flex;
  flex: 0 1 110px;
  min-width: 109px;
  text-align: center;
  align-items: center;
  justify-content: center;
  background: $gray-100;
  .svg-inline--fa {
    color: #bbb;
  }
  @include media-breakpoint-between(xs, sm) {
    display: none;
  }
  &.filtered-recording {
    opacity: 0.7;
    background: #ddd;
  }
}
.recording-tracks {
  display: inline-block;
  .label,
  .svg-inline--fa {
    vertical-align: baseline;
  }
}
.location-link {
  width: 100%;
  height: 100%;
  display: flex;
  align-items: center;
  justify-content: center;
}
.cacophony-container {
  display: flex;
  justify-content: center;
  align-items: center;
  width: 50px;
  margin-top: 0.5em;
  margin-bottom: 0.5em;
  border-radius: 0.5em;
  padding: 0.1em;
  border: 2px solid $gray-300;
  @include media-breakpoint-up(sm) {
    width: 90px;
    margin-top: 0.75em;
    margin-bottom: 0.75em;
  }
  @include media-breakpoint-between(xs, sm) {
    margin-right: 0.5em !important;
  }
}
</style><|MERGE_RESOLUTION|>--- conflicted
+++ resolved
@@ -22,8 +22,8 @@
       </span>
     </div>
     <div class="recording-main">
-      <div>
-        <div class="recording-details">
+      <div class="recording-details">
+        <div>
           <GroupLink :group-name="item.groupName" context="recordings" />
           <StationLink
             v-if="item.stationName"
@@ -43,21 +43,29 @@
             <font-awesome-icon
               icon="stream"
               size="xs"
-              v-else-if="item.trackCount !== 0"
+              v-else-if="item.type === 'thermalRaw' && item.trackCount !== 0"
             />
             <span class="label" v-if="queuedForProcessing">Queued</span>
             <span class="label" v-else-if="processing">Processing</span>
             <span class="label" v-else-if="corruptedOrFailed">
               Processing failed
             </span>
-            <span class="label" v-else-if="item.trackCount !== 0">
+            <span
+              class="label"
+              v-else-if="item.type === 'thermalRaw' && item.trackCount !== 0"
+            >
               {{ item.trackCount }} track<span v-if="item.trackCount > 1"
                 >s</span
               >
             </span>
-            <span class="label" v-else>No tracks</span>
+
+            <span class="label" v-else-if="item.type === 'thermalRaw'"
+              >No tracks</span
+            >
+            <span class="label sub-label" v-if="filteredCount > 0">
+              ( {{ filteredCount }} filtered )
+            </span>
           </span>
-<<<<<<< HEAD
           <div v-if="item.location !== '(unknown)'" class="recording-location">
             <a
               @click.stop.prevent="showLocation"
@@ -68,11 +76,15 @@
             </a>
           </div>
         </div>
-        <div v-if="item.tags.length !== 0" class="recording-tags">
-          <TagBadge v-for="(tag, index) in item.tags" :key="index" :tag="tag" />
+        <div v-if="filteredTags.length !== 0" class="recording-tags">
+          <TagBadge
+            v-for="(tag, index) in filteredTags"
+            :key="index"
+            :tag="tag"
+          />
         </div>
       </div>
-      <b-container
+      <div
         v-b-tooltip.hover
         title="Cacophony Index: Measures Richness of Audio"
         class="cacophony-container"
@@ -86,33 +98,8 @@
           :id="item.id"
           :cacophonyIndex="item.cacophonyIndex"
           :simplify="true"
-=======
-
-          <span class="label" v-else-if="item.type === 'thermalRaw'"
-            >No tracks</span
-          >
-          <span class="label sub-label" v-if="filteredCount > 0">
-            ( {{ filteredCount }} filtered )
-          </span>
-        </span>
-        <div v-if="item.location !== '(unknown)'" class="recording-location">
-          <a
-            @click.stop.prevent="showLocation"
-            title="View location"
-            class="location-link"
-          >
-            <font-awesome-icon icon="map-marker-alt" />
-          </a>
-        </div>
+        />
       </div>
-      <div v-if="filteredTags.length !== 0" class="recording-tags">
-        <TagBadge
-          v-for="(tag, index) in filteredTags"
-          :key="index"
-          :tag-obj="tag"
->>>>>>> df955803
-        />
-      </b-container>
       <div class="recording-time-duration">
         <div class="recording-time">
           <font-awesome-icon :icon="['far', 'calendar']" size="xs" />
@@ -138,6 +125,7 @@
     <!--        :alt="`thumbnail for #${item.id}`"-->
     <!--      />-->
     <!--    </div>-->
+
     <div
       v-if="item.location !== '(unknown)'"
       :class="['recording-location', headerClass]"
@@ -168,16 +156,11 @@
     <span class="recording-time">{{ item.time }}</span>
     <span>{{ Math.round(item.duration) }}s</span>
     <span>
-<<<<<<< HEAD
-      test
-      <TagBadge v-for="(tag, index) in item.tags" :key="index" :tag="tag" />
-=======
       <TagBadge
         v-for="(tag, index) in filteredTags"
         :key="index"
         :tag-obj="tag"
       />
->>>>>>> df955803
     </span>
     <GroupLink :group-name="item.groupName" context="recordings" />
     <StationLink
@@ -207,12 +190,16 @@
 import TagBadge from "./TagBadge.vue";
 import MapWithPoints from "@/components/MapWithPoints.vue";
 import CacophonyIndexGraph from "@/components/Audio/CacophonyIndexGraph.vue";
-import { RecordingProcessingState } from "@typedefs/api/consts";
 import api from "@/api";
 import DeviceLink from "@/components/DeviceLink.vue";
 import StationLink from "@/components/StationLink.vue";
 import GroupLink from "@/components/GroupLink.vue";
 import DefaultLabels from "../const";
+import { RecordingProcessingState } from "@typedefs/api/consts";
+import {
+  ApiAutomaticTrackTagResponse,
+  ApiHumanTrackTagResponse,
+} from "@typedefs/api/trackTag";
 
 const addToListOfTags = (
   allTags: Record<string, IntermediateDisplayTag>,
@@ -245,18 +232,20 @@
       const track = tracks[j];
       // For track tags, pick the best one, which is the "master AI" tag.
       const aiTag = track.tags.find(
-        (tag) =>
+        (tag: ApiAutomaticTrackTagResponse) =>
           tag.data &&
           (tag.data === "Master" ||
             (typeof tag.data === "object" && tag.data.name === "Master"))
-      ) as ApiAutomaticTrackTagResponse;
+      );
       const humanTags = track.tags.filter(
-        (tag) => !tag.automatic
-      ) as ApiHumanTrackTagResponse[];
+        (tag: ApiHumanTrackTagResponse) => !tag.automatic
+      );
 
       let humansDisagree = false;
       if (aiTag && humanTags.length !== 0) {
-        humansDisagree = humanTags.some((tag) => tag.what !== aiTag.what);
+        humansDisagree = humanTags.some(
+          (tag: ApiHumanTrackTagResponse) => tag.what !== aiTag.what
+        );
       }
 
       if (aiTag && !humansDisagree) {
@@ -358,10 +347,11 @@
     },
     filteredTags() {
       if (this.$store.state.User.userData.showFiltered) {
-        return collateTags(this.item.recTags, this.item.tracks);
+        return collateTags(this.item.recTags, this.item.tracks) ?? [];
       } else {
+        debugger;
         const goodTracks = this.item.tracks.filter((track) => !track.filtered);
-        return collateTags(this.item.recTags, goodTracks);
+        return collateTags(this.item.recTags, goodTracks) ?? [];
       }
     },
     thumbnailSrc(): string {
@@ -542,7 +532,7 @@
   }
   .recording-details {
     display: flex;
-    align-items: center;
+    flex-direction: column;
     justify-content: space-between;
     padding: 0.7rem $recording-side-padding;
 
@@ -575,13 +565,6 @@
 
   .sub-label {
     font-size: 0.8em;
-  }
-  .recording-tags {
-    padding: 0 $recording-side-padding 0.9rem;
-    @include media-breakpoint-down(xs) {
-      padding: 0.25rem $recording-side-padding-small;
-    }
-    margin-top: -0.4rem;
   }
   .recording-time-duration {
     display: flex;
@@ -605,7 +588,10 @@
   }
 }
 
-// map
+.recording-tags {
+  max-width: 23em;
+}
+
 .recording-summary > .recording-location {
   display: flex;
   flex: 0 1 110px;
