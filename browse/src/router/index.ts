import Router, { Route } from "vue-router";
import store from "@/stores";
import DeviceView from "@/views/DeviceView.vue";
import ErrorView from "@/views/ErrorView.vue";
import GroupsView from "@/views/GroupsView.vue";
import GroupView from "@/views/GroupView.vue";
import StationView from "@/views/StationView.vue";
import HomeView from "@/views/HomeView.vue";
import LoginView from "@/views/LoginView.vue";
import RecordingsView from "@/views/RecordingsView.vue";
import RegisterView from "@/views/RegisterView.vue";
import RecordingView from "@/views/RecordingView.vue";
import MonitoringView from "@/views/MonitoringView.vue";
import AddEmailView from "@/views/AddEmailView.vue";
import AnalysisView from "@/views/AnalysisView.vue";
import VisitsView from "@/views/VisitsView.vue";
import TaggingView from "@/views/TaggingView.vue";
import EndUserAgreementView from "@/views/EndUserAgreementView.vue";
import AiMetricsView from "@/views/AiMetricsView.vue";
<<<<<<< HEAD
import SchedulesView from "@/views/SchedulesView.vue";
=======
import ForgotPasswordView from "@/views/ForgotPasswordView.vue";
import NewPasswordView from "@/views/NewPasswordView.vue";
>>>>>>> 057d6e3b

// TODO(jon): We should be lazy loading some of these components for better code-splitting
import MonitoringTimeline from "@/views/MonitoringTimeline.vue";
import { CurrentViewAbortController } from "@/main";
import Vue from "vue";

const cancelPendingRequests = (to, from, next) => {
  CurrentViewAbortController.newView();
  return next();
};

function createRouter() {
  // @ts-ignore
  const router = new Router({
    mode: "history",
    fallback: false,
    routes: [
      {
        path: "/groups/:groupName/device/:deviceName/:tabName?",
        name: "device",
        component: DeviceView,
        meta: { title: "Device :deviceName :tabName" },
        beforeEnter: cancelPendingRequests,
      },
      {
        path: "/groups/:groupName/station/:stationName/:tabName?",
        name: "station",
        component: StationView,
        meta: { title: "Station :stationName :tabName" },
        beforeEnter: cancelPendingRequests,
      },
      {
        path: "/error",
        component: ErrorView,
        meta: { title: "Error" },
        beforeEnter: cancelPendingRequests,
      },
      {
        path: "/groups",
        name: "groups",
        component: GroupsView,
        meta: { title: "Groups" },
        beforeEnter: cancelPendingRequests,
      },
      {
        path: "/groups/:groupName/:tabName?",
        name: "group",
        component: GroupView,
        meta: { title: ":groupName :tabName" },
        beforeEnter: cancelPendingRequests,
      },
      {
        path: "/",
        name: "home",
        component: HomeView,
        beforeEnter: cancelPendingRequests,
      },
      {
        path: "/login",
        name: "login",
        component: LoginView,
        meta: {
          title: "Login",
          noAuth: true,
        },
        beforeEnter: cancelPendingRequests,
      },
      {
        path: "/recordings",
        component: RecordingsView,
        meta: { title: "Search Recordings" },
        beforeEnter: cancelPendingRequests,
      },
      {
        path: "/monitoring",
        component: MonitoringView,
        meta: { title: "Monitoring" },
        beforeEnter: cancelPendingRequests,
      },
      {
        path: "/monitoring-timeline",
        component: MonitoringTimeline,
        meta: { title: "Monitoring Timeline" },
        beforeEnter: cancelPendingRequests,
      },
      {
        path: "/ai-metrics",
        component: AiMetricsView,
        meta: { title: "AI Metrics" },
        beforeEnter: cancelPendingRequests,
      },
      {
        path: "/schedules",
        component: SchedulesView,
        meta: { title: "Schedules" },
        beforeEnter: cancelPendingRequests,
      },
      {
        path: "/register",
        component: RegisterView,
        meta: {
          noAuth: true,
          title: "Register Account",
        },
        beforeEnter: cancelPendingRequests,
      },
      {
        path: "/forgot",
        component: ForgotPasswordView,
        meta: {
          noAuth: true,
          title: "Forgot Password",
        },
        beforeEnter: cancelPendingRequests,
      },
      {
        path: "/newpassword",
        component: NewPasswordView,
        meta: {
          noAuth: true,
          title: "New Password",
        },
        beforeEnter: cancelPendingRequests,
      },
      {
        path: "/recording/:id/:trackId?",
        //@ts-ignore
        component: RecordingView,
        meta: { title: "Recording :id" },
        beforeEnter: cancelPendingRequests,
      },
      {
        path: "/add_email",
        name: "addEmail",
        component: AddEmailView,
        meta: {
          noEmail: true,
        },
        beforeEnter: cancelPendingRequests,
      },
      {
        path: "/analysis",
        name: "analysis",
        meta: { title: "Device Activity" },
        component: AnalysisView,
        beforeEnter: cancelPendingRequests,
      },
      {
        path: "/visits",
        name: "visits",
        component: VisitsView,
        meta: { title: "Visits" },
        beforeEnter: cancelPendingRequests,
      },
      {
        path: "/tagging",
        name: "tagging",
        component: TaggingView,
        meta: { title: "Power Tagger" },
        beforeEnter: cancelPendingRequests,
      },
      {
        path: "/end_user_agreement",
        name: "endUserAgreement",
        meta: { title: "EULA" },
        component: EndUserAgreementView,
        beforeEnter: cancelPendingRequests,
      },
    ],
  });
  const DEFAULT_TITLE = "Cacophony Browser";

  const interpolateTitle = (str: string, route: Route): string => {
    const params = route.params;
    let foundMatch = true;
    let output = str;
    while (foundMatch) {
      foundMatch = false;
      const pieces = output.split(" ");
      for (const piece of pieces) {
        if (piece.startsWith(":") && params[piece.slice(1)]) {
          const replaceWith = params[piece.slice(1)];
          output = output.replace(
            piece,
            replaceWith[0].toUpperCase() + replaceWith.slice(1)
          );
          foundMatch = true;
          break;
        }
      }
    }
    return output;
  };

  router.afterEach(async (to) => {
    // Use next tick to handle router history correctly
    // see: https://github.com/vuejs/vue-router/issues/914#issuecomment-384477609
    Vue.nextTick(() => {
      document.title =
        (to.meta?.title &&
          `${interpolateTitle(to.meta.title, to)} | ${DEFAULT_TITLE}`) ||
        DEFAULT_TITLE;
    });
  });
  router.beforeEach(async (to, from, next) => {
    const now = new Date().getTime();
    const euaUpdatedAt = new Date(store.getters["User/euaUpdatedAt"]).getTime();
    // Update latest User Agreement once an hour
    if (now - euaUpdatedAt > 1000 * 60 * 60) {
      try {
        await store.dispatch("User/GET_END_USER_AGREEMENT_VERSION");
      } catch (e) {
        // ...
      }
    }
    const isLoggedIn = store.getters["User/isLoggedIn"];
    const hasEmail = store.getters["User/hasEmail"];
    const acceptedEUA = store.getters["User/acceptedEUA"];
    if (isLoggedIn && hasEmail && acceptedEUA) {
      if (
        ["login", "register", "addEmail", "endUserAgreement"].includes(to.name)
      ) {
        return next({
          name: "home",
        });
      } else {
        return next();
      }
    } else if (isLoggedIn && !hasEmail) {
      if (to.name !== "addEmail") {
        return next({
          name: "addEmail",
        });
      } else {
        return next();
      }
    } else if (isLoggedIn && !acceptedEUA) {
      // FIXME - nextUrl seems busted
      if (to.name !== "endUserAgreement") {
        return next({
          name: "endUserAgreement",
          query: {
            nextUrl: from.fullPath,
          },
        });
      } else {
        return next();
      }
    } else if (to.matched.some((record) => record.meta.noAuth)) {
      return next();
    }
    next({
      path: "/login",
      query: {
        nextUrl: to.fullPath,
      },
    });
  });

  return router;
}

export default createRouter();<|MERGE_RESOLUTION|>--- conflicted
+++ resolved
@@ -17,12 +17,9 @@
 import TaggingView from "@/views/TaggingView.vue";
 import EndUserAgreementView from "@/views/EndUserAgreementView.vue";
 import AiMetricsView from "@/views/AiMetricsView.vue";
-<<<<<<< HEAD
-import SchedulesView from "@/views/SchedulesView.vue";
-=======
 import ForgotPasswordView from "@/views/ForgotPasswordView.vue";
 import NewPasswordView from "@/views/NewPasswordView.vue";
->>>>>>> 057d6e3b
+import SchedulesView from "@/views/SchedulesView.vue";
 
 // TODO(jon): We should be lazy loading some of these components for better code-splitting
 import MonitoringTimeline from "@/views/MonitoringTimeline.vue";
@@ -232,11 +229,7 @@
     const euaUpdatedAt = new Date(store.getters["User/euaUpdatedAt"]).getTime();
     // Update latest User Agreement once an hour
     if (now - euaUpdatedAt > 1000 * 60 * 60) {
-      try {
-        await store.dispatch("User/GET_END_USER_AGREEMENT_VERSION");
-      } catch (e) {
-        // ...
-      }
+      await store.dispatch("User/GET_END_USER_AGREEMENT_VERSION");
     }
     const isLoggedIn = store.getters["User/isLoggedIn"];
     const hasEmail = store.getters["User/hasEmail"];
