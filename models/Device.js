/*
cacophony-api: The Cacophony Project API server
Copyright (C) 2018  The Cacophony Project

This program is free software: you can redistribute it and/or modify
it under the terms of the GNU Affero General Public License as published
by the Free Software Foundation, either version 3 of the License, or
(at your option) any later version.

This program is distributed in the hope that it will be useful,
but WITHOUT ANY WARRANTY; without even the implied warranty of
MERCHANTABILITY or FITNESS FOR A PARTICULAR PURPOSE.  See the
GNU Affero General Public License for more details.

You should have received a copy of the GNU Affero General Public License
along with this program.  If not, see <http://www.gnu.org/licenses/>.
*/

<<<<<<< HEAD

var bcrypt = require('bcrypt');
const format       = require('util').format;
var Sequelize = require('sequelize');
const {AuthorizationError} = require("../api/customErrors");
=======
var bcrypt = require("bcrypt");
var Sequelize = require("sequelize");
const { AuthorizationError } = require("../api/customErrors");
>>>>>>> a5e6a469
const Op = Sequelize.Op;

module.exports = function(sequelize, DataTypes) {
  var name = "Device";

  var attributes = {
    devicename: {
      type: DataTypes.STRING,
      unique: true
    },
    password: {
      type: DataTypes.STRING,
      allowNull: false
    },
    location: {
      type: DataTypes.STRING
    },
    lastConnectionTime: {
      type: DataTypes.DATE
    },
    public: {
      type: DataTypes.BOOLEAN,
      defaultValue: false
    },
    currentConfig: {
      type: DataTypes.JSONB
    },
    newConfig: {
      type: DataTypes.JSONB
    }
  };

  var options = {
    hooks: {
      afterValidate: afterValidate
    }
  };

  var Device = sequelize.define(name, attributes, options);

  //---------------
  // CLASS METHODS
  //---------------
  const models = sequelize.models;

  Device.addAssociations = function(models) {
    models.Device.hasMany(models.Recording);
    models.Device.hasMany(models.Event);
    models.Device.belongsToMany(models.User, { through: models.DeviceUsers });
    models.Device.belongsTo(models.Schedule);
    models.Device.belongsTo(models.Group);

  };

  /**
   * Adds/update a user to a Device, if the given user has permission to do so.
   * The authenticated user must either be admin of the group that the device
   * belongs to, an admin of that device, or have global write permission.
   */
  Device.addUserToDevice = async function(authUser, device, userToAdd, admin) {
    if (device == null || userToAdd == null) {
      return false;
    }
    if (!(await device.userPermissions(authUser)).canAddUsers) {
      throw new AuthorizationError(
        "User is not a group, device, or global admin so cannot add users to this device"
      );
    }

    // Get association if already there and update it.
    var deviceUser = await models.DeviceUsers.findOne({
      where: {
        DeviceId: device.id,
        UserId: userToAdd.id
      }
    });
    if (deviceUser != null) {
      deviceUser.admin = admin; // Update admin value.
      await deviceUser.save();
      return true;
    }

    await device.addUser(userToAdd.id, { through: { admin: admin } });
    return true;
  };

  /**
   * Removes a user from a Device, if the given user has permission to do so.
   * The user must be a group or device admin, or have global write permission to do this. .
   */
  Device.removeUserFromDevice = async function(authUser, device, userToRemove) {
    if (device == null || userToRemove == null) {
      return false;
    }
    if (!(await device.userPermissions(authUser)).canRemoveUsers) {
      throw new AuthorizationError(
        "User is not a group, device, or global admin so cannot remove users from this device"
      );
    }

    // Check that association is there to delete.
    const deviceUsers = await models.DeviceUsers.findAll({
      where: {
        DeviceId: device.id,
        UserId: userToRemove.id
      }
    });
    for (var i in deviceUsers) {
      await deviceUsers[i].destroy();
    }
    return true;
  };

  Device.onlyUsersDevicesMatching = async function(
    user,
    conditions = null,
    includeData = null
  ) {
    // Return all devices if user has global write/read permission.
    if (user.hasGlobalRead()) {
      return this.findAndCountAll({
        where: conditions,
        attributes: ["devicename", "id","GroupId"],
        include: includeData,
        order: ["devicename"]
      });
    }

    var deviceIds = await user.getDeviceIds();
    var userGroupIds = await user.getGroupsIds();

    const usersDevice = {
      [Op.or]: [
        { GroupId: { [Op.in]: userGroupIds } },
        { id: { [Op.in]: deviceIds } }
      ]
    };

    return this.findAndCountAll({
      where: { [Op.and]: [usersDevice, conditions] },
      attributes: ["devicename", "id"],
      order: ["devicename"],
      include: includeData
    });
  };

  Device.allForUser = async function(user) {
    const includeData = [
      {
        model: models.User,
        attributes: ["id", "username"]
      }
    ];

    return this.onlyUsersDevicesMatching(user, null, includeData);
  };

  Device.newUserPermissions = function(enabled) {
    return {
      canListUsers: enabled,
      canAddUsers: enabled,
      canRemoveUsers: enabled
    };
  };

<<<<<<< HEAD
  Device.freeDevicename = async function(groupID, devicename) {
    var device = await this.findOne({where: { devicename:devicename }});
    if (device != null) {
      return false;
=======
  Device.freeDevicename = async function(devicename) {
    var device = await this.findOne({ where: { devicename: devicename } });
    if (device != null) {
      throw new Error("device name in use");
>>>>>>> a5e6a469
    }
    return true;
  };

  Device.getFromId = async function(id) {
    return await this.findById(id);
  };

<<<<<<< HEAD

  Device.findDevice = async function(deviceID, deviceName, groupName, password) {
  // attempts to find a unique device by groupname, then deviceid (devicename if int),
  // then devicename, finally password
    var model = null;
    if(deviceID){
      model = this.findByPk(deviceID);
    }
    else if(groupName){
      model = await this.getFromNameAndGroup(deviceName, groupName);
    }
    else{
      const models = await this.allWithName(deviceName);
      //check for devicename being id
      deviceID = parseExactInt(deviceName);
      if(deviceID){
        model = this.findByPk(deviceID);
      }

      //check for distinct name
      if(model == null){
        if(models.length ==1){
          model = models[0];
        }
      }

      //check for device match from password
      if(model == null && password){
        model = await this.wherePasswordMatches(models, password);
      }
    }
    return model;
  };

  Device.wherePasswordMatches = async function(devices, password) {
  // checks if there is a unique devicename and password match, else returns null
    var validDevices = [];
    for (var i = 0; i < devices.length; i++) {
      var passwordMatch = await devices[i].comparePassword(password);
      if(passwordMatch){
        validDevices.push(devices[i]);
      }
    }
    if(validDevices.length == 1){
      return validDevices[0];
    }else{
      if(validDevices.length > 1){
        throw new Error(format("Multiple devices match %s and supplied password", name));
      }
      return null;
    }
  };

  Device.getFromNameAndPassword = async function(name, password) {
    const devices =  await this.allWithName(name);
    return this.wherePasswordMatches(devices, password);
  };

  Device.allWithName=  async function(name) {
    return await this.findAll({ where: { devicename: name}});
  };

  Device.getFromNameAndGroup = async function(name, groupName) {
    return await this.findOne({ 
      where: { devicename: name},
      include: [{
        model: models.Group,
        where: { groupname: groupName}
      }]});
=======
  Device.getFromName = async function(name) {
    return await this.findOne({ where: { devicename: name } });
>>>>>>> a5e6a469
  };

  // Fields that are directly settable by the API.
  Device.apiSettableFields = ["location", "newConfig"];

  //------------------
  // INSTANCE METHODS
  //------------------

  Device.prototype.userPermissions = async function(user) {
    if (user.hasGlobalWrite()) {
      return Device.newUserPermissions(true);
    }

    const isGroupAdmin = await models.GroupUsers.isAdmin(this.GroupId, user.id);
    const isDeviceAdmin = await models.DeviceUsers.isAdmin(this.id, user.id);
    return Device.newUserPermissions(isGroupAdmin || isDeviceAdmin);
  };

  Device.prototype.getJwtDataValues = function() {
    return {
      id: this.getDataValue("id"),
      _type: "device"
    };
  };

  Device.prototype.comparePassword = function(password) {
    var device = this;
    return new Promise(function(resolve, reject) {
      bcrypt.compare(password, device.password, function(err, isMatch) {
        if (err) {
          reject(err);
        } else {
          resolve(isMatch);
        }
      });
    });
  };

  // Returns users that have access to this device either via group
  // membership or direct assignment. By default, only "safe" user
  // attributes are returned.
  Device.prototype.users = async function(
    authUser,
    attrs = ["id", "username", "email"]
  ) {
    if (!(await this.userPermissions(authUser)).canListUsers) {
      return [];
    }

    const device_users = await this.getUsers({ attributes: attrs });
    const group = await models.Group.getFromId(this.GroupId);
    const group_users = await group.getUsers({ attributes: attrs });

    return device_users.concat(group_users);
  };

  return Device;
};

function parseExactInt(value){
  var iValue =parseInt(value);
  if(value === iValue.toString()){
    return Number(iValue);
  }else{
    return null;
  }
}

/********************/
/* Validation methods */
/********************/

function afterValidate(device) {
  if (device.password !== undefined) {
    // TODO Make the password be hashed when the device password is set not in the validation.
    // TODO or make a custome validation for the password.
    return new Promise(function(resolve, reject) {
      bcrypt.hash(device.password, 10, function(err, hash) {
        if (err) {
          reject(err);
        } else {
          device.password = hash;
          resolve();
        }
      });
    });
  }
}<|MERGE_RESOLUTION|>--- conflicted
+++ resolved
@@ -16,17 +16,11 @@
 along with this program.  If not, see <http://www.gnu.org/licenses/>.
 */
 
-<<<<<<< HEAD
-
-var bcrypt = require('bcrypt');
-const format       = require('util').format;
-var Sequelize = require('sequelize');
-const {AuthorizationError} = require("../api/customErrors");
-=======
 var bcrypt = require("bcrypt");
+const format = require("util").format;
 var Sequelize = require("sequelize");
 const { AuthorizationError } = require("../api/customErrors");
->>>>>>> a5e6a469
+
 const Op = Sequelize.Op;
 
 module.exports = function(sequelize, DataTypes) {
@@ -78,7 +72,6 @@
     models.Device.belongsToMany(models.User, { through: models.DeviceUsers });
     models.Device.belongsTo(models.Schedule);
     models.Device.belongsTo(models.Group);
-
   };
 
   /**
@@ -149,7 +142,7 @@
     if (user.hasGlobalRead()) {
       return this.findAndCountAll({
         where: conditions,
-        attributes: ["devicename", "id","GroupId"],
+        attributes: ["devicename", "id", "GroupId"],
         include: includeData,
         order: ["devicename"]
       });
@@ -192,17 +185,10 @@
     };
   };
 
-<<<<<<< HEAD
   Device.freeDevicename = async function(groupID, devicename) {
-    var device = await this.findOne({where: { devicename:devicename }});
+    var device = await this.findOne({ where: { devicename: devicename } });
     if (device != null) {
       return false;
-=======
-  Device.freeDevicename = async function(devicename) {
-    var device = await this.findOne({ where: { devicename: devicename } });
-    if (device != null) {
-      throw new Error("device name in use");
->>>>>>> a5e6a469
     }
     return true;
   };
@@ -211,35 +197,36 @@
     return await this.findById(id);
   };
 
-<<<<<<< HEAD
-
-  Device.findDevice = async function(deviceID, deviceName, groupName, password) {
-  // attempts to find a unique device by groupname, then deviceid (devicename if int),
-  // then devicename, finally password
+  Device.findDevice = async function(
+    deviceID,
+    deviceName,
+    groupName,
+    password
+  ) {
+    // attempts to find a unique device by groupname, then deviceid (devicename if int),
+    // then devicename, finally password
     var model = null;
-    if(deviceID){
+    if (deviceID) {
       model = this.findByPk(deviceID);
-    }
-    else if(groupName){
+    } else if (groupName) {
       model = await this.getFromNameAndGroup(deviceName, groupName);
-    }
-    else{
+    } else {
       const models = await this.allWithName(deviceName);
       //check for devicename being id
       deviceID = parseExactInt(deviceName);
-      if(deviceID){
+      if (deviceID) {
         model = this.findByPk(deviceID);
       }
 
       //check for distinct name
-      if(model == null){
-        if(models.length ==1){
+      if (model == null) {
+        if (models.length == 1) {
           model = models[0];
         }
       }
 
       //check for device match from password
-      if(model == null && password){
+      if (model == null && password) {
         model = await this.wherePasswordMatches(models, password);
       }
     }
@@ -247,44 +234,45 @@
   };
 
   Device.wherePasswordMatches = async function(devices, password) {
-  // checks if there is a unique devicename and password match, else returns null
+    // checks if there is a unique devicename and password match, else returns null
     var validDevices = [];
     for (var i = 0; i < devices.length; i++) {
       var passwordMatch = await devices[i].comparePassword(password);
-      if(passwordMatch){
+      if (passwordMatch) {
         validDevices.push(devices[i]);
       }
     }
-    if(validDevices.length == 1){
+    if (validDevices.length == 1) {
       return validDevices[0];
-    }else{
-      if(validDevices.length > 1){
-        throw new Error(format("Multiple devices match %s and supplied password", name));
+    } else {
+      if (validDevices.length > 1) {
+        throw new Error(
+          format("Multiple devices match %s and supplied password", name)
+        );
       }
       return null;
     }
   };
 
   Device.getFromNameAndPassword = async function(name, password) {
-    const devices =  await this.allWithName(name);
+    const devices = await this.allWithName(name);
     return this.wherePasswordMatches(devices, password);
   };
 
-  Device.allWithName=  async function(name) {
-    return await this.findAll({ where: { devicename: name}});
+  Device.allWithName = async function(name) {
+    return await this.findAll({ where: { devicename: name } });
   };
 
   Device.getFromNameAndGroup = async function(name, groupName) {
-    return await this.findOne({ 
-      where: { devicename: name},
-      include: [{
-        model: models.Group,
-        where: { groupname: groupName}
-      }]});
-=======
-  Device.getFromName = async function(name) {
-    return await this.findOne({ where: { devicename: name } });
->>>>>>> a5e6a469
+    return await this.findOne({
+      where: { devicename: name },
+      include: [
+        {
+          model: models.Group,
+          where: { groupname: groupName }
+        }
+      ]
+    });
   };
 
   // Fields that are directly settable by the API.
@@ -345,11 +333,11 @@
   return Device;
 };
 
-function parseExactInt(value){
-  var iValue =parseInt(value);
-  if(value === iValue.toString()){
+function parseExactInt(value) {
+  var iValue = parseInt(value);
+  if (value === iValue.toString()) {
     return Number(iValue);
-  }else{
+  } else {
     return null;
   }
 }
