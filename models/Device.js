/*
cacophony-api: The Cacophony Project API server
Copyright (C) 2018  The Cacophony Project

This program is free software: you can redistribute it and/or modify
it under the terms of the GNU Affero General Public License as published
by the Free Software Foundation, either version 3 of the License, or
(at your option) any later version.

This program is distributed in the hope that it will be useful,
but WITHOUT ANY WARRANTY; without even the implied warranty of
MERCHANTABILITY or FITNESS FOR A PARTICULAR PURPOSE.  See the
GNU Affero General Public License for more details.

You should have received a copy of the GNU Affero General Public License
along with this program.  If not, see <http://www.gnu.org/licenses/>.
*/

var bcrypt = require('bcrypt');
var Sequelize = require('sequelize');
const Op = Sequelize.Op;

module.exports = function(sequelize, DataTypes) {
  var name = 'Device';

  var attributes = {
    devicename: {
      type: DataTypes.STRING,
      unique: true,
    },
    password: {
      type: DataTypes.STRING,
      allowNull: false,
    },
    location: {
      type:DataTypes.STRING,
    },
    lastConnectionTime: {
      type: DataTypes.DATE,
    },
    public: {
      type: DataTypes.BOOLEAN,
      defaultValue: false,
    },
    currentConfig: {
      type: DataTypes.JSONB,
    },
    newConfig: {
      type: DataTypes.JSONB,
    },
  };

  var options = {
    hooks: {
      afterValidate: afterValidate
    }
  };

  var Device = sequelize.define(name, attributes, options);

  //---------------
  // CLASS METHODS
  //---------------
  const models = sequelize.models;

  Device.addAssociations = function(models) {
    models.Device.hasMany(models.Recording);
    models.Device.hasMany(models.Event);
    models.Device.belongsToMany(models.User, { through: models.DeviceUsers });
    models.Device.belongsTo(models.Schedule);
  };
  
  /**
  * Adds/update a user to a Device, if the given user has permission to do so.
  * The authenticated user must either be admin of the group that the device
  * belongs to, an admin of that device, or have global write permission.
  */
  Device.addUserToDevice = async function(authUser, deviceId, userToAddId, admin) {
    const device = await models.Device.findById(deviceId);
    const userToAdd = await models.User.findById(userToAddId);
    if (device == null || userToAdd == null) {
      return false;
    }
    if (!(await device.userPermissions(authUser)).canAddUsers) {
      return false;
    }

    // Get association if already there and update it.
    var deviceUser = await models.DeviceUsers.findOne({
      where: {
        DeviceId: deviceId,
        UserId: userToAdd.id,
      }
    });
    if (deviceUser != null) {
      deviceUser.admin = admin; // Update admin value.
      await deviceUser.save();
      return true;
    }

    await device.addUser(userToAdd.id, {admin: admin});
    return true;
  };

  /**
   * Removes a user from a Device, if the given user has permission to do so.
   * The user must be a group or device admin, or have global write permission to do this. .
   */
  Device.removeUserFromDevice = async function(authUser, deviceId, userToRemoveId) {
    const device = await models.Device.findById(deviceId);
    const userToRemove = await models.User.findById(userToRemoveId);
    if (device == null || userToRemove == null) {
      return false;
    }
    if (!(await device.userPermissions(authUser)).canRemoveUsers) {
      return false;
    }

    // Check that association is there to delete.
    const deviceUsers = await models.DeviceUsers.findAll({
      where: {
        DeviceId: device.id,
        UserId: userToRemove.id,
      }
    });
    for (var i in deviceUsers) {
      await deviceUsers[i].destroy();
    }
    return true;
  };

<<<<<<< HEAD
  var onlyUsersDevicesMatching = async function (user, conditions = null, includeData = null) {
    // Return all devices if user has global write/read permission.
    if (user.globalPermission == 'write' || user.globalPermission == 'read') {
=======
  Device.onlyUsersDevicesMatching = async function (user, conditions = null, includeData = null) {
    // Return all devices if superuser.
    if (user.superuser) {
>>>>>>> 690997c1
      return this.findAndCount({
        where: conditions,
        attributes: ["devicename", "id"],
        include: includeData,
        order: ['devicename'],
      });
    }

    var deviceIds = await user.getDeviceIds();
    var userGroupIds = await user.getGroupsIds();

    const usersDevice = { [Op.or]: [
      {GroupId: {[Op.in]: userGroupIds}},
      {id: {[Op.in]: deviceIds}},
    ]};

    return this.findAndCount({
      where: { [Op.and]: [usersDevice, conditions] },
      attributes: ["devicename", "id"],
      order: ['devicename'],
      include: includeData,
    });
  };

  Device.allForUser = async function(user) {
    const includeData = [
      {
        model: models.User,
        attributes: ['id', 'username'],
      },
    ];

    return this.onlyUsersDevicesMatching(user, null, includeData);
  };

<<<<<<< HEAD
  const userPermissions = async function(user) {
    if (user.globalPermission == 'write') {
      return newUserPermissions(true);
=======
  Device.userPermissions = async function(user) {
    if (user.superuser) {
      return this.newUserPermissions(true);
>>>>>>> 690997c1
    }

    const isGroupAdmin = await models.GroupUsers.isAdmin(this.groupId, user.id);
    const isDeviceAdmin = await models.DeviceUsers.isAdmin(this.id, user.id);
    return this.newUserPermissions(isGroupAdmin || isDeviceAdmin);
  };

  Device.newUserPermissions = function(enabled) {
    return {
      canAddUsers: enabled,
      canRemoveUsers: enabled,
    };
  };

  Device.freeDevicename = async function(devicename) {
    var device = await this.findOne({where: { devicename:devicename }});
    if (device != null) {
      throw new Error('device name in use');
    }
    return true;
  };

  Device.getFromId = async function(id) {
    return await this.findById(id);
  };

  Device.getFromName = async function(name) {
    return await this.findOne({ where: { devicename: name }});
  };

  //------------------
  // INSTANCE METHODS
  //------------------

  Device.prototype.getJwtDataValues = function() {
    return {
      id: this.getDataValue('id'),
      _type: 'device'
    };
  };

  Device.prototype.comparePassword = function(password) {
    var device = this;
    return new Promise(function(resolve, reject) {
      bcrypt.compare(password, device.password, function(err, isMatch) {
        if (err) {
          reject(err);
        } else {
          resolve(isMatch);
        }
      });
    });
  };
  
  // Fields that are directly settable by the API.
  Device.apiSettableFields = [
    'location',
    'newConfig'
  ];
  
  return Device;
};

/********************/
/* Validation methods */
/********************/

function afterValidate(device) {

  if (device.password !== undefined) {
  // TODO Make the password be hashed when the device password is set not in the validation.
  // TODO or make a custome validation for the password.
    return new Promise(function(resolve, reject) {
      bcrypt.hash(device.password, 10, function(err, hash) {
        if (err)
        {reject(err);}
        else {
          device.password = hash;
          resolve();
        }
      });
    });
  }
}
<<<<<<< HEAD

function comparePassword(password) {
  var device = this;
  return new Promise(function(resolve, reject) {
    bcrypt.compare(password, device.password, function(err, isMatch) {
      if (err) {
        reject(err);
      } else {
        resolve(isMatch);
      }
    });
  });
}
=======
>>>>>>> 690997c1
<|MERGE_RESOLUTION|>--- conflicted
+++ resolved
@@ -69,7 +69,7 @@
     models.Device.belongsToMany(models.User, { through: models.DeviceUsers });
     models.Device.belongsTo(models.Schedule);
   };
-  
+
   /**
   * Adds/update a user to a Device, if the given user has permission to do so.
   * The authenticated user must either be admin of the group that the device
@@ -129,15 +129,9 @@
     return true;
   };
 
-<<<<<<< HEAD
-  var onlyUsersDevicesMatching = async function (user, conditions = null, includeData = null) {
+  Device.onlyUsersDevicesMatching = async function (user, conditions = null, includeData = null) {
     // Return all devices if user has global write/read permission.
     if (user.globalPermission == 'write' || user.globalPermission == 'read') {
-=======
-  Device.onlyUsersDevicesMatching = async function (user, conditions = null, includeData = null) {
-    // Return all devices if superuser.
-    if (user.superuser) {
->>>>>>> 690997c1
       return this.findAndCount({
         where: conditions,
         attributes: ["devicename", "id"],
@@ -173,15 +167,9 @@
     return this.onlyUsersDevicesMatching(user, null, includeData);
   };
 
-<<<<<<< HEAD
-  const userPermissions = async function(user) {
+  Device.userPermissions = async function(user) {
     if (user.globalPermission == 'write') {
       return newUserPermissions(true);
-=======
-  Device.userPermissions = async function(user) {
-    if (user.superuser) {
-      return this.newUserPermissions(true);
->>>>>>> 690997c1
     }
 
     const isGroupAdmin = await models.GroupUsers.isAdmin(this.groupId, user.id);
@@ -235,13 +223,13 @@
       });
     });
   };
-  
+
   // Fields that are directly settable by the API.
   Device.apiSettableFields = [
     'location',
     'newConfig'
   ];
-  
+
   return Device;
 };
 
@@ -265,20 +253,4 @@
       });
     });
   }
-}
-<<<<<<< HEAD
-
-function comparePassword(password) {
-  var device = this;
-  return new Promise(function(resolve, reject) {
-    bcrypt.compare(password, device.password, function(err, isMatch) {
-      if (err) {
-        reject(err);
-      } else {
-        resolve(isMatch);
-      }
-    });
-  });
-}
-=======
->>>>>>> 690997c1
+}