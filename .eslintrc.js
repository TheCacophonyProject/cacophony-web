--- conflicted
+++ resolved
@@ -1,8 +1,5 @@
 module.exports = {
-<<<<<<< HEAD
-=======
   plugins: ["@typescript-eslint"],
->>>>>>> a17d928a
   root: true,
   extends: [
     "plugin:vue/essential",
@@ -10,12 +7,9 @@
     "eslint:recommended",
     "plugin:@typescript-eslint/eslint-recommended"
   ],
-<<<<<<< HEAD
-=======
   parserOptions: {
     parser: require.resolve("@typescript-eslint/parser")
   },
->>>>>>> a17d928a
   rules: {
     "no-prototype-builtins": "off",
     "linebreak-style": ["warn", "unix"],
@@ -25,11 +19,7 @@
     "no-console": ["warn"],
     "no-debugger": ["warn"],
     "no-undef": ["warn"],
-<<<<<<< HEAD
-    "no-unused-vars": ["warn"],
-=======
     "@typescript-eslint/no-unused-vars": ["warn"],
->>>>>>> a17d928a
     "brace-style": ["warn"],
     "prefer-const": ["warn"]
   }
