{
  "name": "cacophony-api",
  "license": "AGPL-3.0",
  "repository": {
    "type": "git",
    "url": "https://github.com/TheCacophonyProject/cacophony-api.git"
  },
  "version": "0.0.1",
  "dependencies": {
    "@types/express": "^4.17.2",
    "@types/express-validator": "^3.0.0",
    "@types/jsonwebtoken": "^8.3.5",
    "@types/moment-timezone": "^0.5.12",
    "apidoc": "^0.17.7",
    "aws-sdk": "^2.514.0",
    "bcrypt": "^3.0.7",
    "body-parser": "^1.19.0",
    "commander": "^2.20.0",
    "express": "^4.17.1",
    "express-validator": "^5.3.1",
    "express-winston": "^2.5.0",
    "extend": "^3.0.2",
    "fast-csv": "^3.4.0",
    "fs": "0.0.2",
    "fstream": "^1.0.12",
    "install": "^0.12.2",
    "json-pointer": "^0.5.0",
    "jsonwebtoken": "^8.5.1",
    "lodash": "^4.17.13",
    "mime": "^2.4.4",
    "moment": "^2.24.0",
    "moment-timezone": "^0.5.26",
    "multiparty": "^4.1.3",
    "nan": "^2.14.0",
    "node-cmd": "^1.1.1",
<<<<<<< HEAD
    "node-gyp": "^6.0.1",
    "node-pre-gyp": "^0.14.0",
    "npm": "^6.10.0",
=======
    "node-gyp": "^4.0.0",
    "node-pre-gyp": "^0.10.2",
>>>>>>> b945fcc6
    "passport": "^0.3.2",
    "passport-anonymous": "^1.0.1",
    "passport-jwt": "^4.0.0",
    "path": "^0.12.7",
    "pg": "^7.14.0",
    "pg-hstore": "^2.3.3",
    "pg-native": "^3.0.0",
    "pg-types": "^1.x",
    "sequelize": "^5.15.1",
    "sequelize-cli": "^5.5.0",
    "tar": "^4.4.10",
    "url-join": "^4.0.1",
    "uuid": "^3.3.3",
    "winston": "^1.0.1"
  },
  "devDependencies": {
    "eslint": "^5.16.0",
    "eslint-utils": ">=1.4.1",
    "prettier": "1.18.2",
    "typescript": "^3.7.2"
  },
  "scripts": {
    "lint": "eslint --ignore-path .gitignore .",
    "lint:fix": "eslint --fix --ignore-path .gitignore .",
    "apidoc": "apidoc -i api/V1/ -o apidoc/",
    "db-migrate": "sequelize db:migrate",
    "new-migration": "sequelize migration:generate --name"
  }
}<|MERGE_RESOLUTION|>--- conflicted
+++ resolved
@@ -33,14 +33,8 @@
     "multiparty": "^4.1.3",
     "nan": "^2.14.0",
     "node-cmd": "^1.1.1",
-<<<<<<< HEAD
-    "node-gyp": "^6.0.1",
-    "node-pre-gyp": "^0.14.0",
-    "npm": "^6.10.0",
-=======
     "node-gyp": "^4.0.0",
     "node-pre-gyp": "^0.10.2",
->>>>>>> b945fcc6
     "passport": "^0.3.2",
     "passport-anonymous": "^1.0.1",
     "passport-jwt": "^4.0.0",
