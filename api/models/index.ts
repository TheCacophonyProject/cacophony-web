/*
cacophony-api: The Cacophony Project API server
Copyright (C) 2018  The Cacophony Project

This program is free software: you can redistribute it and/or modify
it under the terms of the GNU Affero General Public License as published
by the Free Software Foundation, either version 3 of the License, or
(at your option) any later version.

This program is distributed in the hope that it will be useful,
but WITHOUT ANY WARRANTY; without even the implied warranty of
MERCHANTABILITY or FITNESS FOR A PARTICULAR PURPOSE.  See the
GNU Affero General Public License for more details.

You should have received a copy of the GNU Affero General Public License
along with this program.  If not, see <http://www.gnu.org/licenses/>.
*/
import config from "../config";
import Sequelize from "sequelize";
import path from "path";
import fs from "fs";
import log from "../logging";
import { AlertStatic } from "./Alert";
import { UserStatic } from "./User";
import { TagStatic } from "./Tag";
import { RecordingStatic } from "./Recording";
import { TrackTagStatic } from "./TrackTag";
import { TrackStatic } from "./Track";
import { DetailSnapshotStatic } from "./DetailSnapshot";
import { FileStatic } from "./File";
import { EventStatic } from "./Event";
import { DeviceStatic } from "./Device";
import { GroupStatic } from "./Group";
import { GroupUsersStatic } from "./GroupUsers";
import { ScheduleStatic } from "./Schedule";
import { StationStatic } from "./Station";
<<<<<<< HEAD
import { asyncLocalStorage } from "../Globals";
=======
import { asyncLocalStorage } from "@/Globals";
import { DeviceHistoryStatic } from "./DeviceHistory";
>>>>>>> 5e7817b0

const basename = path.basename(module.filename);
const dbConfig = config.database;

// Have sequelize send us query execution timings
dbConfig.benchmark = true;

const IS_DEBUG = config.server.loggerLevel === "debug";

// Send logs via winston
(dbConfig as any).logging = IS_DEBUG
  ? async (msg: string, timeMs: number) => {
      // Sequelize seems to happen in its own async context?
      log.debug("%s [%dms]", msg, timeMs);
      let requestQueryCount =
        (asyncLocalStorage.getStore() as Map<string, any>)?.get("queryCount") ||
        0;
      requestQueryCount++;
      (asyncLocalStorage.getStore() as Map<string, any>)?.set(
        "queryCount",
        requestQueryCount
      );

      let requestQueryTime =
        (asyncLocalStorage.getStore() as Map<string, any>)?.get("queryTime") ||
        0;
      requestQueryTime += timeMs;
      (asyncLocalStorage.getStore() as Map<string, any>)?.set(
        "queryTime",
        requestQueryTime
      );
      if (timeMs > (config.database.slowQueryLogThresholdMs || 200)) {
        log.warning("Slow query: %s [%d]ms", msg, timeMs);
      }
    }
  : false;

// String-based operators are deprecated in sequelize v4 as a security concern.
// http://docs.sequelizejs.com/manual/tutorial/querying.html#operators-security
// Because they are currently used via the API, we need to keep them enabled.
// The following definition explicitly enables the aliases we want to support.
const Op = Sequelize.Op;

// If we're running in debug mode, we want to be able to see requestIds with every
// logged DB call, so that we can match up all the logs for a single request.
// By default, sequelize pools connections, and keeps them around for a while,
// which for some reason breaks the context passing of our AsyncLocalStorage based
// requestIds.  Setting the pools to timeout after idle for 1ms and having max 1 connection
// resolves this issue for debugging purposes, but this is not something you'd
// want to do in production!
const poolOptions = IS_DEBUG
  ? {
      pool: {
        max: 1,
        min: 0,
        idle: 1,
        evict: 1,
      },
    }
  : {};

// @ts-ignore
const sequelize = new Sequelize(
  dbConfig.database,
  dbConfig.username,
  dbConfig.password,
  {
    ...dbConfig,
    logQueryParameters: true,
    operatorsAliases: {
      $eq: Op.eq,
      $ne: Op.ne,
      $gte: Op.gte,
      $gt: Op.gt,
      $lte: Op.lte,
      $lt: Op.lt,
      $not: Op.not,
      $in: Op.in,
      $notIn: Op.notIn,
      $is: Op.is,
      $like: Op.like,
      $notLike: Op.notLike,
      $iLike: Op.iLike,
      $notILike: Op.notILike,
      $between: Op.between,
      $notBetween: Op.notBetween,
      $contains: Op.contains,
      $and: Op.and,
      $or: Op.or,
      $any: Op.any,
      $all: Op.all,
    },
    ...poolOptions,
  }
);

const db: Record<string, any> = {};

fs.readdirSync(__dirname)
  .filter((file) => {
    return file.indexOf(".") !== 0 && file !== basename && file.endsWith(".js");
  })
  .forEach((file) => {
    const model = require(path.join(__dirname, file)).default(
      sequelize,
      Sequelize.DataTypes
    );
    db[model.name] = model;
  });

Object.keys(db).forEach((modelName) => {
  if (db[modelName].addAssociations) {
    db[modelName].addAssociations(db);
  }
});

// eslint-disable-next-line @typescript-eslint/no-unused-vars
export interface ModelCommon<T> extends Sequelize.Model {
  getJwtDataValues: () => { _type: string; id: any };
}
export interface ModelStaticCommon<T> extends Sequelize.ModelCtor<any> {
  getFromName: (name: string) => Promise<T | null>;
  publicFields: readonly string[];
  apiSettableFields: readonly string[];
  addAssociations: (models: Record<string, ModelStaticCommon<any>>) => void;
  userGetAttributes: readonly string[];
  getDataValue: (fieldName: string) => any;
}

const AllModels = {
  ...db,
  User: db.User as UserStatic,
  Recording: db.Recording as RecordingStatic,
  Tag: db.Tag as TagStatic,
  TrackTag: db.TrackTag as TrackTagStatic,
  Track: db.Track as TrackStatic,
  DetailSnapshot: db.DetailSnapshot as DetailSnapshotStatic,
  File: db.File as FileStatic,
  Event: db.Event as EventStatic,
  Device: db.Device as DeviceStatic,
  Group: db.Group as GroupStatic,
  DeviceHistory: db.DeviceHistory as DeviceHistoryStatic,
  Station: db.Station as StationStatic,
  GroupUsers: db.GroupUsers as GroupUsersStatic,
  Schedule: db.Schedule as ScheduleStatic,
  Alert: db.Alert as AlertStatic,
  sequelize,
  Sequelize,
};

export default AllModels;<|MERGE_RESOLUTION|>--- conflicted
+++ resolved
@@ -34,12 +34,8 @@
 import { GroupUsersStatic } from "./GroupUsers";
 import { ScheduleStatic } from "./Schedule";
 import { StationStatic } from "./Station";
-<<<<<<< HEAD
-import { asyncLocalStorage } from "../Globals";
-=======
 import { asyncLocalStorage } from "@/Globals";
 import { DeviceHistoryStatic } from "./DeviceHistory";
->>>>>>> 5e7817b0
 
 const basename = path.basename(module.filename);
 const dbConfig = config.database;
