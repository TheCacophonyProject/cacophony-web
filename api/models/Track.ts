--- conflicted
+++ resolved
@@ -84,13 +84,8 @@
     tag: TrackTag
   ): Promise<TrackTag | void> {
     const trackId = this.id;
-<<<<<<< HEAD
-    return sequelize.transaction(async function (t) {
+    const trackTag = await sequelize.transaction(async function (t) {
       const trackTags = (await models.TrackTag.findAll({
-=======
-    const trackTag = await sequelize.transaction(async function (t) {
-      const trackTags = await models.TrackTag.findAll({
->>>>>>> cd10b0a3
         where: {
           UserId: tag.UserId,
           automatic: tag.automatic,
@@ -127,19 +122,15 @@
     data,
     userId = null
   ): Promise<TrackTag> {
-    return (await this.createTrackTag({
+    const tag = await this.createTrackTag({
       what,
       confidence,
       automatic,
       data,
       UserId: userId,
-<<<<<<< HEAD
-    })) as TrackTag;
-=======
-    });
+    }) as TrackTag;
     await this.updateIsFiltered();
     return tag;
->>>>>>> cd10b0a3
   };
   // Return a specific track tag for the track.
   Track.prototype.getTrackTag = async function (trackTagId) {
@@ -194,11 +185,11 @@
 }
 
 function isFiltered(tags): boolean {
-  // any human tag that isn't filted 2
-  //  or any ai mastre tag that isn't filtered
+  // any human tag that isn't filtered 2
+  //  or any ai master tag that isn't filtered
 
   // filtered if
-  // any huyman tag that is filtered
+  // any human tag that is filtered
   // no animal human tags
   const userTags = tags.filter((tag) => !tag.automatic);
 
@@ -231,11 +222,7 @@
         (tag.data && tag.data == "Master"))
   );
   if (masterTag) {
-    if (filteredTags.some((filteredTag) => filteredTag == masterTag.what)) {
-      return true;
-    } else {
-      return false;
-    }
+    return !!filteredTags.some((filteredTag) => filteredTag == masterTag.what);
   }
   return true;
 }