/*
cacophony-api: The Cacophony Project API server
Copyright (C) 2018  The Cacophony Project

This program is free software: you can redistribute it and/or modify
it under the terms of the GNU Affero General Public License as published
by the Free Software Foundation, either version 3 of the License, or
(at your option) any later version.

This program is distributed in the hope that it will be useful,
but WITHOUT ANY WARRANTY; without even the implied warranty of
MERCHANTABILITY or FITNESS FOR A PARTICULAR PURPOSE.  See the
GNU Affero General Public License for more details.

You should have received a copy of the GNU Affero General Public License
along with this program.  If not, see <http://www.gnu.org/licenses/>.
*/
import log from "../logging";
import mime from "mime";
import moment from "moment-timezone";
import Sequelize, { FindOptions, Includeable } from "sequelize";
import { v4 as uuidv4 } from "uuid";
import config from "../config";
import util from "./util/util";
import _ from "lodash";
import { User } from "./User";
import { ModelCommon, ModelStaticCommon } from "./index";
import { TagStatic } from "./Tag";
import { Device, DeviceStatic } from "./Device";
import { Group } from "./Group";
import { Track } from "./Track";
import { Tag } from "./Tag";

import jsonwebtoken from "jsonwebtoken";
import { TrackTag } from "./TrackTag";
import { Station } from "./Station";
import {
  mapPositions,
  tryToMatchRecordingToStation,
} from "@api/V1/recordingUtil";
import {
  DeviceId,
  GroupId,
  RecordingId,
  StationId,
<<<<<<< HEAD
  LatLng,
  IsoFormattedDateString,
} from "@typedefs/api/common";
import {
=======
  TrackId,
  UserId,
} from "@typedefs/api/common";
import {
  AcceptableTag,
  RecordingPermission,
>>>>>>> cd10b0a3
  RecordingProcessingState,
  RecordingType,
  TagMode,
} from "@typedefs/api/consts";
import { DeviceBatteryChargeState } from "@typedefs/api/device";

type SqlString = string;

type AllTagModes = TagMode | AcceptableTag;
// local
const validTagModes = new Set([
  ...Object.values(TagMode),
  ...Object.values(AcceptableTag),
]);

interface RecordingQueryBuilder {
  new (): RecordingQueryBuilder;
  findInclude: (modelType: ModelStaticCommon<any>) => Includeable[];
  init: (
    user: UserId,
    where: any,
    tagMode?: TagMode,
    tags?: string[], // AcceptableTag[]
    offset?: number,
    limit?: number,
    order?: any,
<<<<<<< HEAD
    viewAsSuperAdmin?: boolean
=======
    viewAsSuperAdmin?: boolean,
    filtered?: boolean
>>>>>>> cd10b0a3
  ) => RecordingQueryBuilderInstance;
  handleTagMode: (tagMode: TagMode, tagWhatsIn: string[]) => SqlString;
  recordingTaggedWith: (tagModes: string[], any) => SqlString;
  trackTaggedWith: (tags: string[], sql: SqlString) => SqlString;
  notTagOfType: (tags: string[], sql: SqlString) => SqlString;
  tagOfType: (tags: string[], sql: SqlString) => SqlString;
  selectByTagWhat: (
    tags: string[],
    whatName: string,
    useDetail: boolean
  ) => any;
}

interface RecordingQueryBuilderInstance {
  addAudioEvents: (
    before?: string,
    after?: string
  ) => RecordingQueryBuilderInstance;
  get: () => FindOptions;
  addColumn: (name: string) => RecordingQueryBuilderInstance;
  query: any;
}

export interface SpeciesClassification {
  end_s: number;
  begin_s: number;
  species: string;
}

export interface CacophonyIndex {
  end_s: number;
  begin_s: number;
  index_percent: number;
}

export interface AudioRecordingMetadata {
  ["SIM IMEI"]: string;
  ["SIM state"]: string;
  ["Phone model"]: string;
  amplification: number;
  SimOperatorName: string;
  ["Android API Level"]: number;
  ["Phone manufacturer"]: string;
  ["App has root access"]: boolean;
  cacophony_index_version: string;
  processing_time_seconds: number;
  species_identify_version: string;
  analysis: {
    speech_detection: boolean;
    speech_detection_version: string;
  };
}

export interface VideoRecordingMetadata {
  previewSecs: number;
  algorithm?: number;
  totalFrames?: number;
  oldTags?: {
    id: number;
    what: string;
    detail: string;
    version: number;
    duration: null | number;
    taggerId: null | number;
    automatic: boolean;
    createdAt: string;
    startTime: string | null;
    updatedAt: string;
    confidence: number;
    RecordingId: number;
  }[];
  tracks?: {
    start_s: number;
    end_s: number;
    label: string;
    clarity: number;
    confidence: number;
    max_novelty: number;
    average_novelty: number;
    all_class_confidences: Record<string, number>;
  };
}

export interface RecordingProcessingMetadata {
  // Only set during recording processing?
}

// TODO(jon): Express audio and video recordings differently.  Recording<Audio>, Recording<Video>
export interface Recording extends Sequelize.Model, ModelCommon<Recording> {
  // Recording columns.
  id: RecordingId;
  type: RecordingType;
  duration: number;
  recordingDateTime: string;
  location?: LatLng;
  relativeToDawn: number;
  relativeToDusk: number;
  version: string;
  additionalMetadata: AudioRecordingMetadata | VideoRecordingMetadata;
  cacophonyIndex: CacophonyIndex[];
  comment: string;
  public: boolean;
  rawFileKey: string;
  rawMimeType: string;
  rawFileHash: string;
  fileKey: string;
  fileSize: number;
  rawFileSize: number;
  fileMimeType: string;
  processingStartTime: string;
  processingEndTime: string;
  processingMeta: RecordingProcessingMetadata;
  processing: boolean;
  processingState: RecordingProcessingState;
  passedFilter: boolean;
  jobKey: string;
  batteryLevel: number;
  batteryCharging: DeviceBatteryChargeState;
  airplaneModeOn: boolean;
  deletedAt: Date | null;
  deletedBy: UserId | null;

  DeviceId: DeviceId;
  GroupId: GroupId;
  StationId: StationId;
  // Recording columns end

  getFileBaseName: () => string;
  getRawFileName: () => string;
  getFileName: () => string;
  getRawFileExt: () => string;
  getFileExt: () => string;
  getDevice: () => Promise<Device>;

  getActiveTracksTagsAndTagger: () => Promise<any>;

  reprocess: () => Promise<Recording>;
  mergeUpdate: (updates: any) => Promise<void>;
  filterData: (options: any) => void;
  // NOTE: Implicitly created by sequelize associations (along with other
  //  potentially undocumented extension methods).
  getTrack: (id: TrackId) => Promise<Track | null>;
  getTracks: (options: FindOptions) => Promise<Track[]>;
  createTrack: ({ data: any, AlgorithmId: DetailSnapshotId }) => Promise<Track>;
  setStation: (station: Station) => Promise<void>;

  getNextState: () => RecordingProcessingState;

  Station?: Station;
  Group?: Group;
  Tags?: Tag[];
  Tracks?: Track[];
  Device?: Device;
}
type CptvFile = "string";

// eslint-disable-next-line @typescript-eslint/no-unused-vars
type JwtToken<T> = string;
type Seconds = number;
type Rectangle = [number, number, number, number];
export interface LimitedTrack {
  TrackId: TrackId;
  data: {
    start_s: number;
    end_s: number;
    positions: [Seconds, Rectangle][];
    num_frames: number;
  };
  tags: string[];
  needsTagging: boolean;
}

interface TagLimitedRecording {
  RecordingId: RecordingId;
  DeviceId: DeviceId;
  tracks: LimitedTrack[];
  recordingJWT: JwtToken<CptvFile>;
  tagJWT: JwtToken<TrackTag>;
  fileSize: number;
}

export interface RecordingStatic extends ModelStaticCommon<Recording> {
  buildSafely: (fields: Record<string, any>) => Recording;
  isValidTagMode: (mode: TagMode) => boolean;
  processingAttributes: string[];
  processingStates: {
    [RecordingType.ThermalRaw]: string[];
    [RecordingType.Audio]: string[];
  };
  uploadedState: (type: RecordingType) => RecordingProcessingState;
  finishedState: (type: RecordingType) => RecordingProcessingState;

  getOneForProcessing: (
    type: RecordingType,
    state: RecordingProcessingState
  ) => Promise<Recording>;
  userGetAttributes: readonly string[];
  queryGetAttributes: readonly string[];
  queryBuilder: RecordingQueryBuilder;
  updateOne: (user: User, id: RecordingId, updates: any) => Promise<boolean>;
  makeFilterOptions: (user: User, options?: { latLongPrec?: number }) => any;
  getRecordingWithUntaggedTracks: (
    biasDeviceId?: DeviceId
  ) => Promise<TagLimitedRecording>;
}

const Op = Sequelize.Op;
export default function (
  sequelize: Sequelize.Sequelize,
  DataTypes
): RecordingStatic {
  const name = "Recording";
  const maxQueryResults = 10000;
  const attributes = {
    // recording metadata.
    type: DataTypes.STRING,
    duration: DataTypes.FLOAT,
    recordingDateTime: DataTypes.DATE,
    location: util.locationField(),
    relativeToDawn: DataTypes.INTEGER,
    relativeToDusk: DataTypes.INTEGER,
    version: DataTypes.STRING,
    additionalMetadata: DataTypes.JSONB,
    cacophonyIndex: DataTypes.JSONB,
    comment: DataTypes.STRING,
    deletedAt: DataTypes.DATE,
    deletedBy: DataTypes.INTEGER,
    public: {
      type: DataTypes.BOOLEAN,
      defaultValue: false,
    },

    // Raw file data.
    rawFileKey: DataTypes.STRING,
    rawMimeType: DataTypes.STRING,
    rawFileHash: DataTypes.STRING,

    // Processing fields. Fields set by and for the processing.
    fileKey: DataTypes.STRING,
    fileMimeType: DataTypes.STRING,
    processingStartTime: DataTypes.DATE,
    processingEndTime: DataTypes.DATE,
    processing: DataTypes.BOOLEAN,
    processingMeta: DataTypes.JSONB,
    processingState: DataTypes.STRING,
    passedFilter: DataTypes.BOOLEAN,
    jobKey: DataTypes.STRING,

    // Battery relevant fields.
    batteryLevel: DataTypes.DOUBLE,
    batteryCharging: DataTypes.STRING,
    airplaneModeOn: DataTypes.BOOLEAN,
  };

  const Recording = sequelize.define(
    name,
    attributes
  ) as unknown as RecordingStatic;

  //---------------
  // CLASS METHODS
  //---------------
  const models = sequelize.models;

  Recording.buildSafely = function (fields: Record<string, any>): Recording {
    return Recording.build(
      _.pick(fields, Recording.apiSettableFields)
    ) as Recording;
  };

  Recording.addAssociations = function (models) {
    models.Recording.belongsTo(models.Group);
    models.Recording.belongsTo(models.Device);
    models.Recording.belongsTo(models.Station);
    models.Recording.hasMany(models.Tag);
    models.Recording.hasMany(models.Track);
  };

  Recording.isValidTagMode = function (mode: TagMode) {
    return validTagModes.has(mode);
  };

  /**
   * Return a recording for processing under a transaction
   * and sets the processingStartTime and jobKey for recording
   * arguments given.
   */
  Recording.getOneForProcessing = async function (type, state) {
    return sequelize
      .transaction(function (transaction) {
        return Recording.findOne({
          where: {
            type: type,
            deletedAt: { [Op.eq]: null },
            processingState: state,
            processing: { [Op.or]: [null, false] },
          },
          attributes: [
            ...(models.Recording as RecordingStatic).processingAttributes,
            [
              Sequelize.literal(`exists(
          	select
          		1
          	from
          		"Alerts"
          	where
          		"DeviceId" = "Recording"."DeviceId"
          	limit 1)`),
              "hasAlert",
            ],
          ],
          order: [
            Sequelize.literal(`"hasAlert" DESC`),
            ["recordingDateTime", "asc"],
            ["id", "asc"], // Adding another order is a "fix" for a bug in postgresql causing the query to be slow
          ],
          // @ts-ignore
          skipLocked: true,
          lock: (transaction as any).LOCK.UPDATE,
          transaction,
        }).then(async function (recording) {
          if (!recording) {
            return recording;
          }
          const date = new Date();
          if (!recording.processingStartTime) {
            recording.set("processingStartTime", date.toISOString());
          }
          recording.set(
            {
              processingEndTime: null,
              jobKey: uuidv4(),
              processing: true,
            },
            {
              transaction,
            }
          );
          recording.save({
            transaction,
          });
          return recording;
        });
      })
      .then(function (result) {
        return result;
      })
      .catch(() => {
        return null;
      });
  };

  Recording.makeFilterOptions = function (user: User, options: any) {
    if (!options) {
      options = {};
    }
    if (typeof options.latLongPrec !== "number") {
      options.latLongPrec = 100;
    }
    if (!user.hasGlobalWrite()) {
      options.latLongPrec = Math.max(options.latLongPrec, 100);
    }
    return options;
  };

  Recording.getRecordingWithUntaggedTracks = async (
    biasDeviceId: DeviceId
  ): Promise<TagLimitedRecording> => {
    // If a device id is supplied, try to bias the returned recording to that device.
    // If the requested device has no more recordings, pick another random recording.

    // eslint-disable-next-line @typescript-eslint/no-unused-vars
    const [result, _] = (await sequelize.query(`
select
  g."RId" as "RecordingId",
  g."DeviceId",
  g."TrackData",
  g."TId" as "TrackId",
  g."TaggedBy",
  g."rawFileKey",
  g."rawMimeType",
  g."duration",
  g."recordingDateTime"
from (
  select *, "Tracks"."data" as "TrackData", "Tracks".id as "TId", "TrackTags".automatic as "TaggedBy" from (
    select id as "RId", "DeviceId", "rawFileKey", "rawMimeType", "recordingDateTime", "duration" from "Recordings" inner join (
      (select distinct("RecordingId") from "Tracks" inner join
        (select tId as "TrackId" from
          (
           -- TrackTags for Tracks that have *only* TrackTags that were automatically set.
           (select distinct("TrackId") as tId from "TrackTags" where automatic is true and "TrackTags"."archivedAt" IS NULL) as a
             left outer join
               (select distinct("TrackId") from "TrackTags" where automatic is false) as b
             on a.tId = b."TrackId"
          ) as c where c."TrackId" is null
        ) as d on d."TrackId" = "Tracks".id and "Tracks"."archivedAt" is null)
      union all
      -- All the recordings that have Tracks but no TrackTags
      (select "RecordingId" from "Tracks"
        left outer join "TrackTags" on "Tracks".id = "TrackTags"."TrackId"
        where "TrackTags".id is null and "Tracks"."archivedAt" is null and "TrackTags"."archivedAt" IS NULL
      )
    ) as e on e."RecordingId" = "Recordings".id ${
      biasDeviceId !== undefined ? ` where "DeviceId" = ${biasDeviceId}` : ""
    } and "Recordings"."deletedAt" is null order by RANDOM() limit 1)
  as f left outer join "Tracks" on f."RId" = "Tracks"."RecordingId" and "Tracks"."archivedAt" is null
  left outer join "TrackTags" on "TrackTags"."TrackId" = "Tracks".id and "Tracks"."archivedAt" is null and "TrackTags"."archivedAt" is null
) as g;`)) as [
      {
        RecordingId: RecordingId;
        DeviceId: DeviceId;
        TrackData: any;
        TrackId: TrackId;
        TaggedBy: UserId | false;
        rawFileKey: string;
        rawMimeType: string;
        duration: number;
        recordingDateTime: IsoFormattedDateString;
      }[],
      unknown
    ];
    // NOTE: We bundle everything we need into this one specialised request.
    const flattenedResult = result.reduce(
      (acc, item) => {
        if (!acc.tracks.find(({ id }) => id === item.TrackId)) {
          acc.RecordingId = item.RecordingId;
          acc.DeviceId = item.DeviceId;
          acc.fileKey = item.rawFileKey;
          acc.fileMimeType = item.rawMimeType;
          acc.recordingDateTime = item.recordingDateTime;
          acc.duration = item.duration;
          acc.tracks.push({
            trackId: item.TrackId,
            id: item.TrackId,
            start: item.TrackData.start_s,
            end: item.TrackData.end_s,
            positions: mapPositions(item.TrackData.positions),
            numFrames: item.TrackData?.num_frames,
            needsTagging: item.TaggedBy !== false,
          });
        }
        return acc;
      },
      {
        RecordingId: 0,
        DeviceId: 0,
        tracks: [],
        duration: 0,
        fileKey: "",
        fileMimeType: "",
        recordingDateTime: "",
      }
    );
    // Sort tracks by time, so that the front-end doesn't have to.
    flattenedResult.tracks.sort((a, b) => a.start - b.start);
    // We need to retrieve the content length of the media file in order to sign
    // the JWT token for it.
    let ContentLength = 0;
    try {
      const s3 = util.openS3();
      const s3Data = await s3
        .headObject({
          Key: flattenedResult.fileKey,
        })
        .promise();
      ContentLength = s3Data.ContentLength;
    } catch (err) {
      log.warning(
        "Error retrieving S3 Object for recording: %s, %s",
        err.message,
        flattenedResult.fileKey
      );
    }
    const fileName = moment(new Date(flattenedResult.recordingDateTime))
      .tz(config.timeZone)
      .format("YYYYMMDD-HHmmss");

    const downloadFileData = {
      _type: "fileDownload",
      key: flattenedResult.fileKey,
      filename: `${fileName}.cptv`,
      mimeType: flattenedResult.fileMimeType,
    };

    const recordingJWT = jsonwebtoken.sign(
      downloadFileData,
      config.server.passportSecret,
      { expiresIn: 60 * 10 } // Ten minutes
    );
    const tagJWT = jsonwebtoken.sign(
      {
        _type: "tagPermission",
        recordingId: flattenedResult.RecordingId,
      },
      config.server.passportSecret,
      { expiresIn: 60 * 10 }
    );
    delete flattenedResult.fileKey;
    delete flattenedResult.fileMimeType;
    delete flattenedResult.recordingDateTime;
    return {
      ...flattenedResult,
      recordingJWT,
      tagJWT,
      fileSize: ContentLength,
    };
  };

  //------------------
  // INSTANCE METHODS
  //------------------
  Recording.prototype.getNextState = function (): RecordingProcessingState {
    const jobs = Recording.processingStates[this.type];
    let nextState;
    if (this.processingState == RecordingProcessingState.Reprocess) {
      nextState = Recording.finishedState(this.type);
    } else {
      const job_index = jobs.indexOf(this.processingState);
      if (job_index == -1) {
        throw new Error(`Recording state unknown - ${this.processState}`);
      } else if (job_index < jobs.length - 1) {
        nextState = jobs[job_index + 1];
      } else {
        nextState = this.processingState;
      }
    }
    return nextState;
  };

  Recording.prototype.setStation = async function (station: { id: number }) {
    this.StationId = station.id;
    return this.save();
  };

  Recording.prototype.getFileBaseName = function (): string {
    return moment(new Date(this.recordingDateTime))
      .tz(config.timeZone)
      .format("YYYYMMDD-HHmmss");
  };

  Recording.prototype.getRawFileName = function () {
    return this.getFileBaseName() + this.getRawFileExt();
  };

  Recording.prototype.getFileName = function () {
    return this.getFileBaseName() + this.getFileExt();
  };

  Recording.prototype.getRawFileExt = function () {
    if (this.rawMimeType == "application/x-cptv") {
      return ".cptv";
    }
    const ext = mime.getExtension(this.rawMimeType);
    if (ext) {
      return "." + ext;
    }
    switch (this.type) {
      case "thermalRaw":
        return ".cptv";
      case "audio":
        return ".mpga";
      default:
        return "";
    }
  };

  /* eslint-disable indent */
  Recording.prototype.getActiveTracksTagsAndTagger =
    async function (): Promise<any> {
      return await this.getTracks({
        where: {
          archivedAt: null,
        },
        include: [
          {
            model: models.TrackTag,
            where: {
              archivedAt: null,
            },
            include: [
              {
                model: models.User,
                attributes: ["username"],
              },
            ],
            required: false,
          },
        ],
      });
    };
  /* eslint-enable indent */

  // Bulk update recording values. Any new additionalMetadata fields
  // will be merged.
  Recording.prototype.mergeUpdate = async function (
    newValues: any
  ): Promise<void> {
    for (const [name, newValue] of Object.entries(newValues)) {
      if (name == "additionalMetadata") {
        this.mergeAdditionalMetadata(newValue);
      } else {
        this.set(name, newValue);
        if (name === "location") {
          // NOTE: When location gets updated, we need to update any matching stations for this recordings' group.
          const matchingStation = await tryToMatchRecordingToStation(this);
          if (matchingStation) {
            this.set("StationId", matchingStation.id);
          }
        }
      }
    }
  };

  // Update additionalMetadata fields with new values supplied.
  Recording.prototype.mergeAdditionalMetadata = function (newValues: any) {
    this.additionalMetadata = { ...this.additionalMetadata, ...newValues };
  };

  Recording.prototype.getFileExt = function () {
    if (this.fileMimeType == "application/x-cptv") {
      return ".cptv";
    }
    const ext = mime.getExtension(this.fileMimeType);
    if (ext) {
      return "." + ext;
    }
    return "";
  };

  Recording.prototype.filterData = function (options: { latLongPrec: any }) {
    if (this.location) {
      this.location.coordinates = reduceLatLonPrecision(
        this.location,
        options.latLongPrec
      );
    }
  };

  // TODO(ManageStations) - Move to LatLngUtils
  function reduceLatLonPrecision(latLng: LatLng, prec) {
    const resolution = (prec * 360) / 40000000;
    const half_resolution = resolution / 2;
    const reducePrecision = (val) => {
      val = val - (val % resolution);
      if (val > 0) {
        val += half_resolution;
      } else {
        val -= half_resolution;
      }
      return val;
    };
    return {
      lat: reducePrecision(latLng.lat),
      lng: reducePrecision(latLng.lng),
    };
  }

  // reprocess a recording and set all active tracks to archived
  Recording.prototype.reprocess = async function () {
    const tags = await this.getTags();
    if (tags.length > 0) {
      const meta = this.additionalMetadata || {};
      // FIXME What happens if we reprocess more than once?
      //  :We lose initial archived tags.
      meta["oldTags"] = tags;
      this.additionalMetadata = meta;
      await this.save();
    }

    await models.Tag.destroy({
      where: {
        RecordingId: this.id,
      },
    });
    const tracks = await this.getTracks();
    for (const track of tracks) {
      await track.archiveTags();
    }

    await this.update({
      processingStartTime: null,
      processingEndTime: null,
      processing: false,
      processingState: RecordingProcessingState.Reprocess,
    });
  };

  // Return a specific track for the recording.
  Recording.prototype.getTrack = async function (
    trackId: TrackId
  ): Promise<Track | null> {
    const track = await models.Track.findByPk(trackId);
    if (!track) {
      return null;
    }

    // Ensure track belongs to this recording.
    if ((track as Track).RecordingId !== this.id) {
      return null;
    }
    return track as Track;
  };

  Recording.queryBuilder = function () {} as unknown as RecordingQueryBuilder;

  // TODO(jon): Change recordings queries to be cursor based rather than limit/offset based:
  //  this will scale better.
  Recording.queryBuilder.prototype.init = function (
    userId: UserId,
    where: any,
    tagMode?: TagMode,
    tags?: string[],
    offset?: number,
    limit?: number,
    order?: any,
<<<<<<< HEAD
    viewAsSuperAdmin?: boolean
=======
    viewAsSuperAdmin?: boolean,
    hideFiltered?: boolean
>>>>>>> cd10b0a3
  ) {
    if (!where) {
      where = {};
    }

    // Don't include deleted recordings
    where.deletedAt = where.deletedAt || { [Op.eq]: null };

    delete where._tagged; // remove legacy tag mode selector (if included)

    if (!offset) {
      offset = 0;
    }
    if (!limit) {
      limit = 300;
    } else {
      limit = Math.min(limit, maxQueryResults);
    }
    if (!order) {
      order = [
        // Sort by recordingDatetime but handle the case of the
        // timestamp being missing and fallback to sorting by id.
        [
          Sequelize.fn(
            "COALESCE",
            Sequelize.col("recordingDateTime"),
            "1970-01-01"
          ),
          "DESC",
        ],
        ["id", "DESC"],
      ];
    }

    if (typeof where === "string") {
      where = JSON.parse(where);
    }
<<<<<<< HEAD
=======
    const constraints = [];
    constraints.push(where);
    constraints.push(
      Sequelize.literal(Recording.queryBuilder.handleTagMode(tagMode, tags))
    );
    const trackWhere = { archivedAt: null };
    const trackRequired = false;
    if (hideFiltered) {
      const filteredSQL = `(
		select
			"RecordingId"
		from
			"Tracks" as "Tracks"
		where
			(("Tracks"."archivedAt" is null
				and "Tracks"."filtered" = false)
			and "Tracks"."RecordingId" = "Recording"."id")
		limit 1 ) is not null`;
      constraints.push(Sequelize.literal(filteredSQL));
    }
>>>>>>> cd10b0a3

    const requireGroupMembership = viewAsSuperAdmin
      ? []
      : [
          {
            model: models.User,
            attributes: [],
            required: true,
            where: { id: userId },
            // If not viewing as super user, make sure the user is a member of the recording group.
            // This may need to change if we start caring about showing everyone all public recordings.
            // However, since we're still going to be showing things as "Group centric"  We'd probably just
            // make the group public - or use a totally different query.
          },
        ];

    this.query = {
      where: {
<<<<<<< HEAD
        [Op.and]: [
          where, // User query
          Sequelize.literal(
            Recording.queryBuilder.handleTagMode(tagMode, tags)
          ),
        ],
=======
        [Op.and]: constraints,
>>>>>>> cd10b0a3
      },
      order,
      include: [
        {
          model: models.Group,
          attributes: ["groupname"],
          required: !viewAsSuperAdmin,
          include: requireGroupMembership,
        },
        {
          model: models.Station,
          attributes: ["name", "location"],
        },
        {
          model: models.Tag,
          attributes: (models.Tag as TagStatic).userGetAttributes,
          include: [
            {
              association: "tagger",
              attributes: ["username", "id"],
            },
          ],
        },
        {
          model: models.Track,
<<<<<<< HEAD
          where: {
            archivedAt: null,
          },
          separate: true,
          attributes: [
            "id",
=======
          where: trackWhere,
          required: trackRequired,
          separate: true,
          attributes: [
            "id",
            "filtered",
>>>>>>> cd10b0a3
            [
              Sequelize.fn(
                "json_build_object",
                "start_s",
                Sequelize.literal(`"Track"."data"#>'{start_s}'`),
                "end_s",
                Sequelize.literal(`"Track"."data"#>'{end_s}'`)
              ),
              "data",
            ],
          ],
<<<<<<< HEAD
          required: false,
=======
>>>>>>> cd10b0a3
          include: [
            {
              model: models.TrackTag,
              where: {
                archivedAt: null,
              },
              attributes: [
                "id",
                "what",
                "automatic",
                "TrackId",
                "confidence",
                "UserId",
                [Sequelize.json("data.name"), "data"],
              ],
              include: [
                {
                  model: models.User,
                  attributes: ["username", "id"],
                },
              ],
              required: false,
            },
          ],
        },
        {
          model: models.Device,
          where: {},
          attributes: ["devicename", "id"],
        },
      ],
      limit,
      offset,
      attributes: Recording.queryGetAttributes,
    };
    return this;
  };

  Recording.queryBuilder.handleTagMode = (
    tagMode: AllTagModes,
    tagWhatsIn: string[]
  ): SqlString => {
    const tagWhats = tagWhatsIn && tagWhatsIn.length > 0 ? tagWhatsIn : null;
    if (!tagMode) {
      tagMode = tagWhats ? TagMode.Tagged : TagMode.Any;
    }

    // FIXME Seems like we're doing validation here that should be done at the API layer
    const humanSQL = 'NOT "Tags".automatic';
    const AISQL = '"Tags".automatic';
    if (
      (models.Tag as TagStatic).acceptableTags.has(tagMode as AcceptableTag)
    ) {
      let sqlQuery = `(EXISTS (${Recording.queryBuilder.recordingTaggedWith(
        [tagMode],
        null
      )}))`;
      if (tagWhats) {
        sqlQuery = `${sqlQuery} AND EXISTS(${Recording.queryBuilder.trackTaggedWith(
          tagWhats,
          null
        )})`;
      }
      return sqlQuery;
    }

    switch (tagMode) {
      case "any":
        return "";
      case "untagged":
        return Recording.queryBuilder.notTagOfType(tagWhats, null);
      case "tagged":
        return Recording.queryBuilder.tagOfType(tagWhats, null);
      case "human-tagged":
        return Recording.queryBuilder.tagOfType(tagWhats, humanSQL);
      case "automatic-tagged":
        return Recording.queryBuilder.tagOfType(tagWhats, AISQL);
      case "both-tagged":
        return `${Recording.queryBuilder.tagOfType(
          tagWhats,
          humanSQL
        )} AND ${Recording.queryBuilder.tagOfType(tagWhats, AISQL)}`;
      case "no-human":
        return Recording.queryBuilder.notTagOfType(tagWhats, humanSQL);
      case "automatic-only":
        return `${Recording.queryBuilder.tagOfType(
          tagWhats,
          AISQL
        )} AND ${Recording.queryBuilder.notTagOfType(tagWhats, humanSQL)}`;
      case "human-only":
        return `${Recording.queryBuilder.tagOfType(
          tagWhats,
          humanSQL
        )} AND ${Recording.queryBuilder.notTagOfType(tagWhats, AISQL)}`;
      case "automatic+human":
        return `${Recording.queryBuilder.tagOfType(
          tagWhats,
          humanSQL
        )} AND ${Recording.queryBuilder.tagOfType(tagWhats, AISQL)}`;
      default: {
        throw `invalid tag mode: ${tagMode}`;
      }
    }
  };

  Recording.queryBuilder.tagOfType = (
    tagWhats: string[],
    tagTypeSql
  ): SqlString => {
    let query = `( EXISTS(${Recording.queryBuilder.trackTaggedWith(
      tagWhats,
      tagTypeSql
    )})`;
    if (
      !tagWhats ||
      (!tagWhats && tagTypeSql) ||
      tagWhats.find((tag) =>
        (models.Tag as TagStatic).acceptableTags.has(tag as AcceptableTag)
      )
    ) {
      query += ` OR EXISTS (${Recording.queryBuilder.recordingTaggedWith(
        tagWhats,
        tagTypeSql
      )})`;
    }
    query += ")";
    return query;
  };

  Recording.queryBuilder.notTagOfType = (
    tagWhats: string[],
    tagTypeSql
  ): SqlString => {
    let query = `( NOT EXISTS(${Recording.queryBuilder.trackTaggedWith(
      tagWhats,
      tagTypeSql
    )})`;
    if (
      !tagWhats ||
      (!tagWhats && tagTypeSql) ||
      tagWhats.find((tag) =>
        (models.Tag as TagStatic).acceptableTags.has(tag as AcceptableTag)
      )
    ) {
      query += ` AND NOT EXISTS (${Recording.queryBuilder.recordingTaggedWith(
        tagWhats,
        tagTypeSql
      )})`;
    }
    query += ")";
    return query;
  };

  Recording.queryBuilder.recordingTaggedWith = (
    tags: (TagMode | AcceptableTag)[],
    tagTypeSql
  ) => {
    let sql =
      'SELECT "Recording"."id" FROM "Tags" WHERE  "Tags"."RecordingId" = "Recording".id';
    if (tags) {
      sql += ` AND (${Recording.queryBuilder.selectByTagWhat(
        tags,
        "what",
        true
      )})`;
    }
    if (tagTypeSql) {
      sql += ` AND (${tagTypeSql})`;
    }
    return sql;
  };

  Recording.queryBuilder.trackTaggedWith = (
    tags?: (TagMode | AcceptableTag)[],
    tagTypeSql?
  ) => {
    let sql = `SELECT "Recording"."id" FROM "Tracks" INNER JOIN "TrackTags" AS "Tags" ON "Tracks"."id" = "Tags"."TrackId" WHERE "Tags"."archivedAt" IS NULL AND "Tracks"."RecordingId" = "Recording".id AND "Tracks"."archivedAt" IS NULL`;
    if (tags) {
      sql += ` AND (${Recording.queryBuilder.selectByTagWhat(
        tags,
        "what",
        false
      )})`;
    }
    if (tagTypeSql) {
      sql += ` AND (${tagTypeSql})`;
    }
    return sql;
  };

  Recording.queryBuilder.selectByTagWhat = (
    tags: string[],
    whatName: string,
    usesDetail: boolean
  ) => {
    if (!tags || tags.length === 0) {
      return null;
    }

    const parts = [];
    for (let i = 0; i < tags.length; i++) {
      const tag = tags[i];
      if (tag === "interesting") {
        if (usesDetail) {
          parts.push(
            `(("Tags"."${whatName}" IS NULL OR "Tags"."${whatName}"!='bird') AND ("Tags"."detail" IS NULL OR "Tags"."detail"!='false positive'))`
          );
        } else {
          parts.push(
            `("Tags"."${whatName}"!='bird' AND "Tags"."${whatName}"!='false positive')`
          );
        }
      } else {
        parts.push(`"Tags"."${whatName}" = '${tag}'`);
        if (usesDetail) {
          // the label could also be the detail field not the what field
          parts.push(`"Tags"."detail" = '${tag}'`);
        }
      }
    }
    return parts.join(" OR ");
  };

  Recording.queryBuilder.prototype.get = function () {
    return this.query;
  };

  Recording.queryBuilder.prototype.addColumn = function (name: string) {
    this.query.attributes.push(name);
    return this;
  };

  // Include details of recent audio bait events in the query output.
  Recording.queryBuilder.prototype.addAudioEvents = function (
    after?: string,
    before?: string
  ) {
    if (!after) {
      after = '"Recording"."recordingDateTime" - interval \'30 minutes\'';
    }
    if (!before) {
      before = '"Recording"."recordingDateTime"';
    }
    const deviceInclude = this.findInclude(models.Device as DeviceStatic);

    if (!deviceInclude.include) {
      deviceInclude.include = {};
    }
    deviceInclude.include = [
      {
        model: models.Event,
        required: false,
        where: {
          dateTime: {
            [Op.between]: [Sequelize.literal(after), Sequelize.literal(before)],
          },
        },
        include: [
          {
            model: models.DetailSnapshot,
            as: "EventDetail",
            required: false,
            where: {
              type: "audioBait",
            },
            attributes: ["details"],
          },
        ],
      },
    ];

    return this;
  };

  Recording.queryBuilder.prototype.findInclude = function (
    modelType: ModelStaticCommon<any>
  ): Includeable[] {
    for (const inc of this.query.include) {
      if (inc.model === modelType) {
        return inc;
      }
    }
    throw `could not find query include for ${modelType}`;
  };

  // Attributes returned in recording query results.
  Recording.queryGetAttributes = [
    "id",
    "type",
    "recordingDateTime",
    "rawMimeType",
    "fileMimeType",
    "processingState",
    "duration",
    "location",
    "batteryLevel",
    "DeviceId",
    "GroupId",
    "StationId",
    "rawFileKey",
    "cacophonyIndex",
    "processing",
    "comment",
    "additionalMetadata",
  ];

  // Attributes returned when looking up a single recording.
  Recording.userGetAttributes = [
    "id",
    "rawMimeType",
    "fileMimeType",
    "processingState",
    "duration",
    "recordingDateTime",
    "relativeToDawn",
    "relativeToDusk",
    "location",
    "version",
    "batteryLevel",
    "batteryCharging",
    "airplaneModeOn",
    "type",
    "additionalMetadata",
    "GroupId",
    "StationId",
    "fileKey",
    "comment",
    "processing",
  ];

  // Fields that can be provided when uploading new recordings.
  Recording.apiSettableFields = [
    "type",
    "duration",
    "recordingDateTime",
    "relativeToDawn",
    "relativeToDusk",
    "location",
    "version",
    "batteryCharging",
    "batteryLevel",
    "airplaneModeOn",
    "additionalMetadata",
    "processingMeta", // FIXME - Check this
    "comment",
    "StationId",
  ];

  Recording.processingStates = {
    thermalRaw: [
      RecordingProcessingState.Tracking,
      RecordingProcessingState.AnalyseThermal,
      RecordingProcessingState.Finished,
    ],
    audio: [
      RecordingProcessingState.ToMp3,
      RecordingProcessingState.Analyse,
      RecordingProcessingState.Finished,
    ],
  };

  Recording.uploadedState = function (type: RecordingType) {
    if (type == RecordingType.Audio) {
      return RecordingProcessingState.ToMp3;
    } else {
      return RecordingProcessingState.Tracking;
    }
  };
  Recording.finishedState = function (type: RecordingType) {
    if (type == RecordingType.Audio) {
      return RecordingProcessingState.Finished;
    } else {
      return RecordingProcessingState.Finished;
    }
  };
  Recording.processingAttributes = [
    "id",
    "type",
    "jobKey",
    "rawFileKey",
    "rawMimeType",
    "fileKey",
    "fileMimeType",
    "processingState",
    "processingMeta",
    "GroupId",
    "DeviceId",
    "StationId",
    "recordingDateTime",
    "duration",
    "location",
  ];

  return Recording;
}<|MERGE_RESOLUTION|>--- conflicted
+++ resolved
@@ -39,23 +39,17 @@
   tryToMatchRecordingToStation,
 } from "@api/V1/recordingUtil";
 import {
-  DeviceId,
   GroupId,
   RecordingId,
+  TrackId,
+  UserId,
+  DeviceId,
   StationId,
-<<<<<<< HEAD
   LatLng,
   IsoFormattedDateString,
 } from "@typedefs/api/common";
 import {
-=======
-  TrackId,
-  UserId,
-} from "@typedefs/api/common";
-import {
   AcceptableTag,
-  RecordingPermission,
->>>>>>> cd10b0a3
   RecordingProcessingState,
   RecordingType,
   TagMode,
@@ -82,12 +76,8 @@
     offset?: number,
     limit?: number,
     order?: any,
-<<<<<<< HEAD
-    viewAsSuperAdmin?: boolean
-=======
     viewAsSuperAdmin?: boolean,
     filtered?: boolean
->>>>>>> cd10b0a3
   ) => RecordingQueryBuilderInstance;
   handleTagMode: (tagMode: TagMode, tagWhatsIn: string[]) => SqlString;
   recordingTaggedWith: (tagModes: string[], any) => SqlString;
@@ -803,12 +793,8 @@
     offset?: number,
     limit?: number,
     order?: any,
-<<<<<<< HEAD
-    viewAsSuperAdmin?: boolean
-=======
     viewAsSuperAdmin?: boolean,
     hideFiltered?: boolean
->>>>>>> cd10b0a3
   ) {
     if (!where) {
       where = {};
@@ -846,8 +832,6 @@
     if (typeof where === "string") {
       where = JSON.parse(where);
     }
-<<<<<<< HEAD
-=======
     const constraints = [];
     constraints.push(where);
     constraints.push(
@@ -868,7 +852,6 @@
 		limit 1 ) is not null`;
       constraints.push(Sequelize.literal(filteredSQL));
     }
->>>>>>> cd10b0a3
 
     const requireGroupMembership = viewAsSuperAdmin
       ? []
@@ -887,16 +870,7 @@
 
     this.query = {
       where: {
-<<<<<<< HEAD
-        [Op.and]: [
-          where, // User query
-          Sequelize.literal(
-            Recording.queryBuilder.handleTagMode(tagMode, tags)
-          ),
-        ],
-=======
         [Op.and]: constraints,
->>>>>>> cd10b0a3
       },
       order,
       include: [
@@ -922,21 +896,12 @@
         },
         {
           model: models.Track,
-<<<<<<< HEAD
-          where: {
-            archivedAt: null,
-          },
-          separate: true,
-          attributes: [
-            "id",
-=======
           where: trackWhere,
           required: trackRequired,
           separate: true,
           attributes: [
             "id",
             "filtered",
->>>>>>> cd10b0a3
             [
               Sequelize.fn(
                 "json_build_object",
@@ -948,10 +913,6 @@
               "data",
             ],
           ],
-<<<<<<< HEAD
-          required: false,
-=======
->>>>>>> cd10b0a3
           include: [
             {
               model: models.TrackTag,
