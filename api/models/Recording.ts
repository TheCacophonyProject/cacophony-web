import { query } from "express-validator";
/*
cacophony-api: The Cacophony Project API server
Copyright (C) 2018  The Cacophony Project

This program is free software: you can redistribute it and/or modify
it under the terms of the GNU Affero General Public License as published
by the Free Software Foundation, either version 3 of the License, or
(at your option) any later version.

This program is distributed in the hope that it will be useful,
but WITHOUT ANY WARRANTY; without even the implied warranty of
MERCHANTABILITY or FITNESS FOR A PARTICULAR PURPOSE.  See the
GNU Affero General Public License for more details.

You should have received a copy of the GNU Affero General Public License
along with this program.  If not, see <http://www.gnu.org/licenses/>.
*/
import log from "../logging";
import mime from "mime";
import moment from "moment-timezone";
import Sequelize, { FindOptions, Includeable } from "sequelize";
import { v4 as uuidv4 } from "uuid";
import config from "../config";
import util from "./util/util";
import _ from "lodash";
import { User } from "./User";
import { ModelCommon, ModelStaticCommon } from "./index";
import { TagStatic } from "./Tag";
import { Device, DeviceStatic } from "./Device";
import { Group } from "./Group";
import { Track } from "./Track";
import { Tag } from "./Tag";

import jsonwebtoken from "jsonwebtoken";
import { TrackTag } from "./TrackTag";
import { Station } from "./Station";
import { mapPosition } from "@api/V1/recordingUtil";
import {
  DeviceId,
  GroupId,
  RecordingId,
  TrackId,
  UserId,
  StationId,
  LatLng,
  IsoFormattedDateString,
} from "@typedefs/api/common";
import {
  AcceptableTag,
  RecordingProcessingState,
  RecordingType,
  TagMode,
} from "@typedefs/api/consts";
import { DeviceBatteryChargeState } from "@typedefs/api/device";
import {
  ApiAudioRecordingMetadataResponse,
  ApiThermalRecordingMetadataResponse,
  CacophonyIndex,
} from "@typedefs/api/recording";
import labelPath from "../classifications/label_paths.json";

type SqlString = string;

type AllTagModes = TagMode | AcceptableTag;
// local
const validTagModes = new Set([
  ...Object.values(TagMode),
  ...Object.values(AcceptableTag),
]);

export type RecordingQueryOptions = Partial<{
  where: SqlString | Sequelize.WhereOptions;
  tagMode: TagMode;
  tags: string[]; // AcceptableTag[]
  offset: number;
  limit: number;
  order: any;
  viewAsSuperUser: boolean;
  checkIsGroupAdmin: boolean;
  hideFiltered: boolean;
  exclusive: boolean;
  includeAttributes: boolean;
  attributes: string[];
}>;

const MaxProcessingRetries = 1;
interface RecordingQueryBuilder {
  new (): RecordingQueryBuilder;
  findInclude: (modelType: ModelStaticCommon<any>) => Includeable[];
  init: (
    user: UserId,
    options: RecordingQueryOptions
  ) => RecordingQueryBuilderInstance;
  handleTagMode: (
    tagMode: TagMode,
    tagWhatsIn: string[],
    exclusive: boolean
  ) => SqlString;
  recordingTaggedWith: (
    tagModes: string[],
    sql: SqlString,
    exclusive: boolean
  ) => SqlString;
  trackTaggedWith: (
    tags: string[],
    sql: SqlString,
    exclusive: boolean
  ) => SqlString;
  notTagOfType: (
    tags: string[],
    sql: SqlString,
    exclusive: boolean
  ) => SqlString;
  tagOfType: (tags: string[], sql: SqlString, exclusive: boolean) => SqlString;
  selectByTag: (tags: string[], exclusive: boolean) => any;
}

interface RecordingQueryBuilderInstance {
  addAudioEvents: (
    before?: string,
    after?: string
  ) => RecordingQueryBuilderInstance;
  get: () => FindOptions;
  addColumn: (name: string) => RecordingQueryBuilderInstance;
  query: any;
}

export interface RecordingProcessingMetadata {
  // Only set during recording processing?
}

export interface Recording extends Sequelize.Model, ModelCommon<Recording> {
  // Recording columns.
  id: RecordingId;
  type: RecordingType;
  duration: number;
  recordingDateTime: Date;
  location?: LatLng;
  relativeToDawn: number;
  relativeToDusk: number;
  version: string;
  additionalMetadata:
    | ApiThermalRecordingMetadataResponse
    | ApiAudioRecordingMetadataResponse;
  cacophonyIndex: CacophonyIndex[];
  comment: string;
  public: boolean;
  uploader: "user" | "device";
  uploaderId: UserId | DeviceId;
  rawFileKey: string;
  rawMimeType: string;
  rawFileHash: string;
  fileKey: string;
  fileSize: number;
  rawFileSize: number;
  fileMimeType: string;
  processingStartTime: string;
  processingEndTime: string;
  processingMeta: RecordingProcessingMetadata;
  processing: boolean;
  processingState: RecordingProcessingState;
  passedFilter: boolean;
  jobKey: string;
  batteryLevel: number;
  batteryCharging: DeviceBatteryChargeState;
  airplaneModeOn: boolean;
  deletedAt: Date | null;
  deletedBy: UserId | null;

  DeviceId: DeviceId;
  GroupId: GroupId;
  StationId: StationId;
  currentStateStartTime: Date | null;
  processingFailedCount: number;
  // Recording columns end

  getFileBaseName: () => string;
  getRawFileName: () => string;
  getFileName: () => string;
  getRawFileExt: () => string;
  getFileExt: () => string;
  getDevice: () => Promise<Device>;

  getActiveTracksTagsAndTagger: () => Promise<any>;

  reprocess: () => Promise<Recording>;
  filterData: (options: any) => void;
  // NOTE: Implicitly created by sequelize associations (along with other
  //  potentially undocumented extension methods).
  getTrack: (id: TrackId) => Promise<Track | null>;
  getTracks: (options: FindOptions) => Promise<Track[]>;
  createTrack: ({ data: any, AlgorithmId: DetailSnapshotId }) => Promise<Track>;
  setStation: (station: Station) => Promise<void>;

  getNextState: () => RecordingProcessingState;

  Station?: Station;
  Group?: Group;
  Tags?: Tag[];
  Tracks?: Track[];
  Device?: Device;
}

type CptvFile = "string";

// eslint-disable-next-line @typescript-eslint/no-unused-vars
type JwtToken<T> = string;
type Seconds = number;
type Rectangle = [number, number, number, number];
export interface LimitedTrack {
  TrackId: TrackId;
  data: {
    start_s: number;
    end_s: number;
    positions: [Seconds, Rectangle][];
    num_frames: number;
  };
  tags: string[];
  needsTagging: boolean;
}

interface TagLimitedRecording {
  RecordingId: RecordingId;
  DeviceId: DeviceId;
  tracks: LimitedTrack[];
  recordingJWT: JwtToken<CptvFile>;
  tagJWT: JwtToken<TrackTag>;
  fileSize: number;
}

export interface RecordingStatic extends ModelStaticCommon<Recording> {
  buildSafely: (fields: Record<string, any>) => Recording;
  isValidTagMode: (mode: TagMode) => boolean;
  processingAttributes: string[];
  processingStates: {
    [RecordingType.ThermalRaw]: string[];
    [RecordingType.Audio]: string[];
  };
  uploadedState: (type: RecordingType) => RecordingProcessingState;
  finishedState: (type: RecordingType) => RecordingProcessingState;

  getOneForProcessing: (
    type: RecordingType,
    state: RecordingProcessingState
  ) => Promise<Recording>;
  userGetAttributes: readonly string[];
  queryGetAttributes: readonly string[];
  queryBuilder: RecordingQueryBuilder;
  updateOne: (user: User, id: RecordingId, updates: any) => Promise<boolean>;
  makeFilterOptions: (user: User, options?: { latLongPrec?: number }) => any;
  getRecordingWithUntaggedTracks: (
    biasDeviceId?: DeviceId
  ) => Promise<TagLimitedRecording>;
}

const Op = Sequelize.Op;
export default function (
  sequelize: Sequelize.Sequelize,
  DataTypes
): RecordingStatic {
  const name = "Recording";
  const maxQueryResults = 10000;
  const attributes = {
    // recording metadata.
    type: DataTypes.STRING,
    duration: DataTypes.FLOAT,
    recordingDateTime: DataTypes.DATE,
    location: util.locationField(),
    relativeToDawn: DataTypes.INTEGER,
    relativeToDusk: DataTypes.INTEGER,
    version: DataTypes.STRING,
    additionalMetadata: DataTypes.JSONB,
    cacophonyIndex: DataTypes.JSONB,
    comment: DataTypes.STRING,
    deletedAt: DataTypes.DATE,
    deletedBy: DataTypes.INTEGER,
    public: {
      type: DataTypes.BOOLEAN,
      defaultValue: false,
    },

    // Raw file data.
    rawFileKey: DataTypes.STRING,
    rawMimeType: DataTypes.STRING,
    rawFileHash: DataTypes.STRING,

    // Processing fields. Fields set by and for the processing.
    fileKey: DataTypes.STRING,
    fileMimeType: DataTypes.STRING,
    processingStartTime: DataTypes.DATE,
    processingEndTime: DataTypes.DATE,
    processing: DataTypes.BOOLEAN,
    processingMeta: DataTypes.JSONB,
    processingState: DataTypes.STRING,
    passedFilter: DataTypes.BOOLEAN,
    jobKey: DataTypes.STRING,

    // Battery relevant fields.
    batteryLevel: DataTypes.DOUBLE,
    batteryCharging: DataTypes.STRING,
    airplaneModeOn: DataTypes.BOOLEAN,
    processingFailedCount: DataTypes.INTEGER,
    currentStateStartTime: DataTypes.DATE,

    // Uploader info:
    uploader: DataTypes.ENUM("device", "user"),
    uploaderId: DataTypes.INTEGER,
  };

  const Recording = sequelize.define(
    name,
    attributes
  ) as unknown as RecordingStatic;

  //---------------
  // CLASS METHODS
  //---------------
  const models = sequelize.models;

  Recording.buildSafely = function (fields: Record<string, any>): Recording {
    return Recording.build(
      _.pick(fields, Recording.apiSettableFields)
    ) as Recording;
  };

  Recording.addAssociations = function (models) {
    models.Recording.belongsTo(models.Group);
    models.Recording.belongsTo(models.Device);
    models.Recording.belongsTo(models.Station);
    models.Recording.hasMany(models.Tag);
    models.Recording.hasMany(models.Track);
  };

  Recording.isValidTagMode = function (mode: TagMode) {
    return validTagModes.has(mode);
  };

  /**
   * Return a recording for processing under a transaction
   * and sets the processingStartTime and jobKey for recording
   * arguments given.
   */
  Recording.getOneForProcessing = async function (type, state) {
    return sequelize
      .transaction(async (transaction) => {
        const recording = await Recording.findOne({
          where: {
            type: type,
            deletedAt: { [Op.eq]: null },
            processingState: state,
            [Op.or]: [
              {
                processing: { [Op.or]: [null, false] },
              },
              {
                [Op.and]: {
                  processing: true,
                  currentStateStartTime: {
                    [Op.lt]: Sequelize.literal("NOW() - INTERVAL '30 minutes'"),
                  },
                  processingFailedCount: { [Op.lt]: MaxProcessingRetries },
                },
              },
            ],
          },
          attributes: [
            ...(models.Recording as RecordingStatic).processingAttributes,
            [
              Sequelize.literal(`exists(
          	select
          		1
          	from
          		"Alerts"
          	where
          		"StationId" = "Recording"."StationId" or
          		"DeviceId" = "Recording"."DeviceId"
          	limit 1)`),
              "hasAlert",
            ],
          ],
          order: [
            ["processing", "DESC NULLS FIRST"],
            Sequelize.literal(`"hasAlert" DESC`),
            ["recordingDateTime", "asc"],
            ["id", "asc"], // Adding another order is a "fix" for a bug in postgresql causing the query to be slow
          ],
          // @ts-ignore
          skipLocked: true,
          lock: (transaction as any).LOCK.UPDATE,
          transaction,
        });
        if (!recording) {
          return recording;
        }
        const now = new Date();
        if (!recording.processingStartTime) {
          recording.processingStartTime = now.toISOString();
        }
        if (recording.processing) {
          recording.processingFailedCount += 1;
        }
        recording.currentStateStartTime = now.toISOString();
        recording.processingEndTime = null;
        recording.processingEndTime = null;
        recording.jobKey = uuidv4();
        recording.processing = true;
        await recording.save({
          transaction,
        });
        return recording;
      })
      .then((result) => result)
      .catch(() => {
        return null;
      });
  };

  Recording.makeFilterOptions = function (user: User, options: any) {
    if (!options) {
      options = {};
    }
    if (typeof options.latLongPrec !== "number") {
      options.latLongPrec = 100;
    }
    if (!user.hasGlobalWrite()) {
      options.latLongPrec = Math.max(options.latLongPrec, 100);
    }
    return options;
  };

  Recording.getRecordingWithUntaggedTracks = async (
    biasDeviceId: DeviceId
  ): Promise<TagLimitedRecording> => {
    // If a device id is supplied, try to bias the returned recording to that device.
    // If the requested device has no more recordings, pick another random recording.

    // eslint-disable-next-line @typescript-eslint/no-unused-vars
    const [result, _] = (await sequelize.query(`
select
  g."RId" as "RecordingId",
  g."DeviceId",
  g."TrackData",
  g."TId" as "TrackId",
  g."TaggedBy",
  g."rawFileKey",
  g."rawMimeType",
  g."duration",
  g."recordingDateTime"
from (
  select *, "Tracks"."data" as "TrackData", "Tracks".id as "TId", "TrackTags".automatic as "TaggedBy" from (
    select id as "RId", "DeviceId", "rawFileKey", "rawMimeType", "recordingDateTime", "duration" from "Recordings" inner join (
      (select distinct("RecordingId") from "Tracks" inner join
        (select tId as "TrackId" from
          (
           -- TrackTags for Tracks that have *only* TrackTags that were automatically set.
           (select distinct("TrackId") as tId from "TrackTags" where automatic is true and "TrackTags"."archivedAt" IS NULL) as a
             left outer join
               (select distinct("TrackId") from "TrackTags" where automatic is false) as b
             on a.tId = b."TrackId"
          ) as c where c."TrackId" is null
        ) as d on d."TrackId" = "Tracks".id and "Tracks"."archivedAt" is null)
      union all
      -- All the recordings that have Tracks but no TrackTags
      (select "RecordingId" from "Tracks"
        left outer join "TrackTags" on "Tracks".id = "TrackTags"."TrackId"
        where "TrackTags".id is null and "Tracks"."archivedAt" is null and "TrackTags"."archivedAt" IS NULL
      )
    ) as e on e."RecordingId" = "Recordings".id ${
      biasDeviceId !== undefined ? ` where "DeviceId" = ${biasDeviceId}` : ""
    } and "Recordings"."deletedAt" is null order by RANDOM() limit 1)
  as f left outer join "Tracks" on f."RId" = "Tracks"."RecordingId" and "Tracks"."archivedAt" is null
  left outer join "TrackTags" on "TrackTags"."TrackId" = "Tracks".id and "Tracks"."archivedAt" is null and "TrackTags"."archivedAt" is null
) as g;`)) as [
      {
        RecordingId: RecordingId;
        DeviceId: DeviceId;
        TrackData: any;
        TrackId: TrackId;
        TaggedBy: UserId | false;
        rawFileKey: string;
        rawMimeType: string;
        duration: number;
        recordingDateTime: IsoFormattedDateString;
      }[],
      unknown
    ];
    // NOTE: We bundle everything we need into this one specialised request.
    const flattenedResult = result.reduce(
      (acc, item) => {
        if (!acc.tracks.find(({ id }) => id === item.TrackId)) {
          acc.RecordingId = item.RecordingId;
          acc.DeviceId = item.DeviceId;
          acc.fileKey = item.rawFileKey;
          acc.fileMimeType = item.rawMimeType;
          acc.recordingDateTime = item.recordingDateTime;
          acc.duration = item.duration;

          const t: any = {
            trackId: item.TrackId,
            id: item.TrackId,
            start: item.TrackData.start_s,
            end: item.TrackData.end_s,

            numFrames: item.TrackData?.num_frames,
            needsTagging: item.TaggedBy !== false,
          };
          if (item.TrackData.positions && item.TrackData.positions.length) {
            t.positions = item.TrackData.positions.map(mapPosition);
          }
          acc.tracks.push(t);
        }
        return acc;
      },
      {
        RecordingId: 0,
        DeviceId: 0,
        tracks: [],
        duration: 0,
        fileKey: "",
        fileMimeType: "",
        recordingDateTime: "",
      }
    );
    // Sort tracks by time, so that the front-end doesn't have to.
    flattenedResult.tracks.sort((a, b) => a.start - b.start);
    // We need to retrieve the content length of the media file in order to sign
    // the JWT token for it.
    let ContentLength = 0;
    try {
      const s3 = util.openS3();
      const s3Data = await s3
        .headObject({
          Key: flattenedResult.fileKey,
        })
        .promise();
      ContentLength = s3Data.ContentLength;
    } catch (err) {
      log.warning(
        "Error retrieving S3 Object for recording: %s, %s",
        err.message,
        flattenedResult.fileKey
      );
    }
    const fileName = moment(new Date(flattenedResult.recordingDateTime))
      .tz(config.timeZone)
      .format("YYYYMMDD-HHmmss");

    const downloadFileData = {
      _type: "fileDownload",
      key: flattenedResult.fileKey,
      filename: `${fileName}.cptv`,
      mimeType: flattenedResult.fileMimeType,
    };

    const recordingJWT = jsonwebtoken.sign(
      downloadFileData,
      config.server.passportSecret,
      { expiresIn: 60 * 10 } // Ten minutes
    );
    const tagJWT = jsonwebtoken.sign(
      {
        _type: "tagPermission",
        recordingId: flattenedResult.RecordingId,
      },
      config.server.passportSecret,
      { expiresIn: 60 * 10 }
    );
    delete flattenedResult.fileKey;
    delete flattenedResult.fileMimeType;
    delete flattenedResult.recordingDateTime;
    return {
      ...flattenedResult,
      recordingJWT,
      tagJWT,
      fileSize: ContentLength,
    };
  };

  //------------------
  // INSTANCE METHODS
  //------------------
  Recording.prototype.getNextState = function (): RecordingProcessingState {
    const jobs = Recording.processingStates[this.type];
    let nextState;
    if (this.processingState == RecordingProcessingState.Reprocess) {
      nextState = Recording.finishedState(this.type);
    } else {
      const job_index = jobs.indexOf(this.processingState);
      if (job_index == -1) {
        throw new Error(`Recording state unknown - ${this.processState}`);
      } else if (job_index < jobs.length - 1) {
        nextState = jobs[job_index + 1];
      } else {
        nextState = this.processingState;
      }
    }
    return nextState;
  };

  Recording.prototype.setStation = async function (station: { id: number }) {
    this.StationId = station.id;
    return this.save();
  };

  Recording.prototype.getFileBaseName = function (): string {
    return moment(new Date(this.recordingDateTime))
      .tz(config.timeZone)
      .format("YYYYMMDD-HHmmss");
  };

  Recording.prototype.getRawFileName = function () {
    return this.getFileBaseName() + this.getRawFileExt();
  };

  Recording.prototype.getFileName = function () {
    return this.getFileBaseName() + this.getFileExt();
  };

  Recording.prototype.getRawFileExt = function () {
    if (this.rawMimeType == "application/x-cptv") {
      return ".cptv";
    }
    const ext = mime.getExtension(this.rawMimeType);
    if (ext) {
      return "." + ext;
    }
    switch (this.type) {
      case "thermalRaw":
        return ".cptv";
      case "audio":
        return ".mpga";
      default:
        return "";
    }
  };

  /* eslint-disable indent */
  Recording.prototype.getActiveTracksTagsAndTagger =
    async function (): Promise<any> {
      return await this.getTracks({
        where: {
          archivedAt: null,
        },
        include: [
          {
            model: models.TrackTag,
            where: {
              archivedAt: null,
            },
            include: [
              {
                model: models.User,
                attributes: ["userName"],
              },
            ],
            required: false,
          },
        ],
      });
    };

  Recording.prototype.getFileExt = function () {
    if (this.fileMimeType == "application/x-cptv") {
      return ".cptv";
    }
    const ext = mime.getExtension(this.fileMimeType);
    if (ext) {
      return "." + ext;
    }
    return "";
  };

  Recording.prototype.filterData = function (options: { latLongPrec: any }) {
    if (this.location) {
      this.location.coordinates = reduceLatLonPrecision(
        this.location,
        options.latLongPrec
      );
    }
  };

  function reduceLatLonPrecision(latLng: LatLng, precision: number): LatLng {
    const resolution = (precision * 360) / 40000000;
    const half_resolution = resolution / 2;
    const reducePrecision = (val) => {
      val = val - (val % resolution);
      if (val > 0) {
        val += half_resolution;
      } else {
        val -= half_resolution;
      }
      return val;
    };
    return {
      lat: reducePrecision(latLng.lat),
      lng: reducePrecision(latLng.lng),
    };
  }

  // reprocess a recording and set all active tracks to archived
  Recording.prototype.reprocess = async function () {
    const tags = await this.getTags();
    if (tags.length > 0) {
      const meta = this.additionalMetadata || {};
      // FIXME What happens if we reprocess more than once?
      //  :We lose initial archived tags.
      meta["oldTags"] = tags;
      this.additionalMetadata = meta;
      await this.save();
    }

    await models.Tag.destroy({
      where: {
        RecordingId: this.id,
      },
    });
    const tracks = await this.getTracks();
    for (const track of tracks) {
      await track.archiveTags();
    }

    await this.update({
      processingStartTime: null,
      processingEndTime: null,
      processing: false,
      processingFailedCount: 0,
      processingState: RecordingProcessingState.Reprocess,
    });
  };

  // Return a specific track for the recording.
  Recording.prototype.getTrack = async function (
    trackId: TrackId
  ): Promise<Track | null> {
    const track = await models.Track.findByPk(trackId);
    if (!track) {
      return null;
    }

    // Ensure track belongs to this recording.
    if ((track as Track).RecordingId !== this.id) {
      return null;
    }
    return track as Track;
  };

  Recording.queryBuilder = function () {} as unknown as RecordingQueryBuilder;

  // TODO(jon): Change recordings queries to be cursor based rather than limit/offset based:
  //  this will scale better.
  Recording.queryBuilder.prototype.init = function (
    userId: UserId,
    options: RecordingQueryOptions
  ) {
    const {
      tagMode,
      tags,
      viewAsSuperUser,
      exclusive,
      hideFiltered,
      offset = 0,
      order = [
        // Sort by recordingDatetime but handle the case of the
        // timestamp being missing and fallback to sorting by id.
        [Sequelize.col("recordingDateTime"), "DESC"],
        ["id", "DESC"],
      ],
      includeAttributes = true,
    } = options;
    const where =
      typeof options.where === "string"
        ? JSON.parse(options.where)
        : options.where ?? {};
    const limit = options.limit
      ? Math.min(options.limit, maxQueryResults)
      : 300;

    // Don't include deleted recordings
    where.deletedAt = where.deletedAt || { [Op.eq]: null };
    delete where._tagged; // remove legacy tag mode selector (if included)
    const constraints = [
      where,
      Sequelize.literal(
        Recording.queryBuilder.handleTagMode(tagMode, tags, exclusive)
      ),
    ];
    const noArchived = { archivedAt: null };
    if (hideFiltered) {
      const filteredSQL = `(
		select
			"RecordingId"
		from
			"Tracks" as "Tracks"
		where
			(("Tracks"."archivedAt" is null
				and "Tracks"."filtered" = false)
			and "Tracks"."RecordingId" = "Recording"."id")
		limit 1 ) is not null`;
      constraints.push(Sequelize.literal(filteredSQL));
    }

    const requireGroupMembership = viewAsSuperUser
      ? []
      : [
          {
            model: models.User,
            attributes: [],
            required: true,
            where: { id: userId },
            ...(options.checkIsGroupAdmin && {
              through: { where: { admin: true } },
            }),
            // If not viewing as super user, make sure the user is a member of the recording group.
            // This may need to change if we start caring about showing everyone all public recordings.
            // However, since we're still going to be showing things as "Group centric"  We'd probably just
            // make the group public - or use a totally different query.
          },
        ];

    this.query = {
      where: {
        [Op.and]: constraints,
      },
      order,
      include: [
        {
          model: models.Group,
          attributes: ["groupName"],
          required: !viewAsSuperUser,
          include: requireGroupMembership,
        },
        {
          model: models.Station,
          attributes: ["name", "location"],
        },
        {
          model: models.Tag,
          attributes: (models.Tag as TagStatic).userGetAttributes,
          include: [
            {
              association: "tagger",
              attributes: ["userName", "id"],
            },
          ],
        },
        {
          model: models.Track,
          where: noArchived,
          required: false,
          separate: true,
          attributes: [
            "id",
            "filtered",
            [
              Sequelize.fn(
                "json_build_object",
                "start_s",
                Sequelize.literal(`"Track"."data"#>'{start_s}'`),
                "end_s",
                Sequelize.literal(`"Track"."data"#>'{end_s}'`)
              ),
              "data",
            ],
          ],
          include: [
            {
              model: models.TrackTag,
              where: noArchived,
              attributes: [
                "id",
                "what",
                "automatic",
                "TrackId",
                "confidence",
                "UserId",
                [Sequelize.json("data.name"), "data"],
              ],
              include: [
                {
                  model: models.User,
                  attributes: ["userName", "id"],
                },
              ],
              required: false,
            },
          ],
        },
        {
          model: models.Device,
          where: {},
          attributes: ["deviceName", "id"],
        },
      ],
      limit,
      offset,
      attributes: Recording.queryGetAttributes,
    };
    if (!includeAttributes) {
      const recursiveDelete = (obj: any) => {
        for (const key in obj) {
          if (key === "attributes") {
            delete obj[key];
          } else if (typeof obj[key] === "object") {
            recursiveDelete(obj[key]);
          }
        }
      };
      recursiveDelete(this.query);
    }
    return this;
  };

  Recording.queryBuilder.handleTagMode = (
    tagMode: AllTagModes,
    tagWhatsIn: string[],
    exclusive: boolean
  ): SqlString => {
    const tagWhats = tagWhatsIn && tagWhatsIn.length > 0 ? tagWhatsIn : null;
    if (!tagMode) {
      tagMode = tagWhats ? TagMode.Tagged : TagMode.Any;
    }

    // FIXME Seems like we're doing validation here that should be done at the API layer
    const humanSQL = 'NOT "Tags".automatic';
    const AISQL = '"Tags".automatic';
    if (
      (models.Tag as TagStatic).acceptableTags.has(tagMode as AcceptableTag)
    ) {
      let sqlQuery = `((${Recording.queryBuilder.recordingTaggedWith(
        [tagMode],
        null,
        exclusive
      )}) IS NOT NULL)`;
      if (tagWhats) {
        sqlQuery = `${sqlQuery} AND (${Recording.queryBuilder.trackTaggedWith(
          tagWhats,
          null,
          exclusive
        )}) IS NOT NULL`;
      }
      return sqlQuery;
    }

    switch (tagMode) {
      case "any":
        return "";
      case "untagged":
        return Recording.queryBuilder.notTagOfType(tagWhats, null, exclusive);
      case "tagged":
        return Recording.queryBuilder.tagOfType(tagWhats, null, exclusive);
      case "human-tagged":
        return Recording.queryBuilder.tagOfType(tagWhats, humanSQL, exclusive);
      case "automatic-tagged":
        return Recording.queryBuilder.tagOfType(tagWhats, AISQL, exclusive);
      case "both-tagged":
        return `${Recording.queryBuilder.tagOfType(
          tagWhats,
          humanSQL,
          exclusive
        )} AND ${Recording.queryBuilder.tagOfType(tagWhats, AISQL, exclusive)}`;
      case "no-human":
        return Recording.queryBuilder.notTagOfType(
          tagWhats,
          humanSQL,
          exclusive
        );
      case "automatic-only":
        return `${Recording.queryBuilder.tagOfType(
          tagWhats,
          AISQL,
          exclusive
        )} AND ${Recording.queryBuilder.notTagOfType(
          tagWhats,
          humanSQL,
          exclusive
        )}`;
      case "human-only":
        return `${Recording.queryBuilder.tagOfType(
          tagWhats,
          humanSQL,
          exclusive
        )} AND ${Recording.queryBuilder.notTagOfType(
          tagWhats,
          AISQL,
          exclusive
        )}`;
      case "automatic+human":
        return `${Recording.queryBuilder.tagOfType(
          tagWhats,
          humanSQL,
          exclusive
        )} AND ${Recording.queryBuilder.tagOfType(tagWhats, AISQL, exclusive)}`;
      default: {
        throw `invalid tag mode: ${tagMode}`;
      }
    }
  };

  Recording.queryBuilder.tagOfType = (
    tagWhats: string[],
    tagTypeSql: SqlString,
    exclusive: boolean
  ): SqlString => {
    let query = `((${Recording.queryBuilder.trackTaggedWith(
      tagWhats,
      tagTypeSql,
      exclusive
    )}  ${tagTypeSql || !tagWhats ? "LIMIT 1) IS NOT NULL" : ")"}`;
    if (
      !tagWhats ||
      (!tagWhats && tagTypeSql) ||
      tagWhats.find((tag) =>
        (models.Tag as TagStatic).acceptableTags.has(tag as AcceptableTag)
      )
    ) {
      query += ` OR (${Recording.queryBuilder.recordingTaggedWith(
        tagWhats,
        tagTypeSql,
        exclusive
      )} LIMIT 1) IS NOT NULL`;
    }
    query += ")";
    return query;
  };

  Recording.queryBuilder.notTagOfType = (
    tagWhats: string[],
    tagTypeSql: SqlString,
    exclusive: boolean
  ): SqlString => {
    let query = `((${Recording.queryBuilder.trackTaggedWith(
      tagWhats,
      tagTypeSql,
      exclusive
    )} LIMIT 1) ${tagTypeSql || !tagWhats ? "IS NULL" : ""}`;
    if (
      !tagWhats ||
      (!tagWhats && tagTypeSql) ||
      tagWhats.find((tag) =>
        (models.Tag as TagStatic).acceptableTags.has(tag as AcceptableTag)
      )
    ) {
      query += ` AND (${Recording.queryBuilder.recordingTaggedWith(
        tagWhats,
        tagTypeSql,
        exclusive
      )} LIMIT 1)  ${tagTypeSql || !tagWhats ? "IS NULL" : ""}`;
    }
    query += ")";
    return query;
  };

  Recording.queryBuilder.recordingTaggedWith = (
    tags: (TagMode | AcceptableTag)[],
    tagTypeSql: SqlString,
    exclusive: boolean
  ) => {
    let sql =
      'SELECT "Recording"."id" FROM "Tags" WHERE  "Tags"."RecordingId" = "Recording".id';
    if (tags) {
      sql += ` AND (${Recording.queryBuilder.selectByTag(tags, exclusive)})`;
    }
    if (tagTypeSql) {
      sql += ` AND (${tagTypeSql})`;
    }
    return sql;
  };

  Recording.queryBuilder.trackTaggedWith = (
    tags?: (TagMode | AcceptableTag)[],
    tagTypeSql?: SqlString,
    exclusive?: boolean
  ) => {
    let sql = `SELECT "Recording"."id" FROM "Tracks" INNER JOIN "TrackTags" AS "Tags" ON "Tracks"."id" = "Tags"."TrackId" WHERE "Tags".
    "archivedAt" IS NULL AND "Tracks"."RecordingId" = "Recording".id AND "Tracks"."archivedAt" IS NULL`;
    const tagsSql = tags
      ? ` AND (${Recording.queryBuilder.selectByTag(tags, exclusive)})`
      : "";
    if (!tagTypeSql) {
      // When we're not filtering by tag type, we want override automatic tags with human tags
      if (tags) {
        const notAutomatic = `${sql} AND (NOT "Tags".automatic)`;
        const humanPreferred = `CASE WHEN (${notAutomatic} LIMIT 1) IS NOT NULL THEN (${notAutomatic} ${tagsSql} LIMIT 1) IS NOT NULL ELSE (${sql} ${tagsSql} LIMIT 1) IS NOT NULL END`;
        return humanPreferred;
      } else {
        return sql;
      }
    } else {
      sql += tagsSql;
      sql += ` AND (${tagTypeSql})`;
      return sql;
    }
  };

<<<<<<< HEAD
  Recording.queryBuilder.selectByTag = (tags: string[], exclusive: boolean) => {
    log.info(`selectByTag: ${exclusive ? "exclusive" : "inclusive"}`);
    log.info(`selectByTagWhat: ${tags}`);
    log.info(exclusive ? "exclusive" : "inclusive");
=======
  Recording.queryBuilder.selectByTag = (
    tags: string[],
    usesDetail: boolean,
    exclusive: boolean
  ) => {
>>>>>>> 4848ba56
    if (!tags || tags.length === 0) {
      return null;
    }

    const parts = [];
    for (let i = 0; i < tags.length; i++) {
      const tag = tags[i];
      if (tag === "interesting") {
        parts.push(
          `("Tags"."detail"!='bird' AND "Tags"."detail"!='false positive')`
        );
      } else {
        const path = labelPath[tag.toLowerCase()];
        if (path) {
          parts.push(`"Tags".path ~ '${path}${exclusive ? "" : ".*"}'`);
        } else {
          // TODO: this catches tags that may of not been added to classifications but should be added
          parts.push(`"Tags"."detail" = '${tag}'`);
        }
      }
    }

    return parts.join(" OR ");
  };

  Recording.queryBuilder.prototype.get = function () {
    return this.query;
  };

  Recording.queryBuilder.prototype.addColumn = function (name: string) {
    this.query.attributes.push(name);
    return this;
  };

  // Include details of recent audio bait events in the query output.
  Recording.queryBuilder.prototype.addAudioEvents = function (
    after?: string,
    before?: string
  ) {
    if (!after) {
      after = '"Recording"."recordingDateTime" - interval \'30 minutes\'';
    }
    if (!before) {
      before = '"Recording"."recordingDateTime"';
    }
    const deviceInclude = this.findInclude(models.Device as DeviceStatic);

    if (!deviceInclude.include) {
      deviceInclude.include = {};
    }
    deviceInclude.include = [
      {
        model: models.Event,
        required: false,
        where: {
          dateTime: {
            [Op.between]: [Sequelize.literal(after), Sequelize.literal(before)],
          },
        },
        include: [
          {
            model: models.DetailSnapshot,
            as: "EventDetail",
            required: false,
            where: {
              type: "audioBait",
            },
            attributes: ["details"],
          },
        ],
      },
    ];

    return this;
  };

  Recording.queryBuilder.prototype.findInclude = function (
    modelType: ModelStaticCommon<any>
  ): Includeable[] {
    for (const inc of this.query.include) {
      if (inc.model === modelType) {
        return inc;
      }
    }
    throw `could not find query include for ${modelType}`;
  };

  // Attributes returned in recording query results.
  Recording.queryGetAttributes = [
    "id",
    "type",
    "recordingDateTime",
    "rawMimeType",
    "fileMimeType",
    "processingState",
    "duration",
    "location",
    "batteryLevel",
    "DeviceId",
    "GroupId",
    "StationId",
    "rawFileKey",
    "cacophonyIndex",
    "processing",
    "comment",
    "additionalMetadata",
  ];

  // Attributes returned when looking up a single recording.
  Recording.userGetAttributes = [
    "id",
    "rawMimeType",
    "fileMimeType",
    "processingState",
    "duration",
    "recordingDateTime",
    "relativeToDawn",
    "relativeToDusk",
    "location",
    "version",
    "batteryLevel",
    "batteryCharging",
    "airplaneModeOn",
    "type",
    "additionalMetadata",
    "GroupId",
    "StationId",
    "fileKey",
    "comment",
    "processing",
  ];

  // Fields that can be provided when uploading new recordings.
  Recording.apiSettableFields = [
    "type",
    "duration",
    "recordingDateTime",
    "relativeToDawn",
    "relativeToDusk",
    "location",
    "version",
    "batteryCharging",
    "batteryLevel",
    "airplaneModeOn",
    "additionalMetadata",
    "processingMeta", // FIXME - Check this
    "comment",
    "StationId",
  ];

  Recording.processingStates = {
    thermalRaw: [
      RecordingProcessingState.Tracking,
      RecordingProcessingState.AnalyseThermal,
      RecordingProcessingState.Finished,
    ],
    audio: [
      RecordingProcessingState.ToMp3,
      RecordingProcessingState.Analyse,
      RecordingProcessingState.Finished,
    ],
  };

  Recording.uploadedState = function (type: RecordingType) {
    if (type == RecordingType.Audio) {
      return RecordingProcessingState.ToMp3;
    } else {
      return RecordingProcessingState.Tracking;
    }
  };
  Recording.finishedState = function (type: RecordingType) {
    if (type == RecordingType.Audio) {
      return RecordingProcessingState.Finished;
    } else {
      return RecordingProcessingState.Finished;
    }
  };
  Recording.processingAttributes = [
    "id",
    "type",
    "jobKey",
    "rawFileKey",
    "rawMimeType",
    "fileKey",
    "fileMimeType",
    "processingState",
    "processingMeta",
    "GroupId",
    "DeviceId",
    "StationId",
    "recordingDateTime",
    "duration",
    "location",
    "processing",
    "processingFailedCount",
  ];

  return Recording;
}<|MERGE_RESOLUTION|>--- conflicted
+++ resolved
@@ -1093,18 +1093,7 @@
     }
   };
 
-<<<<<<< HEAD
   Recording.queryBuilder.selectByTag = (tags: string[], exclusive: boolean) => {
-    log.info(`selectByTag: ${exclusive ? "exclusive" : "inclusive"}`);
-    log.info(`selectByTagWhat: ${tags}`);
-    log.info(exclusive ? "exclusive" : "inclusive");
-=======
-  Recording.queryBuilder.selectByTag = (
-    tags: string[],
-    usesDetail: boolean,
-    exclusive: boolean
-  ) => {
->>>>>>> 4848ba56
     if (!tags || tags.length === 0) {
       return null;
     }
