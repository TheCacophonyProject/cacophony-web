--- conflicted
+++ resolved
@@ -78,14 +78,7 @@
     offset?: number,
     limit?: number,
     order?: any,
-<<<<<<< HEAD
-    viewAsSuperAdmin?: boolean,
-    filtered?: boolean
-  ) => Promise<RecordingQueryBuilderInstance>;
-=======
-    viewAsSuperAdmin?: boolean
   ) => RecordingQueryBuilderInstance;
->>>>>>> 5aac9e81
   handleTagMode: (tagMode: TagMode, tagWhatsIn: string[]) => SqlString;
   recordingTaggedWith: (tagModes: string[], any) => SqlString;
   trackTaggedWith: (tags: string[], sql: SqlString) => SqlString;
@@ -807,12 +800,8 @@
     offset?: number,
     limit?: number,
     order?: any,
-<<<<<<< HEAD
     viewAsSuperUser?: boolean,
     hideFiltered?: boolean
-=======
-    viewAsSuperAdmin?: boolean
->>>>>>> 5aac9e81
   ) {
     if (!where) {
       where = {};
@@ -850,20 +839,13 @@
     if (typeof where === "string") {
       where = JSON.parse(where);
     }
-<<<<<<< HEAD
-    const recordingPermissions = await recordingsFor(userId, viewAsSuperUser);
-    const constraints = [
-      where, // User query
-      recordingPermissions,
-      Sequelize.literal(Recording.queryBuilder.handleTagMode(tagMode, tags)),
-    ];
-    this.query = {
-      where: {
-        [Op.and]: constraints,
-      },
-      order,
-      include: getRecordingInclude(hideFiltered),
-=======
+
+    const trackWhere = { archivedAt: null };
+    let trackRequired = false;
+    if (hideFiltered) {
+      trackWhere["filtered"] = false;
+      trackRequired = true;
+    }
 
     const requireGroupMembership = viewAsSuperAdmin
       ? []
@@ -913,9 +895,8 @@
         },
         {
           model: models.Track,
-          where: {
-            archivedAt: null,
-          },
+          where: trackWhere,
+        required: trackRequired,
           separate: true,
           attributes: [
             "id",
@@ -930,7 +911,6 @@
               "data",
             ],
           ],
-          required: false,
           include: [
             {
               model: models.TrackTag,
@@ -962,7 +942,6 @@
           attributes: ["devicename", "id"],
         },
       ],
->>>>>>> 5aac9e81
       limit,
       offset,
       attributes: Recording.queryGetAttributes,
@@ -970,89 +949,6 @@
     return this;
   };
 
-<<<<<<< HEAD
-  function getRecordingInclude(hideFiltered?: Boolean) {
-    const trackWhere = { archivedAt: null };
-    let trackRequired = false;
-    if (hideFiltered) {
-      trackWhere["filtered"] = false;
-      trackRequired = true;
-    }
-    return [
-      {
-        model: models.Group,
-        attributes: ["groupname"],
-      },
-      {
-        model: models.Station,
-        attributes: ["name", "location"],
-      },
-      {
-        model: models.Tag,
-        attributes: (models.Tag as TagStatic).userGetAttributes,
-        include: [
-          {
-            association: "tagger",
-            attributes: ["username", "id"],
-          },
-        ],
-      },
-      {
-        model: models.Track,
-
-        where: trackWhere,
-        separate: true,
-        attributes: [
-          "id",
-          "filtered",
-          [
-            Sequelize.fn(
-              "json_build_object",
-              "start_s",
-              Sequelize.literal(`"Track"."data"#>'{start_s}'`),
-              "end_s",
-              Sequelize.literal(`"Track"."data"#>'{end_s}'`)
-            ),
-            "data",
-          ],
-        ],
-
-        required: trackRequired,
-        include: [
-          {
-            model: models.TrackTag,
-            where: {
-              archivedAt: null,
-            },
-            attributes: [
-              "id",
-              "what",
-              "automatic",
-              "TrackId",
-              "confidence",
-              "UserId",
-              [Sequelize.json("data.name"), "data"],
-            ],
-            include: [
-              {
-                model: models.User,
-                attributes: ["username", "id"],
-              },
-            ],
-            required: false,
-          },
-        ],
-      },
-      {
-        model: models.Device,
-        where: {},
-        attributes: ["devicename", "id"],
-      },
-    ];
-  }
-
-=======
->>>>>>> 5aac9e81
   Recording.queryBuilder.handleTagMode = (
     tagMode: AllTagModes,
     tagWhatsIn: string[]
