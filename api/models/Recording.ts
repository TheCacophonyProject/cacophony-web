/*
cacophony-api: The Cacophony Project API server
Copyright (C) 2018  The Cacophony Project

This program is free software: you can redistribute it and/or modify
it under the terms of the GNU Affero General Public License as published
by the Free Software Foundation, either version 3 of the License, or
(at your option) any later version.

This program is distributed in the hope that it will be useful,
but WITHOUT ANY WARRANTY; without even the implied warranty of
MERCHANTABILITY or FITNESS FOR A PARTICULAR PURPOSE.  See the
GNU Affero General Public License for more details.

You should have received a copy of the GNU Affero General Public License
along with this program.  If not, see <http://www.gnu.org/licenses/>.
*/
import log from "../logging";
import mime from "mime";
import moment from "moment-timezone";
import Sequelize, { FindOptions, Includeable } from "sequelize";
import assert from "assert";
import { v4 as uuidv4 } from "uuid";
import config from "../config";
import util from "./util/util";
import validation from "./util/validation";
import { AuthorizationError } from "../api/customErrors";
import _ from "lodash";
import { User } from "./User";
import { ModelCommon, ModelStaticCommon } from "./index";
import { AcceptableTag, TagStatic } from "./Tag";
import {
  Device,
  DeviceId,
  DeviceId as DeviceIdAlias,
  DeviceStatic,
} from "./Device";
import { GroupId as GroupIdAlias, Group } from "./Group";
import { Track, TrackId } from "./Track";
import { Tag } from "./Tag";

import jsonwebtoken from "jsonwebtoken";
import { TrackTag } from "./TrackTag";
import { Station, StationId } from "./Station";
import { tryToMatchRecordingToStation } from "../api/V1/recordingUtil";

export type RecordingId = number;
type SqlString = string;

export enum TagMode {
  Any = "any",
  UnTagged = "untagged",
  Tagged = "tagged",
  HumanTagged = "human-tagged",
  AutomaticallyTagged = "automatic-tagged",
  BothTagged = "both-tagged",
  NoHuman = "no-human", // untagged or automatic only
  AutomaticOnly = "automatic-only",
  HumanOnly = "human-only",
  AutomaticHuman = "automatic+human",
}

type AllTagModes = TagMode | AcceptableTag;
// local
const validTagModes = new Set([
  ...Object.values(TagMode),
  ...Object.values(AcceptableTag),
]);

export enum RecordingType {
  ThermalRaw = "thermalRaw",
  Audio = "audio",
}

export enum RecordingPermission {
  DELETE = "delete",
  TAG = "tag",
  VIEW = "view",
  UPDATE = "update",
}

export enum RecordingProcessingState {
  Corrupt = "CORRUPT",
  AnalyseThermal = "analyse",
  Finished = "FINISHED",
  ToMp3 = "toMp3",
  Analyse = "analyse",
  Reprocess = "reprocess",
}
export const RecordingPermissions = new Set(Object.values(RecordingPermission));

interface RecordingQueryBuilder {
  new (): RecordingQueryBuilder;
  findInclude: (modelType: ModelStaticCommon<any>) => Includeable[];
  init: (
    user: User,
    where: any,
    tagMode?: TagMode,
    tags?: string[], // AcceptableTag[]
    offset?: number,
    limit?: number,
    order?: any,
    viewAsSuperAdmin?: boolean
  ) => Promise<RecordingQueryBuilderInstance>;
  handleTagMode: (tagMode: TagMode, tagWhatsIn: string[]) => SqlString;
  recordingTaggedWith: (tagModes: string[], any) => SqlString;
  trackTaggedWith: (tags: string[], sql: SqlString) => SqlString;
  notTagOfType: (tags: string[], sql: SqlString) => SqlString;
  tagOfType: (tags: string[], sql: SqlString) => SqlString;
  selectByTagWhat: (
    tags: string[],
    whatName: string,
    useDetail: boolean
  ) => any;
}

interface RecordingQueryBuilderInstance {
  addAudioEvents: (
    before?: string,
    after?: string
  ) => RecordingQueryBuilderInstance;
  get: () => FindOptions;
  addColumn: (name: string) => RecordingQueryBuilderInstance;
  query: any;
}

export interface SpeciesClassification {
  end_s: number;
  begin_s: number;
  species: string;
}

export interface CacophonyIndex {
  end_s: number;
  begin_s: number;
  index_percent: number;
}

export interface AudioRecordingMetadata {
  ["SIM IMEI"]: string;
  ["SIM state"]: string;
  ["Phone model"]: string;
  amplification: number;
  SimOperatorName: string;
  ["Android API Level"]: number;
  ["Phone manufacturer"]: string;
  ["App has root access"]: boolean;
  analysis: {
    cacophony_index: CacophonyIndex[];
    species_identify: SpeciesClassification[];
    cacophony_index_version: string;
    processing_time_seconds: number;
    species_identify_version: string;
    speech_detection: boolean;
    speech_detection_version: string;
  };
}

export interface VideoRecordingMetadata {
  previewSecs: number;
  algorithm?: number;
  totalFrames?: number;
  oldTags?: {
    id: number;
    what: string;
    detail: string;
    version: number;
    duration: null | number;
    taggerId: null | number;
    automatic: boolean;
    createdAt: string;
    startTime: string | null;
    updatedAt: string;
    confidence: number;
    RecordingId: number;
  }[];
  tracks?: {
    start_s: number;
    end_s: number;
    label: string;
    clarity: number;
    confidence: number;
    max_novelty: number;
    average_novelty: number;
    all_class_confidences: Record<string, number>;
  };
}

export interface RecordingProcessingMetadata {
  // Only set during recording processing?
}

// TODO(jon): Express audio and video recordings differently.  Recording<Audio>, Recording<Video>
export interface Recording extends Sequelize.Model, ModelCommon<Recording> {
  // Recording columns.
  id: RecordingId;
  type: RecordingType;
  duration: number;
  recordingDateTime: string;
  location?: { coordinates: [number, number] } | [number, number]; // [number, number] is the format coordinates are set in, but they are returned as { coordinates: [number, number] }
  relativeToDawn: number;
  relativeToDusk: number;
  version: string;
  additionalMetadata: AudioRecordingMetadata | VideoRecordingMetadata;
  comment: string;
  public: boolean;
  rawFileKey: string;
  rawMimeType: string;
  rawFileHash: string;
  fileKey: string;
  fileMimeType: string;
  processingStartTime: string;
  processingEndTime: string;
  processingMeta: RecordingProcessingMetadata;
  processingState: RecordingProcessingState;
  passedFilter: boolean;
  jobKey: string;
  batteryLevel: number;
  batteryCharging: "NOT_CHARGING" | "CHARGING" | "FULL" | "DISCHARGING";
  airplaneModeOn: boolean;

  DeviceId: DeviceIdAlias;
  GroupId: GroupIdAlias;
  StationId: StationId;
  // Recording columns end

  getFileBaseName: () => string;
  getRawFileName: () => string;
  getFileName: () => string;
  getRawFileExt: () => string;
  getFileExt: () => string;
  getActiveTracks: () => Promise<Track[]>;
  getDevice: () => Promise<Device>;

  getActiveTracksTagsAndTagger: () => Promise<any>;
  getUserPermissions: (user: User) => Promise<RecordingPermission[]>;

  reprocess: (user: User) => Promise<Recording>;
  mergeUpdate: (updates: any) => Promise<void>;
  filterData: (options: any) => void;
  // NOTE: Implicitly created by sequelize associations (along with other
  //  potentially undocumented extension methods).
  getTrack: (id: TrackId) => Promise<Track | null>;
  getTracks: (options: FindOptions) => Promise<Track[]>;
  createTrack: ({ data: any, AlgorithmId: DetailSnapshotId }) => Promise<Track>;
  setStation: (station: Station) => Promise<void>;

  Station?: Station;
  Group?: Group;
  Tags?: Tag[];
  Tracks?: Track[];
  Device?: Device;
}
type CptvFile = "string";

// eslint-disable-next-line @typescript-eslint/no-unused-vars
type JwtToken<T> = string;
type Seconds = number;
type Rectangle = [number, number, number, number];
export interface LimitedTrack {
  TrackId: TrackId;
  data: {
    start_s: number;
    end_s: number;
    positions: [Seconds, Rectangle][];
    num_frames: number;
  };
  tags: string[];
  needsTagging: boolean;
}

interface TagLimitedRecording {
  RecordingId: RecordingId;
  DeviceId: DeviceId;
  tracks: LimitedTrack[];
  recordingJWT: JwtToken<CptvFile>;
  tagJWT: JwtToken<TrackTag>;
}

type getOptions = {
  type?: RecordingType;
  filterOptions?: { latLongPrec?: number };
};
export interface RecordingStatic extends ModelStaticCommon<Recording> {
  buildSafely: (fields: Record<string, any>) => Recording;
  isValidTagMode: (mode: TagMode) => boolean;
  processingAttributes: string[];
  processingStates: {
    [RecordingType.ThermalRaw]: string[];
    [RecordingType.Audio]: string[];
  };
  uploadedState: (type: RecordingType) => RecordingProcessingState;
  finishedState: (type: RecordingType) => RecordingProcessingState;

  getOneForProcessing: (
    type: RecordingType,
    state: RecordingProcessingState
  ) => Promise<Recording>;
  userGetAttributes: readonly string[];
  queryGetAttributes: readonly string[];
  queryBuilder: RecordingQueryBuilder;
  updateOne: (user: User, id: RecordingId, updates: any) => Promise<boolean>;
  makeFilterOptions: (user: User, options?: { latLongPrec?: number }) => any;
  deleteOne: (user: User, id: RecordingId) => Promise<Recording | null>;
  getRecordingWithUntaggedTracks: (
    biasDeviceId?: DeviceId
  ) => Promise<TagLimitedRecording>;
  get: (
    user: User | Device,
    id: RecordingId,
    permission: RecordingPermission,
    options?: getOptions
  ) => Promise<Recording>;
  getForUser: (
    user: User,
    id: RecordingId,
    permission: RecordingPermission,
    options?: getOptions
  ) => Promise<Recording>;
  getForDevice: (
    device: Device,
    id: RecordingId,
    options?: getOptions
  ) => Promise<Recording>;
  getNextState: () => String;
  //findAll: (query: FindOptions) => Promise<Recording[]>;
}

const Op = Sequelize.Op;
export default function (
  sequelize: Sequelize.Sequelize,
  DataTypes
): RecordingStatic {
  const name = "Recording";
  const maxQueryResults = 10000;
  const attributes = {
    // recording metadata.
    type: DataTypes.STRING,
    duration: DataTypes.FLOAT,
    recordingDateTime: DataTypes.DATE,
    location: {
      type: DataTypes.GEOMETRY,
      set: util.geometrySetter,
      validate: {
        isLatLon: validation.isLatLon,
      },
    },
    relativeToDawn: DataTypes.INTEGER,
    relativeToDusk: DataTypes.INTEGER,
    version: DataTypes.STRING,
    additionalMetadata: DataTypes.JSONB,
    comment: DataTypes.STRING,
    public: {
      type: DataTypes.BOOLEAN,
      defaultValue: false,
    },

    // Raw file data.
    rawFileKey: DataTypes.STRING,
    rawMimeType: DataTypes.STRING,
    rawFileHash: DataTypes.STRING,

    // Processing fields. Fields set by and for the processing.
    fileKey: DataTypes.STRING,
    fileMimeType: DataTypes.STRING,
    processingStartTime: DataTypes.DATE,
    processingEndTime: DataTypes.DATE,

    processingMeta: DataTypes.JSONB,
    processingState: DataTypes.STRING,
    passedFilter: DataTypes.BOOLEAN,
    jobKey: DataTypes.STRING,

    // Battery relevant fields.
    batteryLevel: DataTypes.DOUBLE,
    batteryCharging: DataTypes.STRING,
    airplaneModeOn: DataTypes.BOOLEAN,
  };

  const Recording = sequelize.define(
    name,
    attributes
  ) as unknown as RecordingStatic;

  //---------------
  // CLASS METHODS
  //---------------
  const models = sequelize.models;

  Recording.buildSafely = function (fields: Record<string, any>): Recording {
    return Recording.build(
      _.pick(fields, Recording.apiSettableFields)
    ) as Recording;
  };

  Recording.addAssociations = function (models) {
    models.Recording.belongsTo(models.Group);
    models.Recording.belongsTo(models.Device);
    models.Recording.belongsTo(models.Station);
    models.Recording.hasMany(models.Tag);
    models.Recording.hasMany(models.Track);
  };

  Recording.isValidTagMode = function (mode: TagMode) {
    return validTagModes.has(mode);
  };

  /**
   * Return a recording for processing under a transaction
   * and sets the processingStartTime and jobKey for recording
   * arguments given.
   */
  Recording.getOneForProcessing = async function (type, state) {
    return sequelize
      .transaction(function (transaction) {
        return Recording.findOne({
          where: {
            type: type,
            processingState: state,
<<<<<<< HEAD
            processingStartTime: null,
=======
            processing: { [Op.or]: [null, false] }
>>>>>>> b81a5763
          },
          attributes: [
            ...(models.Recording as RecordingStatic).processingAttributes,
            [
              Sequelize.literal(`exists(
          	select
          		1
          	from
          		"Alerts"
          	where
          		"DeviceId" = "Recording"."DeviceId"
          	limit 1)`),
              "hasAlert",
            ],
          ],
          order: [
            Sequelize.literal(`"hasAlert" DESC`),
            ["recordingDateTime", "asc"],
            ["id", "asc"], // Adding another order is a "fix" for a bug in postgresql causing the query to be slow
          ],
          // @ts-ignore
          skipLocked: true,
          lock: (transaction as any).LOCK.UPDATE,
          transaction,
        }).then(async function (recording) {
          if (!recording) {
            return recording;
          }
          const date = new Date();
          if (!recording.processingStartTime) {
            recording.set("processingStartTime", date.toISOString());
          }
          recording.set(
            {
              processingEndTime: null,
              jobKey: uuidv4(),
<<<<<<< HEAD
              processingStartTime: date.toISOString(),
=======
              processing: true
>>>>>>> b81a5763
            },
            {
              transaction,
            }
          );
          recording.save({
            transaction,
          });
          return recording;
        });
      })
      .then(function (result) {
        return result;
      })
      .catch(() => {
        return null;
      });
  };

  function isUser(modelObj: any): modelObj is User {
    return (modelObj as User).username !== undefined;
  }
  function isDevice(modelObj: any): modelObj is Device {
    return (modelObj as Device).devicename !== undefined;
  }
  /**
   * Return a single recording for a user/device.
   */
  Recording.get = async function (
    modelObj: User | Device,
    id,
    permission,
    options: getOptions = {}
  ) {
    if (isUser(modelObj)) {
      return Recording.getForUser(modelObj as User, id, permission, options);
    } else if (isDevice(modelObj)) {
      return Recording.getForDevice(modelObj as Device, id, options);
    }
    return null;
  };

  /**
   * Return a single recording for a user.
   */
  Recording.getForUser = async function (
    user: User,
    id,
    permission,
    options: getOptions = {}
  ) {
    if (!RecordingPermissions.has(permission)) {
      throw "valid permission must be specified (e.g. RecordingPermission.VIEW)";
    }

    const query = {
      where: {
        [Op.and]: [
          {
            id: id,
          },
        ],
      },
      include: getRecordingInclude(),
      attributes: this.userGetAttributes.concat(["rawFileKey"]),
    };

    if (options.type) {
      (query.where[Op.and] as any[]).push({
        type: options.type,
      });
    }

    const recording = await this.findOne(query);
    if (!recording) {
      return null;
    }
    const userPermissions = await recording.getUserPermissions(user);
    if (!userPermissions.includes(permission)) {
      throw new AuthorizationError(
        "The user does not have permission to view this file"
      );
    }
    recording.filterData(
      Recording.makeFilterOptions(user, options.filterOptions)
    );
    return recording;
  };

  /**
   * Return a single recording for a devce.
   */
  Recording.getForDevice = async function (
    device: Device,
    id,
    options: getOptions = {}
  ) {
    const query = {
      where: {
        [Op.and]: [
          {
            id: id,
            DeviceId: device.id,
          },
        ],
      },
      include: getRecordingInclude(),
      attributes: this.userGetAttributes.concat(["rawFileKey"]),
    };

    if (options.type) {
      (query.where[Op.and] as any[]).push({
        type: options.type,
      });
    }

    const recording = await this.findOne(query);
    if (!recording) {
      return null;
    }

    recording.filterData(
      Recording.makeFilterOptions(null, options.filterOptions)
    );
    return recording;
  };

  /**
   * Deletes a single recording if the user has permission to do so.
   * @returns {Promise<Recording|null>} Returns the recording object if deleted, otherwise null.
   */
  Recording.deleteOne = async function (user: User, id: RecordingId) {
    const recording = await Recording.get(user, id, RecordingPermission.DELETE);
    if (!recording) {
      return null;
    }
    await recording.destroy();
    return recording;
  };

  /**
   * Updates a single recording if the user has permission to do so.
   */
  Recording.updateOne = async function (
    user: User,
    id: RecordingId,
    updates: any
  ): Promise<boolean> {
    for (const key in updates) {
      if (!apiUpdatableFields.includes(key)) {
        return false;
      }
    }

    const recording = await Recording.get(user, id, RecordingPermission.UPDATE);
    if (!recording) {
      return false;
    }
    await recording.update(updates);
    return true;
  };

  Recording.makeFilterOptions = function (user: User, options: any) {
    if (!options) {
      options = {};
    }
    if (typeof options.latLongPrec !== "number") {
      options.latLongPrec = 100;
    }
    if (!user.hasGlobalWrite()) {
      options.latLongPrec = Math.max(options.latLongPrec, 100);
    }
    return options;
  };

  // local
  const recordingsFor = async function (user: User, viewAsSuperAdmin = true) {
    if (viewAsSuperAdmin && user.hasGlobalRead()) {
      return null;
    }

    // FIXME(jon): Should really combine these into a single query?
    const [deviceIds, groupIds] = await Promise.all([
      user.getDeviceIds(),
      user.getGroupsIds(),
    ]);
    return {
      [Op.or]: [
        {
          public: true,
        },
        {
          GroupId: {
            [Op.in]: groupIds,
          },
        },
        {
          DeviceId: {
            [Op.in]: deviceIds,
          },
        },
      ],
    };
  };

  Recording.getRecordingWithUntaggedTracks = async (
    biasDeviceId: DeviceId
  ): Promise<TagLimitedRecording> => {
    // If a device id is supplied, try to bias the returned recording to that device.
    // If the requested device has no more recordings, pick another random recording.

    // eslint-disable-next-line @typescript-eslint/no-unused-vars
    const [result, _] = await sequelize.query(`
select
  g."RId" as "RecordingId",
  g."DeviceId",
  g."TrackData",
  g."TId" as "TrackId",
  g."TaggedBy",
  g."rawFileKey",
  g."rawMimeType",
  g."duration",
  g."recordingDateTime"
from (
  select *, "Tracks"."data" as "TrackData", "Tracks".id as "TId", "TrackTags".automatic as "TaggedBy" from (
    select id as "RId", "DeviceId", "rawFileKey", "rawMimeType", "recordingDateTime", "duration" from "Recordings" inner join (
      (select distinct("RecordingId") from "Tracks" inner join
        (select tId as "TrackId" from
          (
           -- TrackTags for Tracks that have *only* TrackTags that were automatically set.
           (select distinct("TrackId") as tId from "TrackTags" where automatic is true) as a
             left outer join
               (select distinct("TrackId") from "TrackTags" where automatic is false) as b
             on a.tId = b."TrackId"
          ) as c where c."TrackId" is null
        ) as d on d."TrackId" = "Tracks".id and "Tracks"."archivedAt" is null)
      union all
      -- All the recordings that have Tracks but no TrackTags
      (select "RecordingId" from "Tracks"
        left outer join "TrackTags" on "Tracks".id = "TrackTags"."TrackId"
        where "TrackTags".id is null and "Tracks"."archivedAt" is null
      )
    ) as e on e."RecordingId" = "Recordings".id ${
      biasDeviceId !== undefined ? ` where "DeviceId" = ${biasDeviceId}` : ""
    } order by RANDOM() limit 1)
  as f left outer join "Tracks" on f."RId" = "Tracks"."RecordingId" and "Tracks"."archivedAt" is null
  left outer join "TrackTags" on "TrackTags"."TrackId" = "Tracks".id and "Tracks"."archivedAt" is null
) as g;`);

    // NOTE: We bundle everything we need into this one specialised request.
    const flattenedResult = result.reduce(
      (acc, item) => {
        acc.RecordingId = item.RecordingId;
        acc.DeviceId = item.DeviceId;
        acc.fileKey = item.rawFileKey;
        acc.fileMimeType = item.rawMimeType;
        acc.recordingDateTime = item.recordingDateTime;
        acc.duration = item.duration;
        acc.tracks.push({
          TrackId: item.TrackId,
          data: {
            start_s: item.TrackData.start_s,
            end_s: item.TrackData.end_s,
            positions: item.TrackData.positions,
            num_frames: item.TrackData.num_frames,
          },
          needsTagging: item.TaggedBy !== false,
        });
        return acc;
      },
      {
        RecordingId: 0,
        DeviceId: 0,
        tracks: [],
        duration: 0,
        fileKey: "",
        fileMimeType: "",
        recordingDateTime: "",
      }
    );
    // Sort tracks by time, so that the front-end doesn't have to.
    flattenedResult.tracks.sort((a, b) => a.data.start_s - b.data.start_s);
    // We need to retrieve the content length of the media file in order to sign
    // the JWT token for it.
    let ContentLength = 0;
    try {
      const s3 = util.openS3();
      const s3Data = await s3
        .headObject({
          Key: flattenedResult.fileKey,
        })
        .promise();
      ContentLength = s3Data.ContentLength;
    } catch (err) {
      log.warn(
        "Error retrieving S3 Object for recording: %s, %s",
        err.message,
        flattenedResult.fileKey
      );
    }
    const fileName = moment(new Date(flattenedResult.recordingDateTime))
      .tz(config.timeZone)
      .format("YYYYMMDD-HHmmss");

    const downloadFileData = {
      _type: "fileDownload",
      key: flattenedResult.fileKey,
      filename: `${fileName}.cptv`,
      mimeType: flattenedResult.fileMimeType,
    };

    const recordingJWT = jsonwebtoken.sign(
      downloadFileData,
      config.server.passportSecret,
      { expiresIn: 60 * 10 } // Ten minutes
    );
    const tagJWT = jsonwebtoken.sign(
      {
        _type: "tagPermission",
        recordingId: flattenedResult.RecordingId,
      },
      config.server.passportSecret,
      { expiresIn: 60 * 10 }
    );
    delete flattenedResult.fileKey;
    delete flattenedResult.fileMimeType;
    delete flattenedResult.recordingDateTime;
    return {
      ...flattenedResult,
      recordingJWT,
      tagJWT,
      fileSize: ContentLength,
    };
  };

  //------------------
  // INSTANCE METHODS
  //------------------
  Recording.prototype.getNextState = function () {
    const jobs = Recording.processingStates[this.type];
    let nextState;
    if (this.processingState == RecordingProcessingState.Reprocess) {
      nextState = Recording.finishedState(this.type);
    } else {
      const job_index = jobs.indexOf(this.processingState);
      if (job_index == -1) {
        throw new Error(`Recording state unknown - ${this.processState}`);
      } else if (job_index < jobs.length - 1) {
        nextState = jobs[job_index + 1];
      } else {
        nextState = this.processingState;
      }
    }
    return nextState;
  };

  Recording.prototype.setStation = async function (station: { id: number }) {
    this.StationId = station.id;
    return this.save();
  };

  Recording.prototype.getFileBaseName = function (): string {
    return moment(new Date(this.recordingDateTime))
      .tz(config.timeZone)
      .format("YYYYMMDD-HHmmss");
  };

  Recording.prototype.getRawFileName = function () {
    return this.getFileBaseName() + this.getRawFileExt();
  };

  Recording.prototype.getFileName = function () {
    return this.getFileBaseName() + this.getFileExt();
  };

  Recording.prototype.getRawFileExt = function () {
    if (this.rawMimeType == "application/x-cptv") {
      return ".cptv";
    }
    const ext = mime.getExtension(this.rawMimeType);
    if (ext) {
      return "." + ext;
    }
    switch (this.type) {
      case "thermalRaw":
        return ".cptv";
      case "audio":
        return ".mpga";
      default:
        return "";
    }
  };

  /* eslint-disable indent */
  Recording.prototype.getActiveTracksTagsAndTagger =
    async function (): Promise<any> {
      return await this.getTracks({
        where: {
          archivedAt: null,
        },
        include: [
          {
            model: models.TrackTag,
            include: [
              {
                model: models.User,
                attributes: ["username"],
              },
            ],
            attributes: {
              exclude: ["UserId"],
            },
          },
        ],
      });
    };
  /* eslint-enable indent */

  /**
   * TODO This will be edited in the future when recordings can be public.
   */
  Recording.prototype.getUserPermissions = async function (
    user: User
  ): Promise<RecordingPermission[]> {
    if (
      user.hasGlobalWrite() ||
      (await user.isInGroup(this.GroupId)) ||
      (await user.canAccessDevice(this.Device.id))
    ) {
      return [...RecordingPermissions.values()];
    }
    if (user.hasGlobalRead()) {
      return [RecordingPermission.VIEW];
    }
    return [];
  };

  // Bulk update recording values. Any new additionalMetadata fields
  // will be merged.
  Recording.prototype.mergeUpdate = async function (newValues): Promise<void> {
    for (const [name, newValue] of Object.entries(newValues)) {
      if (name == "additionalMetadata") {
        this.mergeAdditionalMetadata(newValue);
      } else {
        this.set(name, newValue);
        if (name === "location") {
          // NOTE: When location gets updated, we need to update any matching stations for this recordings' group.
          const matchingStation = await tryToMatchRecordingToStation(this);
          if (matchingStation) {
            this.set("StationId", matchingStation.id);
          }
        }
      }
    }
  };

  // Update additionalMetadata fields with new values supplied.
  Recording.prototype.mergeAdditionalMetadata = function (newValues) {
    this.additionalMetadata = { ...this.additionalMetadata, ...newValues };
  };

  Recording.prototype.getFileExt = function () {
    if (this.fileMimeType == "application/x-cptv") {
      return ".cptv";
    }
    const ext = mime.getExtension(this.fileMimeType);
    if (ext) {
      return "." + ext;
    }
    return "";
  };

  Recording.prototype.filterData = function (options: { latLongPrec: any }) {
    if (this.location) {
      this.location.coordinates = reduceLatLonPrecision(
        this.location.coordinates,
        options.latLongPrec
      );
    }
  };

  function reduceLatLonPrecision(latLon, prec) {
    assert(latLon.length == 2);
    const resolution = (prec * 360) / 40000000;
    const half_resolution = resolution / 2;
    return latLon.map((val) => {
      val = val - (val % resolution);
      if (val > 0) {
        val += half_resolution;
      } else {
        val -= half_resolution;
      }
      return val;
    });
  }

  // Returns all active tracks for the recording which are not archived.
  Recording.prototype.getActiveTracks = async function () {
    return await this.getTracks({
      where: {
        archivedAt: null,
      },
      include: [
        {
          model: models.TrackTag,
        },
      ],
    });
  };

  // reprocess a recording and set all active tracks to archived
  Recording.prototype.reprocess = async function () {
    const tags = await this.getTags();
    if (tags.length > 0) {
      const meta = this.additionalMetadata || {};
      meta["oldTags"] = tags;
      this.additionalMetadata = meta;
      await this.save();
    }

    await models.Tag.destroy({
      where: {
        RecordingId: this.id,
      },
    });

    models.Track.update(
      {
        archivedAt: Date.now(),
      },
      {
        where: {
          RecordingId: this.id,
          archivedAt: null,
        },
      }
    );
    await this.update({
      processingStartTime: null,
<<<<<<< HEAD
      processingState: RecordingProcessingState.Reprocess,
=======
      processingEndTime: null,
      processing: false,
      processingState: RecordingProcessingState.Reprocess
>>>>>>> b81a5763
    });
  };

  // Return a specific track for the recording.
  Recording.prototype.getTrack = async function (
    trackId: TrackId
  ): Promise<Track | null> {
    const track = await models.Track.findByPk(trackId);
    if (!track) {
      return null;
    }

    // Ensure track belongs to this recording.
    if (track.RecordingId !== this.id) {
      return null;
    }
    return track;
  };

  Recording.queryBuilder = function () {} as unknown as RecordingQueryBuilder;

  Recording.queryBuilder.prototype.init = async function (
    user,
    where,
    tagMode,
    tags,
    offset,
    limit,
    order,
    viewAsSuperAdmin = true
  ) {
    if (!where) {
      where = {};
    }

    delete where._tagged; // remove legacy tag mode selector (if included)

    if (!offset) {
      offset = 0;
    }
    if (!limit) {
      limit = 300;
    } else {
      limit = Math.min(limit, maxQueryResults);
    }
    if (!order) {
      order = [
        // Sort by recordingDatetime but handle the case of the
        // timestamp being missing and fallback to sorting by id.
        [
          Sequelize.fn(
            "COALESCE",
            Sequelize.col("recordingDateTime"),
            "1970-01-01"
          ),
          "DESC",
        ],
        ["id", "DESC"],
      ];
    }
    this.query = {
      where: {
        [Op.and]: [
          where, // User query
          await recordingsFor(user, viewAsSuperAdmin),
          Sequelize.literal(
            Recording.queryBuilder.handleTagMode(tagMode, tags)
          ),
        ],
      },
      order: order,
      include: getRecordingInclude(),
      limit: limit,
      offset: offset,
      attributes: Recording.queryGetAttributes,
    };
    return this;
  };

  function getRecordingInclude() {
    return [
      {
        model: models.Group,
        attributes: ["groupname"],
      },
      {
        model: models.Station,
        attributes: ["name", "location"],
      },
      {
        model: models.Tag,
        attributes: (models.Tag as TagStatic).userGetAttributes,
        include: [
          {
            association: "tagger",
            attributes: ["username", "id"],
          },
        ],
      },
      {
        model: models.Track,
        where: {
          archivedAt: null,
        },
        attributes: [
          "id",
          [
            Sequelize.fn(
              "json_build_object",
              "start_s",
              Sequelize.literal(`"Tracks"."data"#>'{start_s}'`),
              "end_s",
              Sequelize.literal(`"Tracks"."data"#>'{end_s}'`)
            ),
            "data",
          ],
        ],

        required: false,
        include: [
          {
            model: models.TrackTag,
            attributes: [
              "what",
              "automatic",
              "TrackId",
              "confidence",
              "UserId",
              [Sequelize.json("data.name"), "data"],
            ],
            include: [
              {
                model: models.User,
                attributes: ["username", "id"],
              },
            ],
            required: false,
          },
        ],
      },
      {
        model: models.Device,
        where: {},
        attributes: ["devicename", "id"],
      },
    ];
  }

  Recording.queryBuilder.handleTagMode = (
    tagMode: AllTagModes,
    tagWhatsIn: string[]
  ): SqlString => {
    const tagWhats = tagWhatsIn && tagWhatsIn.length > 0 ? tagWhatsIn : null;
    if (!tagMode) {
      tagMode = tagWhats ? TagMode.Tagged : TagMode.Any;
    }

    const humanSQL = 'NOT "Tags".automatic';
    const AISQL = '"Tags".automatic';
    if (
      (models.Tag as TagStatic).acceptableTags.has(tagMode as AcceptableTag)
    ) {
      let sqlQuery = `(EXISTS (${Recording.queryBuilder.recordingTaggedWith(
        [tagMode],
        null
      )}))`;
      if (tagWhats) {
        sqlQuery = `${sqlQuery} AND EXISTS(${Recording.queryBuilder.trackTaggedWith(
          tagWhats,
          null
        )})`;
      }
      return sqlQuery;
    }

    switch (tagMode) {
      case "any":
        return "";
      case "untagged":
        return Recording.queryBuilder.notTagOfType(tagWhats, null);
      case "tagged":
        return Recording.queryBuilder.tagOfType(tagWhats, null);
      case "human-tagged":
        return Recording.queryBuilder.tagOfType(tagWhats, humanSQL);
      case "automatic-tagged":
        return Recording.queryBuilder.tagOfType(tagWhats, AISQL);
      case "both-tagged":
        return `${Recording.queryBuilder.tagOfType(
          tagWhats,
          humanSQL
        )} AND ${Recording.queryBuilder.tagOfType(tagWhats, AISQL)}`;
      case "no-human":
        return Recording.queryBuilder.notTagOfType(tagWhats, humanSQL);
      case "automatic-only":
        return `${Recording.queryBuilder.tagOfType(
          tagWhats,
          AISQL
        )} AND ${Recording.queryBuilder.notTagOfType(tagWhats, humanSQL)}`;
      case "human-only":
        return `${Recording.queryBuilder.tagOfType(
          tagWhats,
          humanSQL
        )} AND ${Recording.queryBuilder.notTagOfType(tagWhats, AISQL)}`;
      case "automatic+human":
        return `${Recording.queryBuilder.tagOfType(
          tagWhats,
          humanSQL
        )} AND ${Recording.queryBuilder.tagOfType(tagWhats, AISQL)}`;
      default: {
        throw `invalid tag mode: ${tagMode}`;
      }
    }
  };

  Recording.queryBuilder.tagOfType = (
    tagWhats: string[],
    tagTypeSql
  ): SqlString => {
    let query = `( EXISTS(${Recording.queryBuilder.trackTaggedWith(
      tagWhats,
      tagTypeSql
    )})`;
    if (
      !tagWhats ||
      (!tagWhats && tagTypeSql) ||
      tagWhats.find((tag) =>
        (models.Tag as TagStatic).acceptableTags.has(tag as AcceptableTag)
      )
    ) {
      query += ` OR EXISTS (${Recording.queryBuilder.recordingTaggedWith(
        tagWhats,
        tagTypeSql
      )})`;
    }
    query += ")";
    return query;
  };

  Recording.queryBuilder.notTagOfType = (
    tagWhats: string[],
    tagTypeSql
  ): SqlString => {
    let query = `( NOT EXISTS(${Recording.queryBuilder.trackTaggedWith(
      tagWhats,
      tagTypeSql
    )})`;
    if (
      !tagWhats ||
      (!tagWhats && tagTypeSql) ||
      tagWhats.find((tag) =>
        (models.Tag as TagStatic).acceptableTags.has(tag as AcceptableTag)
      )
    ) {
      query += ` AND NOT EXISTS (${Recording.queryBuilder.recordingTaggedWith(
        tagWhats,
        tagTypeSql
      )})`;
    }
    query += ")";
    return query;
  };

  Recording.queryBuilder.recordingTaggedWith = (
    tags: (TagMode | AcceptableTag)[],
    tagTypeSql
  ) => {
    let sql =
      'SELECT "Recording"."id" FROM "Tags" WHERE  "Tags"."RecordingId" = "Recording".id';
    if (tags) {
      sql += ` AND (${Recording.queryBuilder.selectByTagWhat(
        tags,
        "what",
        true
      )})`;
    }
    if (tagTypeSql) {
      sql += ` AND (${tagTypeSql})`;
    }
    return sql;
  };

  Recording.queryBuilder.trackTaggedWith = (
    tags?: (TagMode | AcceptableTag)[],
    tagTypeSql?
  ) => {
    let sql = `SELECT "Recording"."id" FROM "Tracks" INNER JOIN "TrackTags" AS "Tags" ON "Tracks"."id" = "Tags"."TrackId" WHERE "Tracks"."RecordingId" = "Recording".id AND "Tracks"."archivedAt" IS NULL`;
    if (tags) {
      sql += ` AND (${Recording.queryBuilder.selectByTagWhat(
        tags,
        "what",
        false
      )})`;
    }
    if (tagTypeSql) {
      sql += ` AND (${tagTypeSql})`;
    }
    return sql;
  };

  Recording.queryBuilder.selectByTagWhat = (
    tags: string[],
    whatName: string,
    usesDetail: boolean
  ) => {
    if (!tags || tags.length === 0) {
      return null;
    }

    const parts = [];
    for (let i = 0; i < tags.length; i++) {
      const tag = tags[i];
      if (tag === "interesting") {
        if (usesDetail) {
          parts.push(
            `(("Tags"."${whatName}" IS NULL OR "Tags"."${whatName}"!='bird') AND ("Tags"."detail" IS NULL OR "Tags"."detail"!='false positive'))`
          );
        } else {
          parts.push(
            `("Tags"."${whatName}"!='bird' AND "Tags"."${whatName}"!='false positive')`
          );
        }
      } else {
        parts.push(`"Tags"."${whatName}" = '${tag}'`);
        if (usesDetail) {
          // the label could also be the detail field not the what field
          parts.push(`"Tags"."detail" = '${tag}'`);
        }
      }
    }
    return parts.join(" OR ");
  };

  Recording.queryBuilder.prototype.get = function () {
    return this.query;
  };

  Recording.queryBuilder.prototype.addColumn = function (name: string) {
    this.query.attributes.push(name);
    return this;
  };

  // Include details of recent audio bait events in the query output.
  Recording.queryBuilder.prototype.addAudioEvents = function (
    after?: string,
    before?: string
  ) {
    if (!after) {
      after = '"Recording"."recordingDateTime" - interval \'30 minutes\'';
    }
    if (!before) {
      before = '"Recording"."recordingDateTime"';
    }
    const deviceInclude = this.findInclude(models.Device as DeviceStatic);

    if (!deviceInclude.include) {
      deviceInclude.include = {};
    }
    deviceInclude.include = [
      {
        model: models.Event,
        required: false,
        where: {
          dateTime: {
            [Op.between]: [Sequelize.literal(after), Sequelize.literal(before)],
          },
        },
        include: [
          {
            model: models.DetailSnapshot,
            as: "EventDetail",
            required: false,
            where: {
              type: "audioBait",
            },
            attributes: ["details"],
          },
        ],
      },
    ];

    return this;
  };

  Recording.queryBuilder.prototype.findInclude = function (
    modelType: ModelStaticCommon<any>
  ): Includeable[] {
    for (const inc of this.query.include) {
      if (inc.model === modelType) {
        return inc;
      }
    }
    throw `could not find query include for ${modelType}`;
  };

  // Attributes returned in recording query results.
  Recording.queryGetAttributes = [
    "id",
    "type",
    "recordingDateTime",
    "rawMimeType",
    "fileMimeType",
    "processingState",
    "duration",
    "location",
    "batteryLevel",
    "DeviceId",
    "GroupId",
    "StationId",
<<<<<<< HEAD
=======
    "rawFileKey",
    "processing"
>>>>>>> b81a5763
  ];

  // Attributes returned when looking up a single recording.
  Recording.userGetAttributes = [
    "id",
    "rawMimeType",
    "fileMimeType",
    "processingState",
    "duration",
    "recordingDateTime",
    "relativeToDawn",
    "relativeToDusk",
    "location",
    "version",
    "batteryLevel",
    "batteryCharging",
    "airplaneModeOn",
    "type",
    "additionalMetadata",
    "GroupId",
    "StationId",
    "fileKey",
    "comment",
<<<<<<< HEAD
=======
    "processing"
>>>>>>> b81a5763
  ];

  // Fields that can be provided when uploading new recordings.
  Recording.apiSettableFields = [
    "type",
    "duration",
    "recordingDateTime",
    "relativeToDawn",
    "relativeToDusk",
    "location",
    "version",
    "batteryCharging",
    "batteryLevel",
    "airplaneModeOn",
    "additionalMetadata",
    "processingMeta",
    "comment",
    "StationId",
  ];

  // local
  const apiUpdatableFields = ["location", "comment", "additionalMetadata"];

  Recording.processingStates = {
    thermalRaw: [
      RecordingProcessingState.AnalyseThermal,
      RecordingProcessingState.Finished,
    ],
    audio: [
      RecordingProcessingState.ToMp3,
      RecordingProcessingState.Analyse,
      RecordingProcessingState.Finished,
    ],
  };

  Recording.uploadedState = function (type: RecordingType) {
    if (type == RecordingType.Audio) {
      return RecordingProcessingState.ToMp3;
    } else {
      return RecordingProcessingState.AnalyseThermal;
    }
  };
  Recording.finishedState = function (type: RecordingType) {
    if (type == RecordingType.Audio) {
      return RecordingProcessingState.Finished;
    } else {
      return RecordingProcessingState.Finished;
    }
  };
  Recording.processingAttributes = [
    "id",
    "type",
    "jobKey",
    "rawFileKey",
    "rawMimeType",
    "fileKey",
    "fileMimeType",
    "processingState",
    "processingMeta",
    "GroupId",
    "DeviceId",
    "StationId",
    "recordingDateTime",
    "duration",
    "location",
  ];

  return Recording;
}<|MERGE_RESOLUTION|>--- conflicted
+++ resolved
@@ -417,11 +417,7 @@
           where: {
             type: type,
             processingState: state,
-<<<<<<< HEAD
-            processingStartTime: null,
-=======
-            processing: { [Op.or]: [null, false] }
->>>>>>> b81a5763
+            processing: { [Op.or]: [null, false] },
           },
           attributes: [
             ...(models.Recording as RecordingStatic).processingAttributes,
@@ -458,11 +454,7 @@
             {
               processingEndTime: null,
               jobKey: uuidv4(),
-<<<<<<< HEAD
-              processingStartTime: date.toISOString(),
-=======
-              processing: true
->>>>>>> b81a5763
+              processing: true,
             },
             {
               transaction,
@@ -1002,13 +994,9 @@
     );
     await this.update({
       processingStartTime: null,
-<<<<<<< HEAD
-      processingState: RecordingProcessingState.Reprocess,
-=======
       processingEndTime: null,
       processing: false,
-      processingState: RecordingProcessingState.Reprocess
->>>>>>> b81a5763
+      processingState: RecordingProcessingState.Reprocess,
     });
   };
 
@@ -1417,11 +1405,8 @@
     "DeviceId",
     "GroupId",
     "StationId",
-<<<<<<< HEAD
-=======
     "rawFileKey",
-    "processing"
->>>>>>> b81a5763
+    "processing",
   ];
 
   // Attributes returned when looking up a single recording.
@@ -1445,10 +1430,7 @@
     "StationId",
     "fileKey",
     "comment",
-<<<<<<< HEAD
-=======
-    "processing"
->>>>>>> b81a5763
+    "processing",
   ];
 
   // Fields that can be provided when uploading new recordings.
