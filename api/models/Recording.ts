/*
cacophony-api: The Cacophony Project API server
Copyright (C) 2018  The Cacophony Project

This program is free software: you can redistribute it and/or modify
it under the terms of the GNU Affero General Public License as published
by the Free Software Foundation, either version 3 of the License, or
(at your option) any later version.

This program is distributed in the hope that it will be useful,
but WITHOUT ANY WARRANTY; without even the implied warranty of
MERCHANTABILITY or FITNESS FOR A PARTICULAR PURPOSE.  See the
GNU Affero General Public License for more details.

You should have received a copy of the GNU Affero General Public License
along with this program.  If not, see <http://www.gnu.org/licenses/>.
*/
import log from "../logging";
import mime from "mime";
import moment from "moment-timezone";
import Sequelize, { FindOptions, Includeable } from "sequelize";
import { v4 as uuidv4 } from "uuid";
import config from "../config";
import util from "./util/util";
import _ from "lodash";
import { User } from "./User";
import { ModelCommon, ModelStaticCommon } from "./index";
import { TagStatic } from "./Tag";
import { Device, DeviceStatic } from "./Device";
import { Group } from "./Group";
import { Track } from "./Track";
import { Tag } from "./Tag";

import jsonwebtoken from "jsonwebtoken";
import { TrackTag } from "./TrackTag";
import { Station } from "./Station";
import { mapPosition } from "@api/V1/recordingUtil";
import {
  GroupId,
  RecordingId,
  TrackId,
  UserId,
  DeviceId,
  StationId,
  LatLng,
  IsoFormattedDateString,
} from "@typedefs/api/common";
import {
  AcceptableTag,
  RecordingProcessingState,
  RecordingType,
  TagMode,
} from "@typedefs/api/consts";
import { DeviceBatteryChargeState } from "@typedefs/api/device";
import {
  ApiAudioRecordingMetadataResponse,
  ApiThermalRecordingMetadataResponse,
  CacophonyIndex,
} from "@typedefs/api/recording";

type SqlString = string;

type AllTagModes = TagMode | AcceptableTag;
// local
const validTagModes = new Set([
  ...Object.values(TagMode),
  ...Object.values(AcceptableTag),
]);

const MaxProcessingRetries = 1;
interface RecordingQueryBuilder {
  new (): RecordingQueryBuilder;
  findInclude: (modelType: ModelStaticCommon<any>) => Includeable[];
  init: (
    user: UserId,
    where: any,
    tagMode?: TagMode,
    tags?: string[], // AcceptableTag[]
    offset?: number,
    limit?: number,
    order?: any,
    viewAsSuperAdmin?: boolean,
    filtered?: boolean
  ) => RecordingQueryBuilderInstance;
  handleTagMode: (tagMode: TagMode, tagWhatsIn: string[]) => SqlString;
  recordingTaggedWith: (tagModes: string[], any) => SqlString;
  trackTaggedWith: (tags: string[], sql: SqlString) => SqlString;
  notTagOfType: (tags: string[], sql: SqlString) => SqlString;
  tagOfType: (tags: string[], sql: SqlString) => SqlString;
  selectByTagWhat: (
    tags: string[],
    whatName: string,
    useDetail: boolean
  ) => any;
}

interface RecordingQueryBuilderInstance {
  addAudioEvents: (
    before?: string,
    after?: string
  ) => RecordingQueryBuilderInstance;
  get: () => FindOptions;
  addColumn: (name: string) => RecordingQueryBuilderInstance;
  query: any;
}

export interface RecordingProcessingMetadata {
  // Only set during recording processing?
}

export interface Recording extends Sequelize.Model, ModelCommon<Recording> {
  // Recording columns.
  id: RecordingId;
  type: RecordingType;
  duration: number;
  recordingDateTime: Date;
  location?: LatLng;
  relativeToDawn: number;
  relativeToDusk: number;
  version: string;
  additionalMetadata:
    | ApiThermalRecordingMetadataResponse
    | ApiAudioRecordingMetadataResponse;
  cacophonyIndex: CacophonyIndex[];
  comment: string;
  public: boolean;
  rawFileKey: string;
  rawMimeType: string;
  rawFileHash: string;
  fileKey: string;
  fileSize: number;
  rawFileSize: number;
  fileMimeType: string;
  processingStartTime: string;
  processingEndTime: string;
  processingMeta: RecordingProcessingMetadata;
  processing: boolean;
  processingState: RecordingProcessingState;
  passedFilter: boolean;
  jobKey: string;
  batteryLevel: number;
  batteryCharging: DeviceBatteryChargeState;
  airplaneModeOn: boolean;
  deletedAt: Date | null;
  deletedBy: UserId | null;

  DeviceId: DeviceId;
  GroupId: GroupId;
  StationId: StationId;
  currentStateStartTime: Date | null;
  processingFailedCount: number;
  // Recording columns end

  getFileBaseName: () => string;
  getRawFileName: () => string;
  getFileName: () => string;
  getRawFileExt: () => string;
  getFileExt: () => string;
  getDevice: () => Promise<Device>;

  getActiveTracksTagsAndTagger: () => Promise<any>;

  reprocess: () => Promise<Recording>;
  filterData: (options: any) => void;
  // NOTE: Implicitly created by sequelize associations (along with other
  //  potentially undocumented extension methods).
  getTrack: (id: TrackId) => Promise<Track | null>;
  getTracks: (options: FindOptions) => Promise<Track[]>;
  createTrack: ({ data: any, AlgorithmId: DetailSnapshotId }) => Promise<Track>;
  setStation: (station: Station) => Promise<void>;

  getNextState: () => RecordingProcessingState;

  Station?: Station;
  Group?: Group;
  Tags?: Tag[];
  Tracks?: Track[];
  Device?: Device;
}

type CptvFile = "string";

// eslint-disable-next-line @typescript-eslint/no-unused-vars
type JwtToken<T> = string;
type Seconds = number;
type Rectangle = [number, number, number, number];
export interface LimitedTrack {
  TrackId: TrackId;
  data: {
    start_s: number;
    end_s: number;
    positions: [Seconds, Rectangle][];
    num_frames: number;
  };
  tags: string[];
  needsTagging: boolean;
}

interface TagLimitedRecording {
  RecordingId: RecordingId;
  DeviceId: DeviceId;
  tracks: LimitedTrack[];
  recordingJWT: JwtToken<CptvFile>;
  tagJWT: JwtToken<TrackTag>;
  fileSize: number;
}

export interface RecordingStatic extends ModelStaticCommon<Recording> {
  buildSafely: (fields: Record<string, any>) => Recording;
  isValidTagMode: (mode: TagMode) => boolean;
  processingAttributes: string[];
  processingStates: {
    [RecordingType.ThermalRaw]: string[];
    [RecordingType.Audio]: string[];
  };
  uploadedState: (type: RecordingType) => RecordingProcessingState;
  finishedState: (type: RecordingType) => RecordingProcessingState;

  getOneForProcessing: (
    type: RecordingType,
    state: RecordingProcessingState
  ) => Promise<Recording>;
  userGetAttributes: readonly string[];
  queryGetAttributes: readonly string[];
  queryBuilder: RecordingQueryBuilder;
  updateOne: (user: User, id: RecordingId, updates: any) => Promise<boolean>;
  makeFilterOptions: (user: User, options?: { latLongPrec?: number }) => any;
  getRecordingWithUntaggedTracks: (
    biasDeviceId?: DeviceId
  ) => Promise<TagLimitedRecording>;
}

const Op = Sequelize.Op;
export default function (
  sequelize: Sequelize.Sequelize,
  DataTypes
): RecordingStatic {
  const name = "Recording";
  const maxQueryResults = 10000;
  const attributes = {
    // recording metadata.
    type: DataTypes.STRING,
    duration: DataTypes.FLOAT,
    recordingDateTime: DataTypes.DATE,
    location: util.locationField(),
    relativeToDawn: DataTypes.INTEGER,
    relativeToDusk: DataTypes.INTEGER,
    version: DataTypes.STRING,
    additionalMetadata: DataTypes.JSONB,
    cacophonyIndex: DataTypes.JSONB,
    comment: DataTypes.STRING,
    deletedAt: DataTypes.DATE,
    deletedBy: DataTypes.INTEGER,
    public: {
      type: DataTypes.BOOLEAN,
      defaultValue: false,
    },

    // Raw file data.
    rawFileKey: DataTypes.STRING,
    rawMimeType: DataTypes.STRING,
    rawFileHash: DataTypes.STRING,

    // Processing fields. Fields set by and for the processing.
    fileKey: DataTypes.STRING,
    fileMimeType: DataTypes.STRING,
    processingStartTime: DataTypes.DATE,
    processingEndTime: DataTypes.DATE,
    processing: DataTypes.BOOLEAN,
    processingMeta: DataTypes.JSONB,
    processingState: DataTypes.STRING,
    passedFilter: DataTypes.BOOLEAN,
    jobKey: DataTypes.STRING,

    // Battery relevant fields.
    batteryLevel: DataTypes.DOUBLE,
    batteryCharging: DataTypes.STRING,
    airplaneModeOn: DataTypes.BOOLEAN,
    processingFailedCount: DataTypes.INTEGER,
    currentStateStartTime: DataTypes.DATE,
  };

  const Recording = sequelize.define(
    name,
    attributes
  ) as unknown as RecordingStatic;

  //---------------
  // CLASS METHODS
  //---------------
  const models = sequelize.models;

  Recording.buildSafely = function (fields: Record<string, any>): Recording {
    return Recording.build(
      _.pick(fields, Recording.apiSettableFields)
    ) as Recording;
  };

  Recording.addAssociations = function (models) {
    models.Recording.belongsTo(models.Group);
    models.Recording.belongsTo(models.Device);
    models.Recording.belongsTo(models.Station);
    models.Recording.hasMany(models.Tag);
    models.Recording.hasMany(models.Track);
  };

  Recording.isValidTagMode = function (mode: TagMode) {
    return validTagModes.has(mode);
  };

  /**
   * Return a recording for processing under a transaction
   * and sets the processingStartTime and jobKey for recording
   * arguments given.
   */
  Recording.getOneForProcessing = async function (type, state) {
    return sequelize
      .transaction(async (transaction) => {
        const recording = await Recording.findOne({
          where: {
            type: type,
            deletedAt: { [Op.eq]: null },
            processingState: state,
            [Op.or]: [
              {
                processing: { [Op.or]: [null, false] },
              },
              {
                [Op.and]: {
                  processing: true,
                  currentStateStartTime: {
                    [Op.lt]: Sequelize.literal("NOW() - INTERVAL '30 minutes'"),
                  },
                  processingFailedCount: { [Op.lt]: MaxProcessingRetries },
                },
              },
            ],
          },
          attributes: [
            ...(models.Recording as RecordingStatic).processingAttributes,
            [
              Sequelize.literal(`exists(
          	select
          		1
          	from
          		"Alerts"
          	where
          		"DeviceId" = "Recording"."DeviceId"
          	limit 1)`),
              "hasAlert",
            ],
          ],
          order: [
            ["processing", "DESC NULLS FIRST"],
            Sequelize.literal(`"hasAlert" DESC`),
            ["recordingDateTime", "asc"],
            ["id", "asc"], // Adding another order is a "fix" for a bug in postgresql causing the query to be slow
          ],
          // @ts-ignore
          skipLocked: true,
          lock: (transaction as any).LOCK.UPDATE,
          transaction,
<<<<<<< HEAD
        });
        if (!recording) {
=======
        }).then(async function (recording) {
          if (!recording) {
            return recording;
          }
          const date = new Date();
          if (!recording.processingStartTime) {
            recording.set("processingStartTime", date.toISOString());
          }

          if (recording.processing) {
            recording.processingFailedCount += 1;
          }
          recording.set(
            {
              currentStateStartTime: date.toISOString(),
              processingEndTime: null,
              jobKey: uuidv4(),
              processing: true,
            },
            {
              transaction,
            }
          );
          recording.save({
            transaction,
          });
>>>>>>> a2f1d256
          return recording;
        }
        if (!recording.processingStartTime) {
          recording.processingStartTime = new Date().toISOString();
        }
        recording.processingEndTime = null;
        recording.jobKey = uuidv4();
        recording.processing = true;
        await recording.save({
          transaction,
        });
        return recording;
      })
      .then((result) => result)
      .catch(() => {
        return null;
      });
  };

  Recording.makeFilterOptions = function (user: User, options: any) {
    if (!options) {
      options = {};
    }
    if (typeof options.latLongPrec !== "number") {
      options.latLongPrec = 100;
    }
    if (!user.hasGlobalWrite()) {
      options.latLongPrec = Math.max(options.latLongPrec, 100);
    }
    return options;
  };

  Recording.getRecordingWithUntaggedTracks = async (
    biasDeviceId: DeviceId
  ): Promise<TagLimitedRecording> => {
    // If a device id is supplied, try to bias the returned recording to that device.
    // If the requested device has no more recordings, pick another random recording.

    // eslint-disable-next-line @typescript-eslint/no-unused-vars
    const [result, _] = (await sequelize.query(`
select
  g."RId" as "RecordingId",
  g."DeviceId",
  g."TrackData",
  g."TId" as "TrackId",
  g."TaggedBy",
  g."rawFileKey",
  g."rawMimeType",
  g."duration",
  g."recordingDateTime"
from (
  select *, "Tracks"."data" as "TrackData", "Tracks".id as "TId", "TrackTags".automatic as "TaggedBy" from (
    select id as "RId", "DeviceId", "rawFileKey", "rawMimeType", "recordingDateTime", "duration" from "Recordings" inner join (
      (select distinct("RecordingId") from "Tracks" inner join
        (select tId as "TrackId" from
          (
           -- TrackTags for Tracks that have *only* TrackTags that were automatically set.
           (select distinct("TrackId") as tId from "TrackTags" where automatic is true and "TrackTags"."archivedAt" IS NULL) as a
             left outer join
               (select distinct("TrackId") from "TrackTags" where automatic is false) as b
             on a.tId = b."TrackId"
          ) as c where c."TrackId" is null
        ) as d on d."TrackId" = "Tracks".id and "Tracks"."archivedAt" is null)
      union all
      -- All the recordings that have Tracks but no TrackTags
      (select "RecordingId" from "Tracks"
        left outer join "TrackTags" on "Tracks".id = "TrackTags"."TrackId"
        where "TrackTags".id is null and "Tracks"."archivedAt" is null and "TrackTags"."archivedAt" IS NULL
      )
    ) as e on e."RecordingId" = "Recordings".id ${
      biasDeviceId !== undefined ? ` where "DeviceId" = ${biasDeviceId}` : ""
    } and "Recordings"."deletedAt" is null order by RANDOM() limit 1)
  as f left outer join "Tracks" on f."RId" = "Tracks"."RecordingId" and "Tracks"."archivedAt" is null
  left outer join "TrackTags" on "TrackTags"."TrackId" = "Tracks".id and "Tracks"."archivedAt" is null and "TrackTags"."archivedAt" is null
) as g;`)) as [
      {
        RecordingId: RecordingId;
        DeviceId: DeviceId;
        TrackData: any;
        TrackId: TrackId;
        TaggedBy: UserId | false;
        rawFileKey: string;
        rawMimeType: string;
        duration: number;
        recordingDateTime: IsoFormattedDateString;
      }[],
      unknown
    ];
    // NOTE: We bundle everything we need into this one specialised request.
    const flattenedResult = result.reduce(
      (acc, item) => {
        if (!acc.tracks.find(({ id }) => id === item.TrackId)) {
          acc.RecordingId = item.RecordingId;
          acc.DeviceId = item.DeviceId;
          acc.fileKey = item.rawFileKey;
          acc.fileMimeType = item.rawMimeType;
          acc.recordingDateTime = item.recordingDateTime;
          acc.duration = item.duration;

          const t: any = {
            trackId: item.TrackId,
            id: item.TrackId,
            start: item.TrackData.start_s,
            end: item.TrackData.end_s,

            numFrames: item.TrackData?.num_frames,
            needsTagging: item.TaggedBy !== false,
          };
          if (item.TrackData.positions && item.TrackData.positions.length) {
            t.positions = item.TrackData.positions.map(mapPosition);
          }
          acc.tracks.push(t);
        }
        return acc;
      },
      {
        RecordingId: 0,
        DeviceId: 0,
        tracks: [],
        duration: 0,
        fileKey: "",
        fileMimeType: "",
        recordingDateTime: "",
      }
    );
    // Sort tracks by time, so that the front-end doesn't have to.
    flattenedResult.tracks.sort((a, b) => a.start - b.start);
    // We need to retrieve the content length of the media file in order to sign
    // the JWT token for it.
    let ContentLength = 0;
    try {
      const s3 = util.openS3();
      const s3Data = await s3
        .headObject({
          Key: flattenedResult.fileKey,
        })
        .promise();
      ContentLength = s3Data.ContentLength;
    } catch (err) {
      log.warning(
        "Error retrieving S3 Object for recording: %s, %s",
        err.message,
        flattenedResult.fileKey
      );
    }
    const fileName = moment(new Date(flattenedResult.recordingDateTime))
      .tz(config.timeZone)
      .format("YYYYMMDD-HHmmss");

    const downloadFileData = {
      _type: "fileDownload",
      key: flattenedResult.fileKey,
      filename: `${fileName}.cptv`,
      mimeType: flattenedResult.fileMimeType,
    };

    const recordingJWT = jsonwebtoken.sign(
      downloadFileData,
      config.server.passportSecret,
      { expiresIn: 60 * 10 } // Ten minutes
    );
    const tagJWT = jsonwebtoken.sign(
      {
        _type: "tagPermission",
        recordingId: flattenedResult.RecordingId,
      },
      config.server.passportSecret,
      { expiresIn: 60 * 10 }
    );
    delete flattenedResult.fileKey;
    delete flattenedResult.fileMimeType;
    delete flattenedResult.recordingDateTime;
    return {
      ...flattenedResult,
      recordingJWT,
      tagJWT,
      fileSize: ContentLength,
    };
  };

  //------------------
  // INSTANCE METHODS
  //------------------
  Recording.prototype.getNextState = function (): RecordingProcessingState {
    const jobs = Recording.processingStates[this.type];
    let nextState;
    if (this.processingState == RecordingProcessingState.Reprocess) {
      nextState = Recording.finishedState(this.type);
    } else {
      const job_index = jobs.indexOf(this.processingState);
      if (job_index == -1) {
        throw new Error(`Recording state unknown - ${this.processState}`);
      } else if (job_index < jobs.length - 1) {
        nextState = jobs[job_index + 1];
      } else {
        nextState = this.processingState;
      }
    }
    return nextState;
  };

  Recording.prototype.setStation = async function (station: { id: number }) {
    this.StationId = station.id;
    return this.save();
  };

  Recording.prototype.getFileBaseName = function (): string {
    return moment(new Date(this.recordingDateTime))
      .tz(config.timeZone)
      .format("YYYYMMDD-HHmmss");
  };

  Recording.prototype.getRawFileName = function () {
    return this.getFileBaseName() + this.getRawFileExt();
  };

  Recording.prototype.getFileName = function () {
    return this.getFileBaseName() + this.getFileExt();
  };

  Recording.prototype.getRawFileExt = function () {
    if (this.rawMimeType == "application/x-cptv") {
      return ".cptv";
    }
    const ext = mime.getExtension(this.rawMimeType);
    if (ext) {
      return "." + ext;
    }
    switch (this.type) {
      case "thermalRaw":
        return ".cptv";
      case "audio":
        return ".mpga";
      default:
        return "";
    }
  };

  /* eslint-disable indent */
  Recording.prototype.getActiveTracksTagsAndTagger =
    async function (): Promise<any> {
      return await this.getTracks({
        where: {
          archivedAt: null,
        },
        include: [
          {
            model: models.TrackTag,
            where: {
              archivedAt: null,
            },
            include: [
              {
                model: models.User,
                attributes: ["username"],
              },
            ],
            required: false,
          },
        ],
      });
    };

  Recording.prototype.getFileExt = function () {
    if (this.fileMimeType == "application/x-cptv") {
      return ".cptv";
    }
    const ext = mime.getExtension(this.fileMimeType);
    if (ext) {
      return "." + ext;
    }
    return "";
  };

  Recording.prototype.filterData = function (options: { latLongPrec: any }) {
    if (this.location) {
      this.location.coordinates = reduceLatLonPrecision(
        this.location,
        options.latLongPrec
      );
    }
  };

  function reduceLatLonPrecision(latLng: LatLng, precision: number): LatLng {
    const resolution = (precision * 360) / 40000000;
    const half_resolution = resolution / 2;
    const reducePrecision = (val) => {
      val = val - (val % resolution);
      if (val > 0) {
        val += half_resolution;
      } else {
        val -= half_resolution;
      }
      return val;
    };
    return {
      lat: reducePrecision(latLng.lat),
      lng: reducePrecision(latLng.lng),
    };
  }

  // reprocess a recording and set all active tracks to archived
  Recording.prototype.reprocess = async function () {
    const tags = await this.getTags();
    if (tags.length > 0) {
      const meta = this.additionalMetadata || {};
      // FIXME What happens if we reprocess more than once?
      //  :We lose initial archived tags.
      meta["oldTags"] = tags;
      this.additionalMetadata = meta;
      await this.save();
    }

    await models.Tag.destroy({
      where: {
        RecordingId: this.id,
      },
    });
    const tracks = await this.getTracks();
    for (const track of tracks) {
      await track.archiveTags();
    }

    await this.update({
      processingStartTime: null,
      processingEndTime: null,
      processing: false,
      processingFailedCount: 0,
      processingState: RecordingProcessingState.Reprocess,
    });
  };

  // Return a specific track for the recording.
  Recording.prototype.getTrack = async function (
    trackId: TrackId
  ): Promise<Track | null> {
    const track = await models.Track.findByPk(trackId);
    if (!track) {
      return null;
    }

    // Ensure track belongs to this recording.
    if ((track as Track).RecordingId !== this.id) {
      return null;
    }
    return track as Track;
  };

  Recording.queryBuilder = function () {} as unknown as RecordingQueryBuilder;

  // TODO(jon): Change recordings queries to be cursor based rather than limit/offset based:
  //  this will scale better.
  Recording.queryBuilder.prototype.init = function (
    userId: UserId,
    where: any,
    tagMode?: TagMode,
    tags?: string[],
    offset?: number,
    limit?: number,
    order?: any,
    viewAsSuperAdmin?: boolean,
    hideFiltered?: boolean
  ) {
    if (!where) {
      where = {};
    }

    // Don't include deleted recordings
    where.deletedAt = where.deletedAt || { [Op.eq]: null };

    delete where._tagged; // remove legacy tag mode selector (if included)

    if (!offset) {
      offset = 0;
    }
    if (!limit) {
      limit = 300;
    } else {
      limit = Math.min(limit, maxQueryResults);
    }
    if (!order) {
      order = [
        // Sort by recordingDatetime but handle the case of the
        // timestamp being missing and fallback to sorting by id.
        [
          Sequelize.fn(
            "COALESCE",
            Sequelize.col("recordingDateTime"),
            "1970-01-01"
          ),
          "DESC",
        ],
        ["id", "DESC"],
      ];
    }

    if (typeof where === "string") {
      where = JSON.parse(where);
    }
    const constraints = [];
    constraints.push(where);
    constraints.push(
      Sequelize.literal(Recording.queryBuilder.handleTagMode(tagMode, tags))
    );
    const trackWhere = { archivedAt: null };
    const trackRequired = false;
    if (hideFiltered) {
      const filteredSQL = `(
		select
			"RecordingId"
		from
			"Tracks" as "Tracks"
		where
			(("Tracks"."archivedAt" is null
				and "Tracks"."filtered" = false)
			and "Tracks"."RecordingId" = "Recording"."id")
		limit 1 ) is not null`;
      constraints.push(Sequelize.literal(filteredSQL));
    }

    const requireGroupMembership = viewAsSuperAdmin
      ? []
      : [
          {
            model: models.User,
            attributes: [],
            required: true,
            where: { id: userId },
            // If not viewing as super user, make sure the user is a member of the recording group.
            // This may need to change if we start caring about showing everyone all public recordings.
            // However, since we're still going to be showing things as "Group centric"  We'd probably just
            // make the group public - or use a totally different query.
          },
        ];

    this.query = {
      where: {
        [Op.and]: constraints,
      },
      order,
      include: [
        {
          model: models.Group,
          attributes: ["groupname"],
          required: !viewAsSuperAdmin,
          include: requireGroupMembership,
        },
        {
          model: models.Station,
          attributes: ["name", "location"],
        },
        {
          model: models.Tag,
          attributes: (models.Tag as TagStatic).userGetAttributes,
          include: [
            {
              association: "tagger",
              attributes: ["username", "id"],
            },
          ],
        },
        {
          model: models.Track,
          where: trackWhere,
          required: trackRequired,
          separate: true,
          attributes: [
            "id",
            "filtered",
            [
              Sequelize.fn(
                "json_build_object",
                "start_s",
                Sequelize.literal(`"Track"."data"#>'{start_s}'`),
                "end_s",
                Sequelize.literal(`"Track"."data"#>'{end_s}'`)
              ),
              "data",
            ],
          ],
          include: [
            {
              model: models.TrackTag,
              where: {
                archivedAt: null,
              },
              attributes: [
                "id",
                "what",
                "automatic",
                "TrackId",
                "confidence",
                "UserId",
                [Sequelize.json("data.name"), "data"],
              ],
              include: [
                {
                  model: models.User,
                  attributes: ["username", "id"],
                },
              ],
              required: false,
            },
          ],
        },
        {
          model: models.Device,
          where: {},
          attributes: ["devicename", "id"],
        },
      ],
      limit,
      offset,
      attributes: Recording.queryGetAttributes,
    };
    return this;
  };

  Recording.queryBuilder.handleTagMode = (
    tagMode: AllTagModes,
    tagWhatsIn: string[]
  ): SqlString => {
    const tagWhats = tagWhatsIn && tagWhatsIn.length > 0 ? tagWhatsIn : null;
    if (!tagMode) {
      tagMode = tagWhats ? TagMode.Tagged : TagMode.Any;
    }

    // FIXME Seems like we're doing validation here that should be done at the API layer
    const humanSQL = 'NOT "Tags".automatic';
    const AISQL = '"Tags".automatic';
    if (
      (models.Tag as TagStatic).acceptableTags.has(tagMode as AcceptableTag)
    ) {
      let sqlQuery = `(EXISTS (${Recording.queryBuilder.recordingTaggedWith(
        [tagMode],
        null
      )}))`;
      if (tagWhats) {
        sqlQuery = `${sqlQuery} AND EXISTS(${Recording.queryBuilder.trackTaggedWith(
          tagWhats,
          null
        )})`;
      }
      return sqlQuery;
    }

    switch (tagMode) {
      case "any":
        return "";
      case "untagged":
        return Recording.queryBuilder.notTagOfType(tagWhats, null);
      case "tagged":
        return Recording.queryBuilder.tagOfType(tagWhats, null);
      case "human-tagged":
        return Recording.queryBuilder.tagOfType(tagWhats, humanSQL);
      case "automatic-tagged":
        return Recording.queryBuilder.tagOfType(tagWhats, AISQL);
      case "both-tagged":
        return `${Recording.queryBuilder.tagOfType(
          tagWhats,
          humanSQL
        )} AND ${Recording.queryBuilder.tagOfType(tagWhats, AISQL)}`;
      case "no-human":
        return Recording.queryBuilder.notTagOfType(tagWhats, humanSQL);
      case "automatic-only":
        return `${Recording.queryBuilder.tagOfType(
          tagWhats,
          AISQL
        )} AND ${Recording.queryBuilder.notTagOfType(tagWhats, humanSQL)}`;
      case "human-only":
        return `${Recording.queryBuilder.tagOfType(
          tagWhats,
          humanSQL
        )} AND ${Recording.queryBuilder.notTagOfType(tagWhats, AISQL)}`;
      case "automatic+human":
        return `${Recording.queryBuilder.tagOfType(
          tagWhats,
          humanSQL
        )} AND ${Recording.queryBuilder.tagOfType(tagWhats, AISQL)}`;
      default: {
        throw `invalid tag mode: ${tagMode}`;
      }
    }
  };

  Recording.queryBuilder.tagOfType = (
    tagWhats: string[],
    tagTypeSql
  ): SqlString => {
    let query = `( EXISTS(${Recording.queryBuilder.trackTaggedWith(
      tagWhats,
      tagTypeSql
    )})`;
    if (
      !tagWhats ||
      (!tagWhats && tagTypeSql) ||
      tagWhats.find((tag) =>
        (models.Tag as TagStatic).acceptableTags.has(tag as AcceptableTag)
      )
    ) {
      query += ` OR EXISTS (${Recording.queryBuilder.recordingTaggedWith(
        tagWhats,
        tagTypeSql
      )})`;
    }
    query += ")";
    return query;
  };

  Recording.queryBuilder.notTagOfType = (
    tagWhats: string[],
    tagTypeSql
  ): SqlString => {
    let query = `( NOT EXISTS(${Recording.queryBuilder.trackTaggedWith(
      tagWhats,
      tagTypeSql
    )})`;
    if (
      !tagWhats ||
      (!tagWhats && tagTypeSql) ||
      tagWhats.find((tag) =>
        (models.Tag as TagStatic).acceptableTags.has(tag as AcceptableTag)
      )
    ) {
      query += ` AND NOT EXISTS (${Recording.queryBuilder.recordingTaggedWith(
        tagWhats,
        tagTypeSql
      )})`;
    }
    query += ")";
    return query;
  };

  Recording.queryBuilder.recordingTaggedWith = (
    tags: (TagMode | AcceptableTag)[],
    tagTypeSql
  ) => {
    let sql =
      'SELECT "Recording"."id" FROM "Tags" WHERE  "Tags"."RecordingId" = "Recording".id';
    if (tags) {
      sql += ` AND (${Recording.queryBuilder.selectByTagWhat(
        tags,
        "what",
        true
      )})`;
    }
    if (tagTypeSql) {
      sql += ` AND (${tagTypeSql})`;
    }
    return sql;
  };

  Recording.queryBuilder.trackTaggedWith = (
    tags?: (TagMode | AcceptableTag)[],
    tagTypeSql?
  ) => {
    let sql = `SELECT "Recording"."id" FROM "Tracks" INNER JOIN "TrackTags" AS "Tags" ON "Tracks"."id" = "Tags"."TrackId" WHERE "Tags"."archivedAt" IS NULL AND "Tracks"."RecordingId" = "Recording".id AND "Tracks"."archivedAt" IS NULL`;
    if (tags) {
      sql += ` AND (${Recording.queryBuilder.selectByTagWhat(
        tags,
        "what",
        false
      )})`;
    }
    if (tagTypeSql) {
      sql += ` AND (${tagTypeSql})`;
    }
    return sql;
  };

  Recording.queryBuilder.selectByTagWhat = (
    tags: string[],
    whatName: string,
    usesDetail: boolean
  ) => {
    if (!tags || tags.length === 0) {
      return null;
    }

    const parts = [];
    for (let i = 0; i < tags.length; i++) {
      const tag = tags[i];
      if (tag === "interesting") {
        if (usesDetail) {
          parts.push(
            `(("Tags"."${whatName}" IS NULL OR "Tags"."${whatName}"!='bird') AND ("Tags"."detail" IS NULL OR "Tags"."detail"!='false positive'))`
          );
        } else {
          parts.push(
            `("Tags"."${whatName}"!='bird' AND "Tags"."${whatName}"!='false positive')`
          );
        }
      } else {
        parts.push(`"Tags"."${whatName}" = '${tag}'`);
        if (usesDetail) {
          // the label could also be the detail field not the what field
          parts.push(`"Tags"."detail" = '${tag}'`);
        }
      }
    }
    return parts.join(" OR ");
  };

  Recording.queryBuilder.prototype.get = function () {
    return this.query;
  };

  Recording.queryBuilder.prototype.addColumn = function (name: string) {
    this.query.attributes.push(name);
    return this;
  };

  // Include details of recent audio bait events in the query output.
  Recording.queryBuilder.prototype.addAudioEvents = function (
    after?: string,
    before?: string
  ) {
    if (!after) {
      after = '"Recording"."recordingDateTime" - interval \'30 minutes\'';
    }
    if (!before) {
      before = '"Recording"."recordingDateTime"';
    }
    const deviceInclude = this.findInclude(models.Device as DeviceStatic);

    if (!deviceInclude.include) {
      deviceInclude.include = {};
    }
    deviceInclude.include = [
      {
        model: models.Event,
        required: false,
        where: {
          dateTime: {
            [Op.between]: [Sequelize.literal(after), Sequelize.literal(before)],
          },
        },
        include: [
          {
            model: models.DetailSnapshot,
            as: "EventDetail",
            required: false,
            where: {
              type: "audioBait",
            },
            attributes: ["details"],
          },
        ],
      },
    ];

    return this;
  };

  Recording.queryBuilder.prototype.findInclude = function (
    modelType: ModelStaticCommon<any>
  ): Includeable[] {
    for (const inc of this.query.include) {
      if (inc.model === modelType) {
        return inc;
      }
    }
    throw `could not find query include for ${modelType}`;
  };

  // Attributes returned in recording query results.
  Recording.queryGetAttributes = [
    "id",
    "type",
    "recordingDateTime",
    "rawMimeType",
    "fileMimeType",
    "processingState",
    "duration",
    "location",
    "batteryLevel",
    "DeviceId",
    "GroupId",
    "StationId",
    "rawFileKey",
    "cacophonyIndex",
    "processing",
    "comment",
    "additionalMetadata",
  ];

  // Attributes returned when looking up a single recording.
  Recording.userGetAttributes = [
    "id",
    "rawMimeType",
    "fileMimeType",
    "processingState",
    "duration",
    "recordingDateTime",
    "relativeToDawn",
    "relativeToDusk",
    "location",
    "version",
    "batteryLevel",
    "batteryCharging",
    "airplaneModeOn",
    "type",
    "additionalMetadata",
    "GroupId",
    "StationId",
    "fileKey",
    "comment",
    "processing",
  ];

  // Fields that can be provided when uploading new recordings.
  Recording.apiSettableFields = [
    "type",
    "duration",
    "recordingDateTime",
    "relativeToDawn",
    "relativeToDusk",
    "location",
    "version",
    "batteryCharging",
    "batteryLevel",
    "airplaneModeOn",
    "additionalMetadata",
    "processingMeta", // FIXME - Check this
    "comment",
    "StationId",
  ];

  Recording.processingStates = {
    thermalRaw: [
      RecordingProcessingState.Tracking,
      RecordingProcessingState.AnalyseThermal,
      RecordingProcessingState.Finished,
    ],
    audio: [
      RecordingProcessingState.ToMp3,
      RecordingProcessingState.Analyse,
      RecordingProcessingState.Finished,
    ],
  };

  Recording.uploadedState = function (type: RecordingType) {
    if (type == RecordingType.Audio) {
      return RecordingProcessingState.ToMp3;
    } else {
      return RecordingProcessingState.Tracking;
    }
  };
  Recording.finishedState = function (type: RecordingType) {
    if (type == RecordingType.Audio) {
      return RecordingProcessingState.Finished;
    } else {
      return RecordingProcessingState.Finished;
    }
  };
  Recording.processingAttributes = [
    "id",
    "type",
    "jobKey",
    "rawFileKey",
    "rawMimeType",
    "fileKey",
    "fileMimeType",
    "processingState",
    "processingMeta",
    "GroupId",
    "DeviceId",
    "StationId",
    "recordingDateTime",
    "duration",
    "location",
    "processing",
    "processingFailedCount",
  ];

  return Recording;
}<|MERGE_RESOLUTION|>--- conflicted
+++ resolved
@@ -360,42 +360,19 @@
           skipLocked: true,
           lock: (transaction as any).LOCK.UPDATE,
           transaction,
-<<<<<<< HEAD
         });
         if (!recording) {
-=======
-        }).then(async function (recording) {
-          if (!recording) {
-            return recording;
-          }
-          const date = new Date();
-          if (!recording.processingStartTime) {
-            recording.set("processingStartTime", date.toISOString());
-          }
-
-          if (recording.processing) {
-            recording.processingFailedCount += 1;
-          }
-          recording.set(
-            {
-              currentStateStartTime: date.toISOString(),
-              processingEndTime: null,
-              jobKey: uuidv4(),
-              processing: true,
-            },
-            {
-              transaction,
-            }
-          );
-          recording.save({
-            transaction,
-          });
->>>>>>> a2f1d256
           return recording;
         }
+        const now = new Date();
         if (!recording.processingStartTime) {
-          recording.processingStartTime = new Date().toISOString();
+          recording.processingStartTime = now.toISOString();
         }
+        if (recording.processing) {
+          recording.processingFailedCount += 1;
+        }
+        recording.currentStateStartTime = now.toISOString();
+        recording.processingEndTime = null;
         recording.processingEndTime = null;
         recording.jobKey = uuidv4();
         recording.processing = true;
