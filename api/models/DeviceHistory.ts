--- conflicted
+++ resolved
@@ -131,46 +131,39 @@
     });
   };
 
-  DeviceHistory.latest = async function (
-    deviceId: DeviceId,
-    groupId: GroupId,
-    atTime = new Date()
-  ): Promise<DeviceHistory | null> {
-    return this.findOne({
-      where: {
-        DeviceId: deviceId,
-        GroupId: groupId,
-        location: { [Op.ne]: null },
-        fromDateTime: { [Op.lte]: atTime },
-      },
-      order: [["fromDateTime", "DESC"]],
-    });
-<<<<<<< HEAD
-  };
-=======
-    if (!currentSettingsEntry) {
-      throw Error(
-        `Device may not be registered or setup in group ${groupId}/with location`
-      );
-    }
->>>>>>> 27179843
-
+    DeviceHistory.latest = async function (
+        deviceId: DeviceId,
+        groupId: GroupId,
+        atTime = new Date()
+    ): Promise<DeviceHistory | null> {
+        return this.findOne({
+            where: {
+                DeviceId: deviceId,
+                GroupId: groupId,
+                location: { [Op.ne]: null },
+                fromDateTime: { [Op.lte]: atTime },
+            },
+            order: [["fromDateTime", "DESC"]],
+        });
+    };
   DeviceHistory.updateDeviceSettings = async function (
     deviceId: DeviceId,
     groupId: GroupId,
     newSettings: ApiDeviceHistorySettings,
     setBy: DeviceHistorySetBy
   ): Promise<ApiDeviceHistorySettings> {
-    const currentSettingsEntry: DeviceHistory = (await this.latest(
+    const currentSettingsEntry: DeviceHistory = await this.latest(
       deviceId,
       groupId
-    )) || { settings: {} };
+    );
+      if (!currentSettingsEntry) {
+          throw Error(
+              `Device may not be registered or setup in group ${groupId}/with location`
+          );
+      }
     const currentSettings: ApiDeviceHistorySettings =
-<<<<<<< HEAD
       currentSettingsEntry?.settings || ({} as ApiDeviceHistorySettings);
-=======
-      currentSettingsEntry.settings ?? ({} as ApiDeviceHistorySettings);
->>>>>>> 27179843
+
     const { settings, changed } = mergeSettings(
       currentSettings,
       newSettings,
