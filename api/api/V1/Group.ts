--- conflicted
+++ resolved
@@ -60,14 +60,7 @@
 } from "@typedefs/api/station";
 import { ScheduleConfig } from "@typedefs/api/schedule";
 import { mapSchedule } from "@api/V1/Schedule";
-<<<<<<< HEAD
 import { mapStation, mapStations } from "./Station";
-import { Op } from "sequelize";
-import log from "@log";
-=======
-import { mapStations } from "./Station";
-import logger from "@log";
->>>>>>> cd10b0a3
 
 const mapGroup = (
   group: Group,
