/*
cacophony-api: The Cacophony Project API server
Copyright (C) 2018  The Cacophony Project

This program is free software: you can redistribute it and/or modify
it under the terms of the GNU Affero General Public License as published
by the Free Software Foundation, either version 3 of the License, or
(at your option) any later version.

This program is distributed in the hope that it will be useful,
but WITHOUT ANY WARRANTY; without even the implied warranty of
MERCHANTABILITY or FITNESS FOR A PARTICULAR PURPOSE.  See the
GNU Affero General Public License for more details.

You should have received a copy of the GNU Affero General Public License
along with this program.  If not, see <http://www.gnu.org/licenses/>.
*/

import middleware, { validateFields } from "../middleware";
import auth, {
  generateAuthTokensForUser,
  getEmailConfirmationToken,
  ttlTypes,
} from "../auth";
import { body } from "express-validator";
import { serverErrorResponse, successResponse } from "./responseUtil";
import { Application, NextFunction, Request, Response } from "express";
import { anyOf, idOf, validPasswordOf } from "../validation-middleware";
import {
  extractJwtAuthorisedSuperAdminUser,
  extractJwtAuthorizedUser,
  extractJWTInfo,
  fetchUnauthorizedOptionalUserByEmailOrId,
  fetchUnauthorizedRequiredUserByEmailOrId,
  fetchUnauthorizedRequiredUserByResetToken,
} from "../extract-middleware";
import { ApiLoggedInUserResponse } from "@typedefs/api/user";
import { mapUser } from "@api/V1/User";
import { User } from "@models/User";
import models from "@/models";
import { UserId } from "@typedefs/api/common";
import jwt from "jsonwebtoken";
import config from "@config";
import { randomUUID } from "crypto";
import { QueryTypes } from "sequelize";
import {
  sendChangedEmailConfirmationEmail,
  sendEmailConfirmationEmailLegacyUser,
  sendPasswordResetEmail,
  sendWelcomeEmailConfirmationEmail,
} from "@/emails/transactionalEmails";
import { HttpStatusCode } from "@typedefs/api/consts";
import {
  AuthenticationError,
  AuthorizationError,
  ClientError,
  FatalError,
  UnprocessableError,
} from "@api/customErrors";

// eslint-disable-next-line @typescript-eslint/no-unused-vars
interface ApiAuthenticateUserRequestBody {
  password: string; // Password for the user account
  email: string; // Email identifying a valid user account
}

// eslint-disable-next-line @typescript-eslint/no-unused-vars
export interface ApiLoggedInUserResponseData {
  userData: ApiLoggedInUserResponse;
}

export default function (app: Application, baseUrl: string) {
  const apiUrl = `${baseUrl}/users`;

  // TODO - Give api users the option of asking for a long-lived token, so they don't have to deal with the complexity
  //  of refresh tokens?

  // NOTE: nameOrEmail is just in here until we can update sidekick to just use email.
  const authenticateUserOptions = [
    validateFields([
      anyOf(
        body("nameOrEmail").isEmail().optional(),
        body("email").isEmail().optional()
      ),
      validPasswordOf(body("password")),
    ]),
    fetchUnauthorizedOptionalUserByEmailOrId(body(["email", "nameOrEmail"])),
    (request: Request, response: Response, next: NextFunction) => {
      if (!response.locals.user) {
        // NOTE: Don't give away the fact that the user may not exist - remain vague in the
        //  error message as to whether the error is username or password related.
        return next(
          new AuthenticationError("Wrong password or email address.")
        );
      } else {
        next();
      }
    },
    async (request: Request, response: Response, next: NextFunction) => {
      const passwordMatch = await response.locals.user.comparePassword(
        request.body.password
      );
      if (passwordMatch) {
        // NOTE: If this is called from the old, deprecated API, continue to give out
        //  tokens that never expire.  If called from the new end-point, timeout in 30mins, and
        //  require use of the token refresh.
        const isNewEndPoint = request.path.endsWith("authenticate");
        await response.locals.user.update({ lastActiveAt: new Date() });
        const { refreshToken, apiToken } = await generateAuthTokensForUser(
          response.locals.user,
          request.headers["viewport"] as string,
          request.headers["user-agent"],
          isNewEndPoint
        );
        return successResponse(response, "Successful login.", {
          token: apiToken,
          refreshToken,
          userData: mapUser(response.locals.user),
        });
      } else {
        return next(
          new AuthenticationError("Wrong password or email address.")
        );
      }
    },
  ];

  /**
   * @api {post} /authenticate_user Authenticate a user
   *
   * @apiName AuthenticateUser
   * @apiGroup Authentication
   * @apiDescription Checks the email address corresponds to an existing user account
   * and the password matches the account.
   * @apiBody {String} email Address identifying a valid user account
   * @apiDeprecated Use /api/v1/users/authenticate-user
   *
   * @apiInterface {apiBody::ApiAuthenticateUserRequestBody}
   *
   * @apiSuccess {String} token JWT string to provide to further API requests
   * @apiSuccess {String} refreshToken one time use token to refresh the users' session JWT token
   * @apiSuccess {Date} expiry ISO formatted dateTime for when token needs to be refreshed before to provide seamless user experience.
   * @apiInterface {apiSuccess::ApiLoggedInUserResponseData} userData
   */
  app.post("/authenticate_user", ...authenticateUserOptions);

  /**
   * @api {post} /api/v1/users/authenticate Authenticate a user
   *
   * @apiName AuthenticateUser
   * @apiGroup Authentication
   * @apiDescription Checks the email address corresponds to an existing user account
   * and the password matches the account.
   * @apiBody {String} email Address identifying a valid user account
   *
   * @apiInterface {apiBody::ApiAuthenticateUserRequestBody}
   *
   * @apiSuccess {String} token JWT string to provide to further API requests
   * @apiSuccess {String} refreshToken one time use token to refresh the users' session JWT token
   * @apiSuccess {Date} expiry ISO formatted dateTime for when token needs to be refreshed before to provide seamless user experience.
   * @apiInterface {apiSuccess::ApiLoggedInUserResponseData} userData
   */
  app.post(`${apiUrl}/authenticate`, ...authenticateUserOptions);

  /**
   * @api {post} /api/v1/users/refresh-session-token Refresh user JWT
   * @apiName RefreshUserAuthentication
   * @apiGroup Authentication
   * @apiDescription Returns a refreshed JWT user auth token for the current user
   * with an updated timeout
   *
   * @apiBody {String} refreshToken Provide current refreshToken
   * @apiUse V1UserAuthorizationHeader
   *
   * @apiSuccess {String} token JWT string to provide to further API requests
   * @apiSuccess {String} refreshToken One-time use token to refresh JWT session token
   * @apiSuccess {Date} expiry ISO formatted dateTime for when token needs to be refreshed before to provide seamless user experience.
   */
  app.post(
    `${apiUrl}/refresh-session-token`,
    validateFields([body("refreshToken").exists()]),
    extractJWTInfo(body("refreshToken")),
    async (request: Request, response: Response, next: NextFunction) => {
      // NOTE: The key insight for refresh tokens is that they are "one-time-use" tokens.  Every time we give out
      //  a new refresh token, we invalidate the old one.

      const result = await models.sequelize.query(
        `
            select * from "UserSessions" 
            where "refreshToken" = :refreshToken 
            limit 1
        `,
        {
          type: QueryTypes.SELECT,
          replacements: {
            refreshToken: response.locals.tokenInfo.refreshToken,
          },
        }
      );

      if (result.length) {
        // if valid token, create new token to return, and update existing token.
        // create a new short-lived JWT token for user.
        const validToken = result[0];

        // Best practices taken from auth0 say that we should revoke refresh tokens after 15 days of inactivity:
        // https://auth0.com/blog/achieving-a-seamless-user-experience-with-refresh-token-inactivity-lifetimes/
        const fifteenDaysAgo = new Date(
          new Date().setDate(new Date().getDate() - 15)
        );
        if (new Date(validToken.updatedAt) < fifteenDaysAgo) {
          return next(
            new AuthorizationError("Inactive refresh token expired.")
          );
        }

        const refreshToken = randomUUID();
        const user = await models.User.findByPk(validToken.userId);
        await user.update({ lastActiveAt: new Date() });
        const expiry = new Date(
          new Date().setSeconds(new Date().getSeconds() + (ttlTypes.medium - 5))
        );

        const now = new Date().toISOString();
        await models.sequelize.query(
          `
            update "UserSessions" 
            set "refreshToken" = :refreshToken, "updatedAt" = :updatedAt
            where "refreshToken" = :oldRefreshToken
        `,
          {
            type: QueryTypes.UPDATE,
            replacements: {
              refreshToken,
              oldRefreshToken: response.locals.tokenInfo.refreshToken,
              updatedAt: now,
            },
          }
        );

        const token = auth.createEntityJWT(user, {
          expiresIn: ttlTypes.medium,
        });
        const refreshTokenSigned = jwt.sign(
          { refreshToken },
          config.server.passportSecret
        );
        return successResponse(response, "Got user token.", {
          token: `JWT ${token}`,
          expiry,
          refreshToken: refreshTokenSigned,
        });
      } else {
        return next(new AuthorizationError("Invalid refresh token."));
      }
    }
  );

  const authenticateAsOtherUserOptions = [
    extractJwtAuthorisedSuperAdminUser,
    validateFields([anyOf(body("email").isEmail(), idOf(body("userId")))]),
    fetchUnauthorizedRequiredUserByEmailOrId(body(["email", "userId"])),
    async (request: Request, response: Response) => {
      const isNewEndPoint = request.path.endsWith(
        "admin-authenticate-as-other-user"
      );
      const options = isNewEndPoint ? { expiresIn: ttlTypes.medium } : {};
      const token = auth.createEntityJWT(response.locals.user, options);
      const expiry = new Date(
        new Date().setSeconds(new Date().getSeconds() + (ttlTypes.medium - 5))
      );
      const { id, userName, email, globalPermission, endUserAgreement } =
        response.locals.user;
      return successResponse(response, "Got user token.", {
        token: `JWT ${token}`,
        expiry,
        userData: {
          id,
          userName,
          email,
          globalPermission,
          endUserAgreement,
        },
      });
    },
  ];

  /**
   * @api {post} /admin_authenticate_as_other_user Authenticate as any user if you are a super-user.
   * @apiName AdminAuthenticateAsOtherUser
   * @apiGroup Authentication
   * @apiDescription Allows an authenticated super-user to obtain a user JWT token for any other user, so that they
   * can view the site as that user.
   * @apiDeprecated Use /api/v1/users/admin-authenticate-as-other-user
   *
   * @apiUse V1UserAuthorizationHeader
   *
   * @apiBody {String} email Address identifying a valid user account
   *
   * @apiSuccess {String} token JWT string to provide to further API requests
   * @apiSuccess {Date} expiry ISO formatted dateTime for when token needs to be refreshed before to provide seamless user experience.
   * @apiInterface {apiSuccess::ApiLoggedInUserResponseData} userData
   */
  app.post(
    "/admin_authenticate_as_other_user",
    ...authenticateAsOtherUserOptions
  );

  /**
   * @api {post} /api/v1/users/admin-authenticate-as-other-user Authenticate as any user if you are a super-user.
   * @apiName AdminAuthenticateAsOtherUser
   * @apiGroup Authentication
   * @apiDescription Allows an authenticated super-user to obtain a user JWT token for any other user, so that they
   * can view the site as that user.
   *
   * @apiUse V1UserAuthorizationHeader
   *
   * @apiBody {String} email Address identifying a valid user account
   *
   * @apiSuccess {String} token JWT string to provide to further API requests
   * @apiInterface {apiSuccess::ApiLoggedInUserResponseData} userData
   */
  app.post(
    `${apiUrl}/admin-authenticate-as-other-user`,
    ...authenticateAsOtherUserOptions
  );

  /**
   * @api {post} /token Generate temporary JWT
   * @apiName Token
   * @apiGroup Authentication
   * @apiDeprecated No longer maintained, not supported by all API endpoints and may be removed in future
   * @apiDescription It is sometimes necessary to include an
   * authentication token in a URL but it is not safe to provide a
   * user's primary JWT as it can easily leak into logs etc. This API
   * generates a short-lived token which can be used as part of URLs.
   *
   * @apiParam {String} [ttl] short,medium,long defining token expiry time
   * @apiParam {JSON} [access] dictionary of access to different entities
   *
   * @apiParamExample  {JSON} access:
   * {"devices":"r"}
   *
   * @apiUse V1UserAuthorizationHeader
   * @apiSuccess {JSON} token JWT that may be used to call the report endpoint. Token will require
   * prefixing with "JWT " before use in Authorization header fields.
   */
  app.post(
    "/token",
    validateFields([body("ttl").optional(), body("access").optional()]),
    auth.authenticateUser,
    middleware.requestWrapper(async (request, response) => {
      // FIXME - deprecate or remove this if not used anywhere?
      const expiry = ttlTypes[request.body.ttl] || ttlTypes["short"];
      const token = auth.createEntityJWT(
        request.user,
        { expiresIn: expiry },
        request.body.access
      );
      return successResponse(response, "Token generated.", { token });
    })
  );

  const resetPasswordOptions = [
    validateFields([body("email").isEmail()]),
    fetchUnauthorizedOptionalUserByEmailOrId(body("email")),
    async (request: Request, response: Response, next: NextFunction) => {
      if (response.locals.user) {
        const user = response.locals.user as User;
        // If we're using the new end-point, make sure the user has confirmed their email address.
        const isNewEndpoint = request.path.endsWith("reset-password");
        if (isNewEndpoint) {
          // Do nothing
          const token = "";
          const sendingSuccess = await sendPasswordResetEmail(
<<<<<<< HEAD
            request.headers.host,
=======
>>>>>>> 57fe44d4
            token,
            user.email
          );
          if (!sendingSuccess) {
            return next(
              new FatalError(
                "We failed to send your password recovery email, please check that you've entered your email correctly."
              )
            );
          }
        } else {
          const sendingSuccess = await user.resetPassword();
          if (!sendingSuccess) {
            return next(
              new FatalError(
                "We failed to send your password recovery email, please check that you've entered your email correctly."
              )
            );
          }
        }
      } else {
        // In the case where the user doesn't exist, we'll pretend it does so
        // attackers can't use this api to confirm the existence of a given email address.
      }
      return successResponse(
        response,
        "Your password recovery email has been sent"
      );
    },
  ];

  /**
   * @api {post} /api/v1/reset-password Sends an email to a user for resetting password
   * @apiName ResetPassword
   * @apiGroup Authentication
   * @apiBody {String} email Email address of user.
   * @apiUse V1ResponseSuccess
   */
  app.post(`${apiUrl}/reset-password`, ...resetPasswordOptions);

  /**
   * @api {post} /resetpassword Sends an email to a user for resetting password
   * @apiName ResetPassword
   * @apiGroup Authentication
   * @apiDeprecated Use /api/v1/users/reset-password instead
   * @apiBody {String} email Email address of user.
   * @apiUse V1ResponseSuccess
   */
  app.post("/resetpassword", ...resetPasswordOptions);

  const validateTokenOptions = [
    validateFields([body("token").exists()]),
    fetchUnauthorizedRequiredUserByResetToken(body("token")),
    async (request: Request, response: Response, next: NextFunction) => {
      if (
        response.locals.user.password !== response.locals.resetInfo.password
      ) {
        return next(new ClientError("Your password has already been changed"));
      }
      return successResponse(response, "Reset token is still valid", {
        userData: mapUser(response.locals.user),
      });
    },
  ];

  /**
   * @api {post} /validateToken Validates a reset token
   * @apiName ValidateToken
   * @apiGroup Authentication
   * @apiBody {String} token password reset token to validate
   * @apiDeprecated Use /api/v1/users/validate-reset-token
   * @apiInterface {apiSuccess::ApiLoggedInUserResponseData} userData
   * @apiUse V1ResponseSuccess
   * @apiUse V1ResponseError
   */
  app.post("/validateToken", ...validateTokenOptions);

  /**
   * @api {post} /api/v1/users/validate-reset-token Validates a reset token
   * @apiName ValidateToken
   * @apiGroup Authentication
   * @apiDescription Used by the front-end when following a password reset link from an email to make sure
   * the link has not already been used to reset a users' password.  Should be used on page load.
   * @apiBody {String} token password reset token to validate
   * @apiInterface {apiSuccess::ApiLoggedInUserResponseData} userData
   * @apiUse V1ResponseSuccess
   * @apiUse V1ResponseError
   */
  app.post(`${apiUrl}/validate-reset-token`, ...validateTokenOptions);

  /**
   * @api {post} /api/v1/users/resend-email-confirmation-request Resends email confirmation email
   * @apiDescription Resend confirmation email that was originally sent as part of sign-up, or when
   * changing email addresses.  This should only be used if the original email was lost.
   * @apiName ResendEmailConfirmationRequest
   * @apiGroup Authentication
   * @apiUse V1ResponseSuccess
   * @apiUse V1ResponseError
   */
  app.post(
    `${apiUrl}/resend-email-confirmation-request`,
    extractJwtAuthorizedUser,
    async (request: Request, response: Response, next: NextFunction) => {
<<<<<<< HEAD
      const browseNextLaunchDate = new Date(); // FIXME Fix this to a specific date once browse-next goes live.
=======
      const browseNextLaunchDate = new Date(); // Fix this to a specific date once browse-next goes live.
>>>>>>> 57fe44d4
      const user = await models.User.findByPk(response.locals.requestUser.id);
      if (user.email && !user.emailConfirmed) {
        const emailConfirmationToken = getEmailConfirmationToken(
          user.id,
          user.email
        );
        //
        const groups = await user.getGroups();
        let sendSuccess;
        if (!groups.length) {
          // If the user has no groups, re-send the welcome email,
          sendSuccess = await sendWelcomeEmailConfirmationEmail(
            request.headers.host,
            emailConfirmationToken,
            user.email
          );
        } else if (user.createdAt < browseNextLaunchDate) {
          sendSuccess = await sendEmailConfirmationEmailLegacyUser(
            request.headers.host,
            emailConfirmationToken,
            user.email
          );
        } else if (user.createdAt < browseNextLaunchDate) {
          sendSuccess = await sendEmailConfirmationEmailLegacyUser(
            emailConfirmationToken,
            user.email
          );
        } else {
          // otherwise resend the email change confirmation email.
          sendSuccess = await sendChangedEmailConfirmationEmail(
            request.headers.host,
            emailConfirmationToken,
            user.email
          );
        }
        if (!sendSuccess) {
          return serverErrorResponse(
            response,
            new ClientError(
              `Failed to send email to ${user.email}`,
              HttpStatusCode.ServerError
            )
          );
        }
        return successResponse(response, "Email confirmation request sent");
      } else if (user.emailConfirmed) {
        return next(new UnprocessableError("Email already confirmed"));
      }
    }
  );

  if (config.server.loggerLevel === "debug") {
    app.post(
      `${apiUrl}/get-email-confirmation-token`,
      extractJwtAuthorizedUser,
      validateFields([body("email")]),
      async (request: Request, response: Response) => {
        const token = getEmailConfirmationToken(
          response.locals.requestUser.id,
          request.body.email
        );
        return successResponse(response, "Got email confirmation token", {
          token,
        });
      }
    );
  }

  /**
   * @api {post} /api/v1/users/validate-email-confirmation-request Validates token from email confirmation email
   * @apiName ConfirmValidateEmail
   * @apiGroup Authentication
   * @apiUse V1ResponseSuccess
   * @apiUse V1ResponseError
   */
  app.post(
    `${apiUrl}/validate-email-confirmation-request`,
    validateFields([body("emailConfirmationJWT").exists()]),
    // Decode the JWT token, get the email, userId for the token.
    extractJWTInfo(body("emailConfirmationJWT")),
    async (request, response, next) => {
      await fetchUnauthorizedRequiredUserByEmailOrId(
        response.locals.tokenInfo.id
      )(request, response, next);
    },
    async (request: Request, response: Response, next: NextFunction) => {
      const tokenInfo = response.locals.tokenInfo as {
        id: UserId;
        email: string;
      };
      let user = response.locals.user;
      if (tokenInfo.email !== user.email) {
        return next(
          new UnprocessableError(
            "User email address differs from email to confirm"
          )
        );
      }
      if (user.email) {
        // NOTE: It's okay if this link is used multiple times, we'll just say it's confirmed successfully each time.
        const emailAlreadyConfirmed = user.emailConfirmed; // Email could be already confirmed if we're changing the email address.

        // TODO: Do we return a logged in user here?
        //  If it's a changed email address, then we should log the user out, and prompt the user to login with the
        //  new email address.
        //  If it's a first time email confirmation, then we can return the login details, and log the user in
        //  again.  Either way we should return a new set of user keys.
        // Generate a new set of tokens to be replaced.
        const { refreshToken, apiToken } = await generateAuthTokensForUser(
          user,
          request.headers["viewport"] as string,
          request.headers["user-agent"]
        );

        user = await user.update({ emailConfirmed: true });
        return successResponse(response, "Email confirmed", {
          signOutUser: emailAlreadyConfirmed, // UI should sign out user and make them sign in again with new email.
          userData: mapUser(user),
          token: apiToken,
          refreshToken,
        });
      }
    }
  );

  // NOTE: This is really just for is the user has lost the email that was sent
  // /api/v1/users/resend-email-confirmation-request (initial email confirmation request is sent as part of sign-up)
  // /api/v1/users/validate-email-confirmation-request (also needs browse endpoint)
  // /api/v1/users/refresh-session-token

  // /api/v1/users/invite-user-to-group
  // /api/v1/users/accept-group-invite (user, group, admin) (also needs browse endpoint)

  // Not sure if we want this one:
  // /api/v1/users/request-group-invite
}<|MERGE_RESOLUTION|>--- conflicted
+++ resolved
@@ -370,13 +370,9 @@
         // If we're using the new end-point, make sure the user has confirmed their email address.
         const isNewEndpoint = request.path.endsWith("reset-password");
         if (isNewEndpoint) {
-          // Do nothing
           const token = "";
           const sendingSuccess = await sendPasswordResetEmail(
-<<<<<<< HEAD
             request.headers.host,
-=======
->>>>>>> 57fe44d4
             token,
             user.email
           );
@@ -480,11 +476,7 @@
     `${apiUrl}/resend-email-confirmation-request`,
     extractJwtAuthorizedUser,
     async (request: Request, response: Response, next: NextFunction) => {
-<<<<<<< HEAD
       const browseNextLaunchDate = new Date(); // FIXME Fix this to a specific date once browse-next goes live.
-=======
-      const browseNextLaunchDate = new Date(); // Fix this to a specific date once browse-next goes live.
->>>>>>> 57fe44d4
       const user = await models.User.findByPk(response.locals.requestUser.id);
       if (user.email && !user.emailConfirmed) {
         const emailConfirmationToken = getEmailConfirmationToken(
@@ -509,6 +501,7 @@
           );
         } else if (user.createdAt < browseNextLaunchDate) {
           sendSuccess = await sendEmailConfirmationEmailLegacyUser(
+            request.headers.host,
             emailConfirmationToken,
             user.email
           );
