--- conflicted
+++ resolved
@@ -70,14 +70,6 @@
 } from "@typedefs/api/fileProcessing";
 import { ApiRecordingTagRequest } from "@typedefs/api/tag";
 import { ApiTrackPosition } from "@typedefs/api/track";
-<<<<<<< HEAD
-import { DeviceHistory, DeviceHistorySetBy } from "@models/DeviceHistory";
-=======
-import { AWSError } from "aws-sdk";
-import { GetObjectOutput } from "aws-sdk/clients/s3";
-import { ManagedUpload } from "aws-sdk/lib/s3/managed_upload";
-import { CptvFrame, CptvHeader } from "cptv-decoder";
->>>>>>> 1cca351e
 import SendData = ManagedUpload.SendData;
 
 let CptvDecoder;
