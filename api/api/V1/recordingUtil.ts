/*
cacophony-api: The Cacophony Project API server
Copyright (C) 2018  The Cacophony Project

This program is free software: you can redistribute it and/or modify
it under the terms of the GNU Affero General Public License as published
by the Free Software Foundation, either version 3 of the License, or
(at your option) any later version.

This program is distributed in the hope that it will be useful,
but WITHOUT ANY WARRANTY; without even the implied warranty of
MERCHANTABILITY or FITNESS FOR A PARTICULAR PURPOSE.  See the
GNU Affero General Public License for more details.

You should have received a copy of the GNU Affero General Public License
along with this program.  If not, see <http://www.gnu.org/licenses/>.
*/
<<<<<<< HEAD
import { dynamicImportESM } from "@/dynamic-import-esm";
=======
import sharp from "sharp";
import zlib from "zlib";
import { Alert, AlertStatic } from "@models/Alert";
import { AI_MASTER } from "@models/TrackTag";
import jsonwebtoken from "jsonwebtoken";
import mime from "mime";
import moment from "moment";
import urljoin from "url-join";
>>>>>>> 97ada007
import config from "@config";
import { default as log, default as logger } from "@log";
import models from "@models";
import { AlertStatic } from "@models/Alert";
import { DetailSnapshotId } from "@models/DetailSnapshot";
import { Device } from "@models/Device";
import { DeviceHistory, DeviceHistorySetBy } from "@models/DeviceHistory";
import { Event, QueryOptions } from "@models/Event";
import { locationsAreEqual } from "@models/Group";
import { Recording } from "@models/Recording";
import { Station } from "@models/Station";
import { Tag } from "@models/Tag";
import { Track } from "@models/Track";
import { AI_MASTER } from "@models/TrackTag";
import { User } from "@models/User";
import modelsUtil from "@models/util/util";
import {
  DeviceId,
  FileId,
  GroupId,
  LatLng,
  RecordingId,
  TrackTagId,
  UserId,
} from "@typedefs/api/common";
import {
  AcceptableTag,
  DeviceType,
  RecordingProcessingState,
  RecordingType,
} from "@typedefs/api/consts";
import {
  ClassifierModelDescription,
  ClassifierRawResult,
  RawTrack,
  TrackClassification,
  TrackFramePosition,
} from "@typedefs/api/fileProcessing";
import { ApiRecordingTagRequest } from "@typedefs/api/tag";
import { ApiTrackPosition } from "@typedefs/api/track";
import { AWSError } from "aws-sdk";
import { GetObjectOutput } from "aws-sdk/clients/s3";
import { ManagedUpload } from "aws-sdk/lib/s3/managed_upload";
import { CptvFrame, CptvHeader } from "cptv-decoder";
import jsonwebtoken from "jsonwebtoken";
import mime from "mime";
import moment from "moment";
import Sequelize, { Op, WhereOptions } from "sequelize";
import sharp from "sharp";
import urljoin from "url-join";
import zlib from "zlib";
import util from "./util";
import {
  DeviceSummary,
  DeviceVisitMap,
  Visit,
  VisitEvent,
  VisitSummary,
} from "./Visits";
import SendData = ManagedUpload.SendData;

let CptvDecoder;
(async () => {
  CptvDecoder = (await dynamicImportESM("cptv-decoder")).CptvDecoder;
})();

// How close is a station allowed to be to another station?
export const MIN_STATION_SEPARATION_METERS = 60;
// The radius of the station is half the max distance between stations: any recording inside the radius can
// be considered to belong to that station.
export const MAX_DISTANCE_FROM_STATION_FOR_RECORDING =
  MIN_STATION_SEPARATION_METERS / 2;

export function latLngApproxDistance(a: LatLng, b: LatLng): number {
  if (a.lat === b.lat && a.lng === b.lng) {
    return 0;
  }
  const R = 6371e3;
  // Using 'spherical law of cosines' from https://www.movable-type.co.uk/scripts/latlong.html
  const lat1 = (a.lat * Math.PI) / 180;
  const costLat1 = Math.cos(lat1);
  const sinLat1 = Math.sin(lat1);
  const lat2 = (b.lat * Math.PI) / 180;
  const deltaLng = ((b.lng - a.lng) * Math.PI) / 180;
  const part1 = Math.acos(
    sinLat1 * Math.sin(lat2) + costLat1 * Math.cos(lat2) * Math.cos(deltaLng)
  );
  return part1 * R;
}

export async function tryToMatchLocationToStationInGroup(
  location: LatLng,
  groupId: GroupId,
  activeFromDate: Date
): Promise<Station | null> {
  // Match the recording to any stations that the group might have:

  const stations = await models.Station.activeInGroupAtTime(
    groupId,
    activeFromDate
  );
  const stationDistances = [];
  for (const station of stations) {
    // See if any stations match: Looking at the location distance between this recording and the stations.
    const distanceToStation = latLngApproxDistance(station.location, location);
    stationDistances.push({ distanceToStation, station });
  }
  const validStationDistances = stationDistances.filter(
    ({ distanceToStation }) =>
      distanceToStation <= MAX_DISTANCE_FROM_STATION_FOR_RECORDING
  );

  // There shouldn't really ever be more than one station within our threshold distance,
  // since we check that stations aren't too close together when we add them.  However, on the off
  // chance we *do* get two or more valid stations for a recording, take the closest one.
  validStationDistances.sort((a, b) => {
    return b.distanceToStation - a.distanceToStation;
  });
  const closest = validStationDistances.pop();
  if (closest) {
    return closest.station;
  }
  return null;
}

export async function tryToMatchRecordingToStation(
  recording: Recording,
  stations?: Station[]
): Promise<Station | null> {
  // If the recording does not yet have a location, return
  if (!recording.location) {
    return null;
  }

  // Match the recording to any stations that the group might have:
  if (!stations) {
    const group = await models.Group.getFromId(recording.GroupId);
    stations = await group.getStations({
      where: {
        activeAt: { [Op.lte]: recording.recordingDateTime },
        retiredAt: {
          [Op.or]: [
            { [Op.eq]: null },
            { [Op.gt]: recording.recordingDateTime },
          ],
        },
      },
    });
  }
  const stationDistances = [];
  for (const station of stations) {
    // See if any stations match: Looking at the location distance between this recording and the stations.
    const distanceToStation = latLngApproxDistance(
      station.location,
      recording.location
    );
    stationDistances.push({ distanceToStation, station });
  }
  const validStationDistances = stationDistances.filter(
    ({ distanceToStation }) =>
      distanceToStation <= MAX_DISTANCE_FROM_STATION_FOR_RECORDING
  );

  // There shouldn't really ever be more than one station within our threshold distance,
  // since we check that stations aren't too close together when we add them.  However, on the off
  // chance we *do* get two or more valid stations for a recording, take the closest one.
  validStationDistances.sort((a, b) => {
    return b.distanceToStation - a.distanceToStation;
  });
  const closest = validStationDistances.pop();
  if (closest) {
    return closest.station;
  }
  return null;
}

async function getThumbnail(rec: Recording) {
  const s3 = modelsUtil.openS3();
  let Key = `${rec.rawFileKey}-thumb`;
  if (Key.startsWith("a_")) {
    Key = Key.substr(2);
  }
  const params = {
    Key,
  };
  return s3.getObject(params).promise();
}

const THUMBNAIL_MIN_SIZE = 64;
const THUMBNAIL_PALETTE = "Viridis";
// Gets a raw cptv frame from a recording
async function getCPTVFrame(
  recording: Recording,
  frameNumber: number
): Promise<CptvFrame | undefined> {
  const fileData: GetObjectOutput | AWSError = await modelsUtil
    .openS3()
    .getObject({
      Key: recording.rawFileKey,
    })
    .promise()
    .catch((err) => {
      return err;
    });
  //work around for error in cptv-decoder
  //best to use createReadStream() from s3 when cptv-decoder has support
  if (fileData instanceof Error) {
    return;
  }
  const data = new Uint8Array(
    (fileData as GetObjectOutput).Body as ArrayBufferLike
  );
  const { CptvDecoder } = await dynamicImportESM("cptv-decoder");
  const decoder = new CptvDecoder();
  // eslint-disable-next-line @typescript-eslint/no-unused-vars
  const meta = await decoder.getBytesMetadata(data);
  const result = await decoder.initWithLocalCptvFile(data);
  if (!result) {
    decoder.close();
    return;
  }
  let finished = false;
  let currentFrame = 0;
  let frame;
  log.info("Extracting frame #%d for thumbnail", frameNumber);
  while (!finished) {
    frame = await decoder.getNextFrame();
    if (frame && frame.meta.isBackgroundFrame) {
      // Skip over background frame without incrementing counter.
      continue;
    }
    finished = frame === null || (await decoder.getTotalFrames()) !== null;
    if (currentFrame == frameNumber) {
      break;
    }
    currentFrame++;
  }
  decoder.close();
  return frame;
}

// Creates and saves a thumbnail for a recording using specified thumbnail info
async function saveThumbnailInfo(
  recording: Recording,
  thumbnail: TrackFramePosition
): Promise<SendData | Error> {
  const frame = await getCPTVFrame(recording, thumbnail.frame_number);
  if (!frame) {
    throw new Error(`Failed to extract CPTV frame ${thumbnail.frame_number}`);
  }
  const thumb = await createThumbnail(frame, thumbnail);
  return await modelsUtil
    .openS3()
    .upload({
      Key: `${recording.rawFileKey}-thumb`,
      Body: thumb.data,
      Metadata: thumb.meta,
    })
    .promise()
    .catch((err) => {
      return err;
    });
}

// Create a png thumbnail image  from this frame with thumbnail info
// Expand the thumbnail region such that it is a square and at least THUMBNAIL_MIN_SIZE
// width and height
//render the png in THUMBNAIL_PALETTE
//returns {data: buffer, meta: metadata about image}
async function createThumbnail(
  frame,
  thumbnail: TrackFramePosition
): Promise<{ data: Buffer; meta: { palette: string; region: any } }> {
  const frameMeta = frame.meta.imageData;
  const resX = frameMeta.width;
  const resY = frameMeta.height;

  const size = Math.max(THUMBNAIL_MIN_SIZE, thumbnail.height, thumbnail.width);
  const thumbnailData = new Uint8Array(size * size);

  //dimensions to it is a square with a minimum size of THUMBNAIL_MIN_SIZE
  const extraWidth = (size - thumbnail.width) / 2;
  thumbnail.x -= Math.ceil(extraWidth);
  thumbnail.x = Math.max(0, thumbnail.x);
  thumbnail.width = size;
  if (thumbnail.x + thumbnail.width > resX) {
    thumbnail.x = resX - thumbnail.width;
  }

  const extraHeight = (size - thumbnail.height) / 2;
  // noinspection JSSuspiciousNameCombination
  thumbnail.y -= Math.ceil(extraHeight);
  thumbnail.y = Math.max(0, thumbnail.y);
  thumbnail.height = size;
  if (thumbnail.y + thumbnail.height > resY) {
    thumbnail.y = resY - thumbnail.height;
  }

  // FIXME(jon): Normalise to the thumbnail region, not the entire frame.
  // get min max for normalisation
  let min = 1 << 16;
  let max = 0;
  let frameStart;
  for (let i = 0; i < size; i++) {
    frameStart = (i + thumbnail.y) * resX + thumbnail.x;
    for (let offset = 0; offset < thumbnail.width; offset++) {
      const pixel = frame.data[frameStart + offset];
      if (!min) {
        min = pixel;
        max = pixel;
      } else {
        if (pixel < min) {
          min = pixel;
        }
        if (pixel > max) {
          max = pixel;
        }
      }
    }
  }

  let thumbIndex = 0;
  for (let i = 0; i < size; i++) {
    frameStart = (i + thumbnail.y) * resX + thumbnail.x;
    for (let offset = 0; offset < thumbnail.width; offset++) {
      let pixel = frame.data[frameStart + offset];
      pixel = (255 * (pixel - min)) / (max - min);
      thumbnailData[thumbIndex] = pixel;
      thumbIndex++;
    }
  }
  let greyScaleData;
  if (thumbnail.width != size || thumbnail.height != size) {
    const resized_thumb = await sharp(thumbnailData, {
      raw: { width: thumbnail.width, height: thumbnail.height, channels: 1 },
    })
      .greyscale()
      .resize(size, size, { fit: "contain" });
    greyScaleData = await resized_thumb.toBuffer();
    const meta = await resized_thumb.metadata();
    thumbnail.width = meta.width;
    thumbnail.height = meta.height;
  } else {
    greyScaleData = thumbnailData;
  }
  const frameBuffer = new Uint8ClampedArray(4 * greyScaleData.length);
  const { renderFrameIntoFrameBuffer, ColourMaps } = await dynamicImportESM(
    "cptv-decoder"
  );
  let palette = ColourMaps[0];
  for (const colourMap of ColourMaps) {
    if (colourMap[0] == THUMBNAIL_PALETTE) {
      palette = colourMap;
    }
  }
  renderFrameIntoFrameBuffer(frameBuffer, greyScaleData, palette[1], 0, 255);

  const thumbMeta = {
    region: JSON.stringify(thumbnail),
    palette: palette[0],
  };
  const img = await sharp(frameBuffer, {
    raw: {
      width: thumbnail.width,
      height: thumbnail.height,
      channels: 4,
    },
  })
    .png({
      palette: true,
      compressionLevel: 9,
    })
    .toBuffer();
  return { data: img, meta: thumbMeta };
}

export const maybeUpdateDeviceHistory = async (
  device: Device,
  location: LatLng,
  dateTime: Date,
  setBy: DeviceHistorySetBy = "automatic"
): Promise<{
  stationToAssignToRecording: Station;
  deviceHistoryEntry: DeviceHistory;
}> => {
  {
    // Update the device location on config change. (It gets updated elsewhere if a newer recording comes in)
    const lastLocation = device.location;
    if (
      setBy === "config" &&
      (!device.lastRecordingTime || dateTime > device.lastRecordingTime) &&
      (!lastLocation ||
        (lastLocation && !locationsAreEqual(lastLocation, location)))
    ) {
      await device.update({
        location,
      });
    }
  }
  {
    // Get the location (if any) after this dateTime, check if it's the same as this location.
    // - If there is a *later* version of this location that doesn't have any other entries before it that are also
    // later than this location, then we want to move that later instance back to this time.
    // - If there is a later location that is not the same as this, then we'd insert this location
    // so long as there isn't a previous location earlier than this which matches this location.

    // NOTE: We may have more recent locations here, so we may be moving back a historic entry - and need to
    //  update the corresponding station accordingly.
    // If it's a set-by automatic, also check for config or re-register updates that might match it.

    const setByArr =
      setBy === "automatic"
        ? ["automatic", "config", "re-register", "user"]
        : [setBy];
    let shouldInsertLocation = false;
    let existingDeviceHistoryEntry;
    const priorLocation = await models.DeviceHistory.findOne({
      where: {
        uuid: device.uuid,
        GroupId: device.GroupId,
        setBy: { [Op.in]: setByArr },
        location: { [Op.ne]: null },
        stationId: { [Op.ne]: null },
        fromDateTime: { [Op.lte]: dateTime },
      },
      order: [["fromDateTime", "DESC"]], // Get the latest one that's earlier than our current dateTime
    });

    if (priorLocation) {
      const locationChanged = !locationsAreEqual(
        priorLocation.location,
        location
      );
      if (!locationChanged && priorLocation.DeviceId !== device.id) {
        shouldInsertLocation = true;
      } else if (locationChanged) {
        // Look later
        const laterLocation = await models.DeviceHistory.findOne({
          where: {
            uuid: device.uuid,
            GroupId: device.GroupId,
            setBy: { [Op.in]: setByArr },
            location: { [Op.ne]: null },
            stationId: { [Op.ne]: null },
            fromDateTime: { [Op.gt]: dateTime },
          },
          order: [["fromDateTime", "ASC"]], // Get the earliest one that's later than our current dateTime
        });
        if (laterLocation) {
          const locationChanged = !locationsAreEqual(
            laterLocation.location,
            location
          );
          if (!locationChanged && laterLocation.DeviceId !== device.id) {
            shouldInsertLocation = true;
          } else if (!locationChanged) {
            // && laterLocation.setBy !== "user" && laterLocation.fromDateTime.toISOString() !== dateTime.toISOString()
            if (laterLocation.setBy !== "user") {
              // Move later location back to this time, if it was an automatically created location.
              existingDeviceHistoryEntry = await laterLocation.update({
                fromDateTime: dateTime,
                setBy,
              });
            } else {
              existingDeviceHistoryEntry = laterLocation;
              shouldInsertLocation = true;
            }
          } else if (locationChanged) {
            shouldInsertLocation = true;
          }
        } else {
          shouldInsertLocation = true;
        }
      } else {
        existingDeviceHistoryEntry = priorLocation;
      }
    } else {
      // Look later
      const laterLocation = await models.DeviceHistory.findOne({
        where: {
          uuid: device.uuid,
          GroupId: device.GroupId,
          setBy: { [Op.in]: setByArr },
          location: { [Op.ne]: null },
          stationId: { [Op.ne]: null },
          fromDateTime: { [Op.gt]: dateTime },
        },
        order: [["fromDateTime", "ASC"]], // Get the earliest one that's later than our current dateTime
      });
      if (laterLocation) {
        const locationChanged = !locationsAreEqual(
          laterLocation.location,
          location
        );
        if (!locationChanged && laterLocation.DeviceId !== device.id) {
          shouldInsertLocation = true;
        } else if (!locationChanged) {
          if (laterLocation.setBy !== "user") {
            // Move later location back to this time if it was an automatically created location.
            existingDeviceHistoryEntry = await laterLocation.update({
              fromDateTime: dateTime,
              setBy,
            });
          } else {
            existingDeviceHistoryEntry = laterLocation;
            shouldInsertLocation = true;
          }
        } else if (locationChanged) {
          shouldInsertLocation = true;
        }
      } else {
        // There's no prior location in the device history, and no later location, so we should
        // check to see if there are any existing stations near this recording location first.

        shouldInsertLocation = true;
      }
    }
    if (shouldInsertLocation) {
      logger.error("SHOULD INSERT NEW LOCATION");
      // If we are going to insert a location, then we need to match to existing stations, or create a new station
      // that is active from this point in time.
      const newDeviceHistoryEntry = {
        location,
        setBy,
        fromDateTime: dateTime,
        deviceName: device.devicename,
        DeviceId: device.id,
        GroupId: device.GroupId,
        saltId: device.saltId,
        uuid: device.uuid,
      };
      let stationToAssign = await tryToMatchLocationToStationInGroup(
        location,
        device.GroupId,
        dateTime
      );
      logger.error(
        "Assign to station %s",
        stationToAssign && stationToAssign.id
      );
      if (!stationToAssign) {
        // Create new automatic station
        stationToAssign = (await models.Station.create({
          name: `New station for ${
            device.devicename
          }_${dateTime.toISOString()}`,
          location,
          activeAt: dateTime,
          automatic: true,
          needsRename: true,
          GroupId: device.GroupId,
        })) as Station;
      }
      (newDeviceHistoryEntry as any).stationId = stationToAssign.id;
      // Insert this location.

      const newDeviceHistory = await models.DeviceHistory.create(
        newDeviceHistoryEntry
      );
      return {
        stationToAssignToRecording: stationToAssign,
        deviceHistoryEntry: newDeviceHistory,
      };
    } else {
      const stationToAssign = await models.Station.findByPk(
        existingDeviceHistoryEntry.stationId
      );
      if (existingDeviceHistoryEntry.fromDateTime < stationToAssign.activeAt) {
        // Now, if the device history table has updated, that can mean that the activeAt date of an automatically
        // created station may need to move back too, but there shouldn't be recordings that need their station id updated in this instance.
        await stationToAssign.update({
          activeAt: existingDeviceHistoryEntry.fromDateTime,
        });
      }
      return {
        stationToAssignToRecording: stationToAssign,
        deviceHistoryEntry: existingDeviceHistoryEntry,
      };
    }
  }
};

const tryDecodeCptvMetadata = async (
  fileBytes: Uint8Array
): Promise<{ metadata: CptvHeader; fileIsCorrupt: boolean }> => {
  // TODO: See if this is faster with synthesised test cptv files
  // TODO: Can we do this with the node stream as input, rather than waiting for the whole file to upload?
  const decoder = new CptvDecoder();
  const metadata = await decoder.getBytesMetadata(fileBytes);
  // If true, the parser failed for some reason, so the file is probably corrupt, and should be investigated later.
  const fileIsCorrupt = await decoder.hasStreamError();
  if (fileIsCorrupt) {
    log.warning(
      "CPTV Stream error: %s - mark as Corrupt and don't queue for processing",
      await decoder.getStreamError()
    );
  }
  decoder.close();
  return { metadata, fileIsCorrupt };
};

const parseAndMergeEmbeddedFileMetadataIntoRecording = async (
  data: any,
  fileData: Uint8Array,
  recording: Recording
): Promise<boolean> => {
  if (data.type === RecordingType.ThermalRaw) {
    // Read the file back out from s3 and decode/parse it.
    const { metadata, fileIsCorrupt: isCorrupt } = await tryDecodeCptvMetadata(
      fileData
    );

    if (
      !data.hasOwnProperty("location") &&
      metadata.latitude &&
      metadata.longitude
    ) {
      // @ts-ignore
      recording.location = {
        lat: metadata.latitude,
        lng: metadata.longitude,
      };
    }
    if (
      (!data.hasOwnProperty("duration") && metadata.duration) ||
      (Number(data.duration) === 321 && metadata.duration)
    ) {
      // NOTE: Hack to make tests pass, but not allow sidekick uploads to set a spurious duration.
      //  A solid solution will disallow all of these fields that should come from the CPTV file as
      //  API settable metadata, and require tests to construct CPTV files with correct metadata.
      recording.duration = metadata.duration;
    }
    if (!data.hasOwnProperty("recordingDateTime") && metadata.timestamp) {
      recording.recordingDateTime = new Date(metadata.timestamp / 1000);
    } else {
      log.error("Failed setting recordingDateTime");
    }

    if (metadata.previewSecs) {
      recording.additionalMetadata = {
        previewSecs: metadata.previewSecs,
        totalFrames: metadata.totalFrames,
      };
    }
    if (data.hasOwnProperty("additionalMetadata")) {
      recording.additionalMetadata = {
        ...data.additionalMetadata,
        ...recording.additionalMetadata,
      };
    }
    return isCorrupt;
  } else if (data.type === RecordingType.Audio) {
    if (data.hasOwnProperty("additionalMetadata")) {
      recording.additionalMetadata = data.additionalMetadata;
    }
    if (data.hasOwnProperty("cacophonyIndex")) {
      recording.cacophonyIndex = data.cacophonyIndex;
    }
    return false;
  }
  return false;
};

const getDeviceIdAndGroupIdAtRecordingTime = async (
  device: Device,
  atTime: Date
): Promise<{ groupId: GroupId; deviceId: DeviceId }> => {
  // NOTE: Use the uuid here, so we can assign old recordings that may be uploaded much later
  //  to the correct group that the device belonged to when the recording was created.
  const deviceHistory = (await models.DeviceHistory.findOne({
    where: {
      uuid: device.uuid,
      fromDateTime: { [Op.lte]: atTime },
    },
    order: [["fromDateTime", "DESC"]],
    limit: 1,
  })) as DeviceHistory;
  if (deviceHistory) {
    return { groupId: deviceHistory.GroupId, deviceId: deviceHistory.DeviceId };
  }
  log.error("Missing entry in DeviceHistory table for device #%s", device.id);
  return { deviceId: device.id, groupId: device.GroupId };
};

export const uploadRawRecording = util.multipartUpload(
  "raw",
  async (
    uploadingDevice: Device,
    data: any, // FIXME - At least partially validate this data
    key: string,
    uploadedFileData: Uint8Array
  ): Promise<Recording> => {
    const recording = models.Recording.buildSafely(data);
    // Add the filehash if present
    if (data.fileHash) {
      recording.rawFileHash = data.fileHash;
    }

    // TODO - if a fileHash isn't supplied, lets create one anyway.

    recording.rawFileSize = uploadedFileData.length;
    recording.rawFileKey = key;
    recording.rawMimeType = guessRawMimeType(data.type, data.filename);
    recording.DeviceId = uploadingDevice.id;
    if (typeof uploadingDevice.public === "boolean") {
      recording.public = uploadingDevice.public;
    }
    let deviceId: DeviceId;
    let groupId: DeviceId;
    // Check if the file is corrupt and use file metadata if it can be parsed.
    const fileIsCorrupt = await parseAndMergeEmbeddedFileMetadataIntoRecording(
      data,
      uploadedFileData,
      recording
    );

    const recordingLocation = recording.location;
    if (recordingLocation) {
      const { stationToAssignToRecording, deviceHistoryEntry } =
        await maybeUpdateDeviceHistory(
          uploadingDevice,
          recordingLocation,
          recording.recordingDateTime
        );
      recording.StationId = stationToAssignToRecording.id;

      {
        // Update station lastRecordingTimes if needed.
        if (
          recording.type === RecordingType.Audio &&
          (!stationToAssignToRecording.lastAudioRecordingTime ||
            recording.recordingDateTime >
              stationToAssignToRecording.lastAudioRecordingTime)
        ) {
          stationToAssignToRecording.lastAudioRecordingTime =
            recording.recordingDateTime;
          await stationToAssignToRecording.save();
        } else if (
          recording.type === RecordingType.ThermalRaw &&
          (!stationToAssignToRecording.lastThermalRecordingTime ||
            recording.recordingDateTime >
              stationToAssignToRecording.lastThermalRecordingTime)
        ) {
          stationToAssignToRecording.lastThermalRecordingTime =
            recording.recordingDateTime;
          await stationToAssignToRecording.save();
        }
      }
      deviceId = deviceHistoryEntry.DeviceId;
      groupId = deviceHistoryEntry.GroupId;
    }

    if (!deviceId && !groupId) {
      // Check what group the uploading device (or the device embedded in the recording) was part of at the time the recording was made.
      const { deviceId: d, groupId: g } =
        await getDeviceIdAndGroupIdAtRecordingTime(
          uploadingDevice,
          recording.recordingDateTime
        );
      deviceId = d;
      groupId = g;
    }

    recording.DeviceId = deviceId;
    recording.GroupId = groupId;

    {
      // Update the device location and lastRecordingTime from the recording data,
      // if the recording time is *later* than the last recording time, or there
      // is no last recording time
      if (
        !uploadingDevice.lastRecordingTime ||
        uploadingDevice.lastRecordingTime < recording.recordingDateTime
      ) {
        await uploadingDevice.update({
          location: recording.location,
          lastRecordingTime: recording.recordingDateTime,
        });

        // Update the group lastRecordingTimes too:
        const group = await uploadingDevice.getGroup();
        // Update the last recording time for the group if necessary, to give us a quick and easy way
        // to see which groups have new recordings, and of what kind.
        if (
          recording.type === RecordingType.ThermalRaw &&
          (!group.lastThermalRecordingTime ||
            group.lastThermalRecordingTime < recording.recordingDateTime)
        ) {
          await group.update({
            lastThermalRecordingTime: recording.recordingDateTime,
          });
        } else if (
          recording.type === RecordingType.Audio &&
          (!group.lastAudioRecordingTime ||
            group.lastAudioRecordingTime < recording.recordingDateTime)
        ) {
          group.lastAudioRecordingTime = recording.recordingDateTime;
          await group.update({
            lastAudioRecordingTime: recording.recordingDateTime,
          });
        }
      }
      if (uploadingDevice.kind === DeviceType.Unknown) {
        // If this is the first recording we've gotten from a device, we can set its type.
        const deviceType =
          recording.type === RecordingType.ThermalRaw ? "thermal" : "audio";
        await uploadingDevice.update({ kind: deviceType });
      }
    }

    // We need to reconcile the recording state in the DB to run these next bits.
    await recording.save();

    {
      let tracked = false;
      if (data.metadata) {
        tracked = await tracksFromMeta(recording, data.metadata);
      }
      if (data.processingState) {
        // NOTE: If the processingState field is present when a recording is uploaded, this means that the recording
        //  has already been processed, and we are supplying the processing results with the recording.
        //  This *only* happens from the test suite, and exists solely for testing purposes.
        recording.processingState = data.processingState;
      } else {
        // NOTE: During testing, even if the file is corrupt, it won't be marked as such if a concrete processingState
        //  is supplied.  This would ideally get fixed once we are always uploading valid files during testing.

        // FIXME - This logic still looks a little suspect.
        if (!fileIsCorrupt) {
          if (tracked && recording.type !== RecordingType.Audio) {
            recording.processingState = RecordingProcessingState.AnalyseThermal;
            // already have done tracking pi skip to analyse state
          } else {
            recording.processingState = models.Recording.uploadedState(
              data.type as RecordingType
            );
          }
        } else {
          // Mark the recording as corrupt for future investigation, and so it doesn't get picked up by the pipeline.
          recording.processingState = RecordingProcessingState.Corrupt;
        }
      }
    }
    const recordingHasFinishedProcessing =
      recording.processingState ===
      models.Recording.finishedState(data.type as RecordingType);
    const promises = [recording.save()] as Promise<any>[];

    if (recordingHasFinishedProcessing) {
      // NOTE: Should only occur during testing.
      promises.push(sendAlerts(recording.id));
    }
    await Promise.all(promises);
    return recording;
  }
);

// Returns a promise for the recordings query specified in the
// request.
async function query(
  requestUserId: UserId,
  viewAsSuperUser: boolean,
  where: any,
  tagMode: any,
  tags: string[],
  limit: number,
  offset: number,
  order: any,
  type: RecordingType,
  hideFiltered: boolean,
  countAll: boolean
): Promise<{ rows: Recording[]; count: number }> {
  if (type) {
    where.type = type;
  }

  // FIXME - Do this in extract-middleware as bulk recording extractor
  const builder = new models.Recording.queryBuilder().init(
    requestUserId,
    where,
    tagMode,
    tags,
    offset,
    limit,
    order,
    viewAsSuperUser,
    hideFiltered
  );
  builder.query.distinct = true;

  // FIXME - If getting count as super-user, we don't care about joining on all of the other tables.
  //  Even if getting count as regular user, we only care about joining through GroupUsers.

  // FIXME - Duration >= 0 constraint is pretty slow.

  // FIXME: In the UI, when we query recordings, we don't need to get the count every time, just the first time
  //  would be fine!
  if (countAll === true) {
    return models.Recording.findAndCountAll(builder.get());
  }
  const rows = await models.Recording.findAll(builder.get());
  return { count: rows.length, rows: rows };
}

export async function getTrackTags(
  userId: UserId,
  where: WhereOptions = {},
  viewAsSuperAdmin: boolean
) {
  try {
    const requireGroupMembership = viewAsSuperAdmin
      ? []
      : [
          {
            model: models.User,
            attributes: [],
            required: true,
            where: { id: userId },
            // If not viewing as super user, make sure the user is a member of the recording group.
            // This may need to change if we start caring about showing everyone all public recordings.
            // However, since we're still going to be showing things as "Group centric"  We'd probably just
            // make the group public - or use a totally different query.
          },
        ];
    const rows = await models.Recording.findAll({
      attributes: ["id"],
      where,
      include: [
        {
          model: models.Track,
          attributes: ["id"],
          required: true,
          include: [
            {
              model: models.TrackTag,
              attributes: ["what"],
              required: true,
              include: [{ model: models.User, attributes: ["id", "username"] }],
            },
          ],
        },
        {
          model: models.Group,
          attributes: ["id", ["groupname", "name"]],
          include: requireGroupMembership,
        },
        {
          model: models.Station,
          attributes: ["id", "name"],
        },
        {
          model: models.Device,
          attributes: ["id", "devicename"],
        },
      ],
    });
    return rows
      .map((row) => {
        return row.Tracks.map((track) => {
          return track.TrackTags.map((tag) => {
            return {
              station: row.Station,
              device: row.Device,
              group: row.Group,
              label: tag.what,
              user: tag.User,
            };
          });
        }).reduce((acc, cur) => {
          acc.push(...cur);
          return acc;
        }, []);
      })
      .reduce((acc, cur) => {
        acc.push(...cur);
        return acc;
      }, []);
  } catch (err) {
    console.log(err);
  }
}

// Returns a promise for report rows for a set of recordings. Takes
// the same parameters as query() above.
export async function reportRecordings(
  userId: UserId,
  viewAsSuperUser: boolean,
  where: any,
  tagMode: any,
  tags: any,
  offset: number,
  limit: number,
  order: any,
  includeAudiobait: boolean
) {
  const builder = (
    await new models.Recording.queryBuilder().init(
      userId,
      where,
      tagMode,
      tags,
      offset,
      limit,
      order,
      viewAsSuperUser
    )
  )
    .addColumn("comment")
    .addColumn("additionalMetadata");

  if (includeAudiobait) {
    builder.addAudioEvents();
  }

  builder.query.include.push({
    model: models.Station,
    attributes: ["name"],
  });

  // NOTE: Not even going to try to attempt to add typing info to this bundle
  //  of properties...
  const result: any[] = await models.Recording.findAll(builder.get());

  // const filterOptions = models.Recording.makeFilterOptions(
  //   request.user,
  //   request.filterOptions
  // );

  const audioFileNames = new Map();
  const audioEvents: Map<
    RecordingId,
    { timestamp: Date; volume: number; fileId: FileId }
  > = new Map();

  if (includeAudiobait) {
    // Our DB schema doesn't allow us to easily get from a audio event
    // recording to a audio file name so do some work first to look these up.
    const audioFileIds: Set<number> = new Set();
    for (const r of result) {
      const event = findLatestEvent(r.Device.Events);
      if (event && event.EventDetail) {
        const fileId = event.EventDetail.details.fileId;
        audioEvents[r.id] = {
          timestamp: event.dateTime,
          volume: event.EventDetail.details.volume,
          fileId,
        };
        audioFileIds.add(fileId);
      }
    }
    // Bulk look up file details of played audio events.
    for (const f of await models.File.getMultiple(Array.from(audioFileIds))) {
      audioFileNames[f.id] = f.details.name;
    }
  }

  const recording_url_base = config.server.recording_url_base || "";

  const labels = [
    "Id",
    "Type",
    "Group",
    "Device",
    "Station",
    "Date",
    "Time",
    "Latitude",
    "Longitude",
    "Duration",
    "BatteryPercent",
    "Comment",
    "Track Count",
    "Automatic Track Tags",
    "Human Track Tags",
    "Recording Tags",
  ];

  if (includeAudiobait) {
    labels.push(
      "Audio Bait",
      "Audio Bait Time",
      "Mins Since Audio Bait",
      "Audio Bait Volume"
    );
  }
  labels.push("URL", "Cacophony Index", "Species Classification");

  const out = [labels];
  for (const r of result) {
    //r.filterData(filterOptions);

    const automatic_track_tags = new Set();
    const human_track_tags = new Set();
    for (const track of r.Tracks) {
      for (const tag of track.TrackTags) {
        const subject = tag.what || tag.detail;
        if (tag.automatic) {
          automatic_track_tags.add(subject);
        } else {
          human_track_tags.add(subject);
        }
      }
    }

    const recording_tags = r.Tags.map((t) => t.what || t.detail);

    const cacophonyIndex = getCacophonyIndex(r);

    const thisRow = [
      r.id,
      r.type,
      r.Group.groupname,
      r.Device.devicename,
      r.Station ? r.Station.name : "",
      moment(r.recordingDateTime).tz(config.timeZone).format("YYYY-MM-DD"),
      moment(r.recordingDateTime).tz(config.timeZone).format("HH:mm:ss"),
      r.location ? r.location.lat : "",
      r.location ? r.location.lng : "",
      r.duration,
      r.batteryLevel,
      r.comment,
      r.Tracks.length,
      formatTags(automatic_track_tags),
      formatTags(human_track_tags),
      formatTags(recording_tags),
    ];
    if (includeAudiobait) {
      let audioBaitName = "";
      let audioBaitTime = null;
      let audioBaitDelta = null;
      let audioBaitVolume = null;
      const audioEvent = audioEvents[r.id];
      if (audioEvent) {
        audioBaitName = audioFileNames[audioEvent.fileId];
        audioBaitTime = moment(audioEvent.timestamp);
        audioBaitDelta = moment
          .duration(r.recordingDateTime - audioBaitTime)
          .asMinutes()
          .toFixed(1);
        audioBaitVolume = audioEvent.volume;
      }

      thisRow.push(
        audioBaitName,
        audioBaitTime
          ? audioBaitTime.tz(config.timeZone).format("HH:mm:ss")
          : "",
        audioBaitDelta,
        audioBaitVolume
      );
    }

    thisRow.push(urljoin(recording_url_base, r.id.toString()), cacophonyIndex);
    out.push(thisRow);
  }
  return out;
}

function getCacophonyIndex(recording: Recording): string | null {
  return recording.cacophonyIndex?.map((val) => val.index_percent).join(";");
}

function findLatestEvent(events: Event[]): Event | null {
  if (!events) {
    return null;
  }

  let latest = events[0];
  for (const event of events) {
    if (event.dateTime > latest.dateTime) {
      latest = event;
    }
  }
  return latest;
}

function formatTags(tags) {
  const out = Array.from(tags);
  out.sort();
  return out.join(";");
}

export function signedToken(key, file, mimeType) {
  return jsonwebtoken.sign(
    {
      _type: "fileDownload",
      key: key,
      filename: file,
      mimeType: mimeType,
    },
    config.server.passportSecret,
    { expiresIn: 60 * 10 }
  );
}

function guessRawMimeType(type, filename) {
  const mimeType = mime.getType(filename);
  if (mimeType) {
    return mimeType;
  }
  switch (type) {
    case "thermalRaw":
      return "application/x-cptv";
    case "audio":
      return "audio/mpeg";
    default:
      return "application/octet-stream";
  }
}

// FIXME(jon): This should really be a method on Recording?
const addTag = async (
  user: User | null,
  recording: Recording,
  tag: ApiRecordingTagRequest
): Promise<Tag> => {
  const tagInstance = models.Tag.buildSafely(tag);
  (tagInstance as any).RecordingId = recording.id;
  if (user) {
    tagInstance.taggerId = user.id;
  }
  await tagInstance.save();
  return tagInstance;
};

async function tracksFromMeta(recording: Recording, metadata: any) {
  try {
    if (!("tracks" in metadata)) {
      return false;
    }
    const algorithmDetail = await models.DetailSnapshot.getOrCreateMatching(
      "algorithm",
      metadata["algorithm"]
    );

    for (const trackMeta of metadata["tracks"]) {
      const track = await recording.createTrack({
        data: trackMeta,
        AlgorithmId: algorithmDetail.id,
      });
      if (
        !("predictions" in trackMeta) ||
        trackMeta["predictions"].length == 0
      ) {
        await track.updateIsFiltered();
        continue;
      }
      for (const prediction of trackMeta["predictions"]) {
        let modelName = "unknown";
        if (prediction.model_id) {
          if (metadata.models) {
            const model = metadata.models.find(
              (model) => model.id == prediction.model_id
            );
            if (model) {
              modelName = model.name;
            }
          }
        }

        const tag_data = { name: modelName };
        if (prediction.clarity) {
          tag_data["clarity"] = prediction["clarity"];
        }
        if (prediction.classify_time) {
          tag_data["classify_time"] = prediction["classify_time"];
        }
        if (prediction.prediction_frames) {
          tag_data["prediction_frames"] = prediction["prediction_frames"];
        }
        if (prediction.predictions) {
          tag_data["predictions"] = prediction["predictions"];
        }
        if (prediction.label) {
          tag_data["raw_tag"] = prediction["label"];
        }
        if (prediction.all_class_confidences) {
          tag_data["all_class_confidences"] =
            prediction["all_class_confidences"];
        }
        let tag = "unidentified";
        if (prediction.confident_tag) {
          tag = prediction["confident_tag"];
        }
        await track.addTag(tag, prediction["confidence"], true, tag_data);
      }
    }
  } catch (err) {
    log.error(
      "Error creating recording tracks from metadata: %s",
      err.toString()
    );
  }
  return true;
}

// eslint-disable-next-line @typescript-eslint/no-unused-vars
async function updateMetadata(recording: any, metadata: any) {
  throw new Error("recordingUtil.updateMetadata is unimplemented!");
}

// Returns a promise for the recordings visits query specified in the
// request.
async function queryVisits(
  userId: UserId,
  viewAsSuperUser: boolean,
  where: any,
  tagMode: any,
  tags: string[],
  offset: number,
  limit: number
): Promise<{
  visits: Visit[];
  summary: DeviceSummary;
  hasMoreVisits: boolean;
  queryOffset: number;
  totalRecordings: number;
  numRecordings: number;
  numVisits: number;
}> {
  const maxVisitQueryResults = 5000;
  const requestVisits = limit || maxVisitQueryResults;
  const queryMax = maxVisitQueryResults * 2;
  const queryLimit = Math.min(requestVisits * 2, queryMax);

  const builder = await new models.Recording.queryBuilder().init(
    userId,
    where,
    tagMode,
    tags,
    offset,
    queryLimit,
    null,
    viewAsSuperUser
  );
  builder.query.distinct = true;

  const devSummary = new DeviceSummary();
  let numRecordings = 0;
  let remainingVisits = requestVisits;
  let totalCount, recordings, gotAllRecordings;

  while (gotAllRecordings || remainingVisits > 0) {
    if (totalCount) {
      recordings = await models.Recording.findAll(builder.get());
    } else {
      const result = await models.Recording.findAndCountAll(builder.get());
      totalCount = result.count;
      recordings = result.rows;
    }

    numRecordings += recordings.length;
    gotAllRecordings = recordings.length + builder.query.offset >= recordings;
    if (recordings.length == 0) {
      break;
    }

    // for (const rec of recordings) {
    //   rec.filterData(filterOptions);
    // }
    devSummary.generateVisits(recordings, offset || 0);

    if (!gotAllRecordings) {
      devSummary.checkForCompleteVisits();
    }

    remainingVisits = requestVisits - devSummary.completeVisitsCount();
    builder.query.limit = Math.min(remainingVisits * 2, queryMax);
    builder.query.offset += recordings.length;
  }

  let queryOffset = 0;
  // mark all as complete
  if (gotAllRecordings) {
    devSummary.markCompleted();
  } else {
    devSummary.removeIncompleteVisits();
  }

  for (const devId in devSummary.deviceMap) {
    const devVisits = devSummary.deviceMap[devId];
    if (devVisits.visitCount == 0) {
      continue;
    }
    const events = await models.Event.query(
      userId,
      devVisits.startTime.clone().startOf("day").toISOString(),
      devVisits.endTime.toISOString(),
      parseInt(devId),
      0,
      1000,
      false,
      { eventType: "audioBait" } as QueryOptions
    );
    if (events.rows) {
      devVisits.addAudioBaitEvents(events.rows);
    }
  }

  const audioFileIds = devSummary.allAudioFileIds();

  const visits = devSummary.completeVisits();
  visits.sort(function (a, b) {
    return b.start > a.start ? 1 : -1;
  });
  // get the offset to use for future queries
  queryOffset = devSummary.earliestIncompleteOffset();
  if (queryOffset == null && visits.length > 0) {
    queryOffset = visits[visits.length - 1].queryOffset + 1;
  }

  // Bulk look up file details of played audio events.
  const audioFileNames = new Map();
  for (const f of await models.File.getMultiple(Array.from(audioFileIds))) {
    audioFileNames[f.id] = f.details.name;
  }

  // update the references in deviceMap
  for (const visit of visits) {
    for (const audioEvent of visit.audioBaitEvents) {
      audioEvent.dataValues.fileName =
        audioFileNames[audioEvent.EventDetail.details.fileId];
    }
  }
  return {
    visits: visits,
    summary: devSummary,
    hasMoreVisits: !gotAllRecordings,
    totalRecordings: totalCount,
    queryOffset: queryOffset,
    numRecordings: numRecordings,
    numVisits: visits.length,
  };
}

function reportDeviceVisits(deviceMap: DeviceVisitMap) {
  const device_summary_out = [
    [
      "Device ID",
      "Device Name",
      "Group Name",
      "First Visit",
      "Last Visit",
      "# Visits",
      "Avg Events per Visit",
      "Animal",
      "Visits",
      "Using Audio Bait",
      "", //needed for visits columns to show
      "",
      "",
    ],
  ];
  for (const [deviceId, deviceVisits] of Object.entries(deviceMap)) {
    const animalSummary = deviceVisits.animalSummary();

    device_summary_out.push([
      deviceId,
      deviceVisits.deviceName,
      deviceVisits.groupName,
      deviceVisits.startTime.tz(config.timeZone).format("HH:mm:ss"),
      deviceVisits.endTime.tz(config.timeZone).format("HH:mm:ss"),
      deviceVisits.visitCount.toString(),
      (
        Math.round((10 * deviceVisits.eventCount) / deviceVisits.visitCount) /
        10
      ).toString(),
      Object.keys(animalSummary).join(";"),
      Object.values(animalSummary)
        .map((summary: VisitSummary) => summary.visitCount)
        .join(";"),
      deviceVisits.audioBait.toString(),
    ]);

    for (const animal in animalSummary) {
      const summary = animalSummary[animal];
      device_summary_out.push([
        deviceId,
        summary.deviceName,
        summary.groupName,
        summary.start.tz(config.timeZone).format("HH:mm:ss"),
        summary.end.tz(config.timeZone).format("HH:mm:ss"),
        summary.visitCount.toString(),
        (summary.visitCount / summary.eventCount).toString(),
        animal,
        summary.visitCount.toString(),
        deviceVisits.audioBait.toString(),
      ]);
    }
  }
  return device_summary_out;
}

export async function reportVisits(
  userId: UserId,
  viewAsSuperUser: boolean,
  where: any,
  tagMode: any,
  tags: string[],
  offset: number,
  limit: number
) {
  const results = await queryVisits(
    userId,
    viewAsSuperUser,
    where,
    tagMode,
    tags,
    offset,
    limit
  );
  const out = reportDeviceVisits(results.summary.deviceMap);
  const recordingUrlBase = config.server.recording_url_base || "";
  out.push([]);
  out.push([
    "Visit ID",
    "Group",
    "Device",
    "Type",
    "AssumedTag",
    "What",
    "Rec ID",
    "Date",
    "Start",
    "End",
    "Confidence",
    "# Events",
    "Audio Played",
    "URL",
  ]);

  for (const visit of results.visits) {
    addVisitRow(out, visit);

    const audioEvents = visit.audioBaitEvents.sort(function (a, b) {
      return moment(a.dateTime) > moment(b.dateTime) ? 1 : -1;
    });

    let audioEvent = audioEvents.pop();
    let audioTime, audioBaitBefore;
    if (audioEvent) {
      audioTime = moment(audioEvent.dateTime);
    }
    // add visit events and audio bait in descending order
    for (const event of visit.events) {
      audioBaitBefore = audioTime && audioTime.isAfter(event.start);
      while (audioBaitBefore) {
        addAudioBaitRow(out, audioEvent);
        audioEvent = audioEvents.pop();
        if (audioEvent) {
          audioTime = moment(audioEvent.dateTime);
        } else {
          audioTime = null;
        }
        audioBaitBefore = audioTime && audioTime.isAfter(event.start);
      }
      addEventRow(out, event, recordingUrlBase);
    }
    if (audioEvent) {
      audioEvents.push(audioEvent);
    }
    for (const audioEvent of audioEvents.reverse()) {
      addAudioBaitRow(out, audioEvent);
    }
  }
  return out;
}

function addVisitRow(out: any, visit: Visit) {
  out.push([
    visit.visitID.toString(),
    visit.deviceName,
    visit.groupName,
    "Visit",
    visit.what,
    visit.what,
    "",
    visit.start.tz(config.timeZone).format("YYYY-MM-DD"),
    visit.start.tz(config.timeZone).format("HH:mm:ss"),
    visit.end.tz(config.timeZone).format("HH:mm:ss"),
    "",
    visit.events.length.toString(),
    visit.audioBaitVisit.toString(),
    "",
  ]);
}

function addEventRow(out: any, event: VisitEvent, recordingUrlBase: string) {
  out.push([
    "",
    "",
    "",
    "Event",
    event.assumedTag,
    event.trackTag ? event.trackTag.what : "",
    event.recID.toString(),
    event.start.tz(config.timeZone).format("YYYY-MM-DD"),
    event.start.tz(config.timeZone).format("HH:mm:ss"),

    event.end.tz(config.timeZone).format("HH:mm:ss"),
    event.trackTag ? event.trackTag.confidence + "%" : "",
    "",
    "",
    urljoin(recordingUrlBase, event.recID.toString(), event.trackID.toString()),
  ]);
}

function addAudioBaitRow(out: any, audioBait: Event) {
  let audioPlayed = audioBait.dataValues.fileName;
  if (audioBait.EventDetail.details.volume) {
    audioPlayed += " vol " + audioBait.EventDetail.details.volume;
  }
  out.push([
    "",
    "",
    "",
    "Audio Bait",
    "",
    audioBait.dataValues.fileName,
    "",
    moment(audioBait.dateTime).tz(config.timeZone).format("YYYY-MM-DD"),
    moment(audioBait.dateTime).tz(config.timeZone).format("HH:mm:ss"),
    "",
    "",
    "",
    audioPlayed,
    "",
  ]);
}

// Gets a single recording with associated tables required to calculate a visit
// calculation
async function getRecordingForVisit(id: number): Promise<Recording> {
  const query = {
    include: [
      {
        model: models.Group,
        attributes: ["groupname"],
      },
      {
        model: models.Track,
        where: {
          archivedAt: null,
        },
        attributes: [
          "id",
          [
            Sequelize.fn(
              "json_build_object",
              "start_s",
              Sequelize.literal(`"Tracks"."data"#>'{start_s}'`),
              "end_s",
              Sequelize.literal(`"Tracks"."data"#>'{end_s}'`)
            ),
            "data",
          ],
        ],
        required: false,
        include: [
          {
            model: models.TrackTag,
            attributes: [
              "what",
              "automatic",
              "TrackId",
              "confidence",
              [Sequelize.json("data.name"), "data"],
            ],
          },
        ],
      },
      {
        model: models.Device,
        attributes: ["devicename", "id"],
      },
    ],
    attributes: [
      "id",
      "recordingDateTime",
      "DeviceId",
      "GroupId",
      "rawFileKey",
    ],
  };
  // @ts-ignore
  return await models.Recording.findByPk(id, query);
}

async function sendAlerts(recId: RecordingId) {
  const recording = await getRecordingForVisit(recId);
  const recVisit = new Visit(recording, 0);
  recVisit.completeVisit();
  let matchedTrack, matchedTag;
  // find any ai master tags that match the visit tag
  for (const track of recording.Tracks) {
    matchedTag = track.TrackTags.find(
      (tag) => tag.data == AI_MASTER && recVisit.what == tag.what
    );
    if (matchedTag) {
      matchedTrack = track;
      break;
    }
  }
  if (!matchedTag) {
    return;
  }
  const alerts: Alert[] = await (models.Alert as AlertStatic).getActiveAlerts(
    recording.DeviceId,
    matchedTag
  );
  if (alerts.length > 0) {
    const thumbnail = await getThumbnail(recording).catch(() => {
      log.warning("Alerting without thumbnail for %d", recId);
    });
    for (const alert of alerts) {
      await alert.sendAlert(
        recording,
        matchedTrack,
        matchedTag,
        thumbnail && {
          buffer: thumbnail.Body as Buffer,
          cid: "thumbnail",
          mimeType: "image/png",
        }
      );
    }
  }
  return alerts;
}

const compressString = (text: string): Promise<Buffer> => {
  return new Promise((resolve) => {
    const buf = new Buffer(text, "utf-8"); // Choose encoding for the string.
    zlib.gzip(buf, (_, result) => resolve(result));
  });
};

interface TrackData {
  start_s: number;
  end_s: number;
  positions: TrackFramePosition[];
  frame_start: number;
  frame_end: number;
  num_frames: number;
}

const addTracksToRecording = async (
  recording: Recording,
  tracks: RawTrack[],
  trackingAlgorithmId: DetailSnapshotId
): Promise<Track[]> => {
  const createTracks = [];
  for (const {
    positions,
    start_s,
    end_s,
    frame_start,
    frame_end,
    num_frames,
  } of tracks) {
    const limitedTrack: TrackData = {
      // TODO do we need id in the front-end?
      start_s,
      end_s,
      frame_start,
      frame_end,
      num_frames,
      positions,
    };
    createTracks.push(
      recording.createTrack({
        data: limitedTrack,
        AlgorithmId: trackingAlgorithmId, // FIXME Should *tracks* have an algorithm id, or rather should it be on the TrackTag?
      })
    );
  }
  return await Promise.all(createTracks);
};

const addAITrackTags = async (
  recording: Recording,
  rawTracks: RawTrack[],
  tracks: Track[],
  models: ClassifierModelDescription[]
): Promise<TrackTagId[]> => {
  const trackTags = [];
  for (let i = 0; i < rawTracks.length; i++) {
    const rawTrack = rawTracks[i];
    const createdTrack = tracks[i];
    for (const {
      label,
      confidence,
      classify_time,
      all_class_confidences,
      model_id,
    } of rawTrack.predictions) {
      trackTags.push(
        createdTrack.addTag(label, confidence, true, {
          name: models.find(({ id }) => model_id === id).name,
          classify_time,
          all_class_confidences,
        })
      );
    }
  }
  return Promise.all(trackTags);
};

// FIXME - unused - why?
const calculateAndAddAIMasterTag = async (
  // eslint-disable-next-line @typescript-eslint/no-unused-vars
  recording: Recording,
  // eslint-disable-next-line @typescript-eslint/no-unused-vars
  rawTracks: RawTrack[],
  // eslint-disable-next-line @typescript-eslint/no-unused-vars
  tracks: Track[]
): Promise<TrackTagId> => {
  return 0;
};

const calculateTrackMovement = (track: RawTrack): number => {
  // FIXME(jon): Can positions be empty? Test a file that gets no tracks
  if (!track.positions.length) {
    return 0;
  }
  const midXs = [];
  const midYs = [];
  for (const position of track.positions) {
    midXs.push(position.x + position.width / 2);
    midYs.push(position.y + position.height / 2);
  }
  const deltaX = Math.max(...midXs) - Math.min(...midXs);
  const deltaY = Math.max(...midYs) - Math.min(...midYs);

  // FIXME(jon): Might be better to do this in two dimensions?
  //  Or sum the total distance travelled?
  return Math.max(deltaX, deltaY);
};

// FIXME - unused
// eslint-disable-next-line @typescript-eslint/no-unused-vars
const WALLABY_DEVICES = [949, 954, 956, 1176];

// Tags to ignore when checking predictions
const IGNORE_TAGS = ["not"];

// This is the minimum length of a track.
const MIN_TRACK_FRAMES = 3;
// FIXME(jon): These seem to be used interchangably for prediction.confidence

// This is the minimum confidence (for an animal rating) a track should have to be considered a possible animal
const MIN_PREDICTION_CONFIDENCE = 0.4;

// This is the minimum confidence a track should have in order to tag as animal
const MIN_TAG_CONFIDENCE = 0.8;

const MIN_TRACK_MOVEMENT = 50;

// This is the minimum difference in confidence between next choice a track should have in order to tag it as the chosen animal
const MIN_TAG_CLARITY = 0.2;

// If the same animal has clearly been identified in the video then a reduced clarity is acceptable.
const MIN_TAG_CLARITY_SECONDARY = 0.05;

// FIXME(jon): This description seems wrong
// This is the minimum confidence a track should have in order to tag it as the chosen animal
const MAX_TAG_NOVELTY = 0.7;
const DEFAULT_CONFIDENCE = 0.85;

const isSignificantTrack = (
  track: RawTrack,
  prediction: TrackClassification
): boolean => {
  if (track.num_frames < MIN_TRACK_FRAMES) {
    track.message = "Short track";
    return false;
  }
  if (prediction.confidence > MIN_PREDICTION_CONFIDENCE) {
    return true;
  }
  if (calculateTrackMovement(track) > MIN_TRACK_MOVEMENT - 1) {
    return true;
  }
  track.message = "Low movement and poor confidence - ignore";
  return false;
};

const predictionIsClear = (prediction: TrackClassification): boolean => {
  if (prediction.confidence < MIN_TAG_CONFIDENCE) {
    prediction.message = "Low confidence - no tag";
    return false;
  }
  if (prediction.clarity < MIN_TAG_CLARITY) {
    prediction.message = "Confusion between two classes (similar confidence)";
    return false;
  }
  if (prediction.average_novelty > MAX_TAG_NOVELTY) {
    prediction.message = "High novelty";
    return false;
  }
  return true;
};

const getSignificantTracks = (
  tracks: RawTrack[]
): [RawTrack[], RawTrack[], Record<string, { confidence: number }>] => {
  const clearTracks = [];
  const unclearTracks = [];
  const tags: Record<string, { confidence: number }> = {};

  for (const track of tracks) {
    track.confidence = 0;
    let hasClearPrediction = false;
    for (const prediction of track.predictions) {
      if (IGNORE_TAGS.includes(prediction.label)) {
        continue;
      }
      if (isSignificantTrack(track, prediction)) {
        if (
          prediction.label === "false-positive" &&
          prediction.clarity < MIN_TAG_CLARITY_SECONDARY
        ) {
          continue;
        }
        const confidence = prediction.confidence;
        track.confidence = Math.max(track.confidence, confidence);
        if (predictionIsClear(prediction)) {
          hasClearPrediction = true;
          const tag = prediction.label;
          prediction.tag = tag;
          if (tags.hasOwnProperty(tag)) {
            tags[tag].confidence = Math.max(tags[tag].confidence, confidence);
          } else {
            tags[tag] = { confidence: 0 };
          }
        } else {
          tags["unidentified"] = { confidence: DEFAULT_CONFIDENCE };
          prediction.tag = "unidentified";
        }
      }
      if (hasClearPrediction) {
        clearTracks.push(track);
      } else {
        unclearTracks.push(track);
      }
    }
  }
  return [clearTracks, unclearTracks, tags];
};

const calculateMultipleAnimalConfidence = (tracks: RawTrack[]): number => {
  let confidence = 0;
  const allTracks = [...tracks].sort(
    (a: RawTrack, b: RawTrack) => a.start_s - b.start_s
  );
  for (let i = 0; i < allTracks.length - 1; i++) {
    for (let j = i + 1; j < allTracks.length; j++) {
      if (allTracks[j].start_s + 1 < allTracks[i].end_s) {
        const conf = Math.min(allTracks[i].confidence, allTracks[j].confidence);
        confidence = Math.max(confidence, conf);
      }
    }
  }
  return confidence;
};

const MULTIPLE_ANIMAL_CONFIDENCE = 1;
const calculateTags = (
  tracks: RawTrack[]
): [RawTrack[], Record<string, { confidence: number }>, boolean] => {
  if (tracks.length === 0) {
    return [tracks, {}, false];
  }
  const [clearTracks, unclearTracks, tags] = getSignificantTracks(tracks);
  // This could happen outside this function, unless we discard tracks?
  const multipleAnimalConfidence = calculateMultipleAnimalConfidence([
    ...clearTracks,
    ...unclearTracks,
  ]);
  const hasMultipleAnimals =
    multipleAnimalConfidence > MULTIPLE_ANIMAL_CONFIDENCE;

  if (hasMultipleAnimals) {
    log.debug(
      "multiple animals detected, (%d)",
      multipleAnimalConfidence.toFixed(2)
    );
  }

  return [tracks, tags, hasMultipleAnimals];
};

export const finishedProcessingRecording = async (
  recording: Recording,
  classifierResult: ClassifierRawResult,
  prevState: RecordingProcessingState
): Promise<void> => {
  // See if we should tag the recording as having multiple animals
  // eslint-disable-next-line @typescript-eslint/no-unused-vars
  const [_, tags, hasMultipleAnimals] = calculateTags(classifierResult.tracks);
  if (hasMultipleAnimals) {
    await addTag(null, recording, {
      detail: AcceptableTag.MultipleAnimals,
      confidence: 1,
    });
  }

  // See if we should tag the recording as false-positive (with no tracks) (or missed tracks?)

  // TODO(jon): Do we need to stringify this?
  const algorithm = await models.DetailSnapshot.getOrCreateMatching(
    "algorithm",
    classifierResult.algorithm
  );
  // Add any tracks
  const tracks = await addTracksToRecording(
    recording,
    classifierResult.tracks,
    algorithm.id
  );

  // Add tags for those tracks
  // FIXME - unused
  // eslint-disable-next-line @typescript-eslint/no-unused-vars
  const trackTags = await addAITrackTags(
    recording,
    classifierResult.tracks,
    tracks,
    classifierResult.models
  );

  // Calculate the AI_MASTER tag from the tracks provided, and add that
  // FIXME - unused
  // eslint-disable-next-line @typescript-eslint/no-unused-vars
  const masterTrackTagId = await calculateAndAddAIMasterTag(
    recording,
    classifierResult.tracks,
    tracks
  );

  for (const track of tracks) {
    await track.updateIsFiltered();
  }

  // Add additionalMetadata to recording:
  // model name + classify time (total?)
  // algorithm - tracking_algorithm
  // tracking_time
  // thumbnail_region

  // Save metadata about classification:
  await modelsUtil
    .openS3()
    .upload({
      Key: `${recording.rawFileKey}-classifier-metadata`,
      Body: await compressString(JSON.stringify(classifierResult)),
    })
    .promise()
    .catch((err) => {
      return err;
    });

  // Save a thumbnail if there was one
  if (classifierResult.thumbnail_region) {
    const result = await saveThumbnailInfo(
      recording,
      classifierResult.thumbnail_region
    );
    if (result instanceof Error) {
      log.warning(
        "Failed to upload thumbnail for %s",
        `${recording.rawFileKey}-thumb`
      );
      log.error("Reason: %s", result.message);
    }
  }
  if (prevState !== RecordingProcessingState.Reprocess) {
    await sendAlerts(recording.id);
  }
};

// Mapping
export const mapPosition = (position: any): ApiTrackPosition => {
  if (Array.isArray(position)) {
    return {
      x: position[1][0],
      y: position[1][1],
      width: position[1][2] - position[1][0],
      height: position[1][3] - position[1][1],
      frameTime: position[0],
    };
  } else {
    return {
      x: position.x,
      y: position.y,
      width: position.width,
      height: position.height,
      order: position.frame_number ?? position.order,
    };
  }
};

export default {
  query,
  addTag,
  tracksFromMeta,
  updateMetadata,
  queryVisits,
  saveThumbnailInfo,
  sendAlerts,
  getThumbnail,
  signedToken,
};<|MERGE_RESOLUTION|>--- conflicted
+++ resolved
@@ -15,18 +15,7 @@
 You should have received a copy of the GNU Affero General Public License
 along with this program.  If not, see <http://www.gnu.org/licenses/>.
 */
-<<<<<<< HEAD
 import { dynamicImportESM } from "@/dynamic-import-esm";
-=======
-import sharp from "sharp";
-import zlib from "zlib";
-import { Alert, AlertStatic } from "@models/Alert";
-import { AI_MASTER } from "@models/TrackTag";
-import jsonwebtoken from "jsonwebtoken";
-import mime from "mime";
-import moment from "moment";
-import urljoin from "url-join";
->>>>>>> 97ada007
 import config from "@config";
 import { default as log, default as logger } from "@log";
 import models from "@models";
