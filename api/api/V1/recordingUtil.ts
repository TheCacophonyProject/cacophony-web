--- conflicted
+++ resolved
@@ -814,24 +814,12 @@
           });
         }
       }
-<<<<<<< HEAD
-    }
-    if (data.hasOwnProperty("additionalMetadata")) {
-      recording.additionalMetadata = {
-        ...data.additionalMetadata,
-        ...recording.additionalMetadata,
-      };
-    }
-    if (data.hasOwnProperty("cacophonyIndex")) {
-      recording.cacophonyIndex = data.cacophonyIndex;
-=======
       if (uploadingDevice.kind === DeviceType.Unknown) {
         // If this is the first recording we've gotten from a device, we can set its type.
         const deviceType =
           recording.type === RecordingType.ThermalRaw ? "thermal" : "audio";
         await uploadingDevice.update({ kind: deviceType });
       }
->>>>>>> 5e7817b0
     }
 
     // We need to reconcile the recording state in the DB to run these next bits.
