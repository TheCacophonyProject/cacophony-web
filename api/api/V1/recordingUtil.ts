/*
cacophony-api: The Cacophony Project API server
Copyright (C) 2018  The Cacophony Project

This program is free software: you can redistribute it and/or modify
it under the terms of the GNU Affero General Public License as published
by the Free Software Foundation, either version 3 of the License, or
(at your option) any later version.

This program is distributed in the hope that it will be useful,
but WITHOUT ANY WARRANTY; without even the implied warranty of
MERCHANTABILITY or FITNESS FOR A PARTICULAR PURPOSE.  See the
GNU Affero General Public License for more details.

You should have received a copy of the GNU Affero General Public License
along with this program.  If not, see <http://www.gnu.org/licenses/>.
*/
import sharp from "sharp";
import zlib from "zlib";
import { AlertStatic } from "@models/Alert";
import { AI_MASTER } from "@models/TrackTag";
import jsonwebtoken from "jsonwebtoken";
import mime from "mime";
import moment from "moment";
import urljoin from "url-join";
import config from "@config";
import models from "@models";
import util from "./util";
import { AudioRecordingMetadata, Recording } from "@models/Recording";
import { Event, QueryOptions } from "@models/Event";
import { User } from "@models/User";
import Sequelize, { Op } from "sequelize";
import {
  DeviceSummary,
  DeviceVisitMap,
  Visit,
  VisitEvent,
  VisitSummary,
} from "./Visits";
import { Station } from "@models/Station";
import modelsUtil from "@models/util/util";
import { dynamicImportESM } from "@/dynamic-import-esm";
import log from "@log";
import {
  ClassifierModelDescription,
  ClassifierRawResult,
  RawTrack,
  TrackClassification,
  TrackFramePosition,
} from "@typedefs/api/fileProcessing";
import { CptvFrame } from "cptv-decoder";
import { GetObjectOutput } from "aws-sdk/clients/s3";
import { AWSError } from "aws-sdk";
import { ManagedUpload } from "aws-sdk/lib/s3/managed_upload";
import { Track } from "@models/Track";
import { DetailSnapshotId } from "@models/DetailSnapshot";
import { Tag } from "@models/Tag";
import {
  FileId,
  LatLng,
  RecordingId,
  TrackTagId,
  UserId,
} from "@typedefs/api/common";
import {
  AcceptableTag,
  RecordingProcessingState,
  RecordingType,
} from "@typedefs/api/consts";
import { Device } from "@models/Device";
import { ApiRecordingTagRequest } from "@typedefs/api/tag";
import { ApiTrackPosition } from "@typedefs/api/track";
import SendData = ManagedUpload.SendData;

let CptvDecoder;
(async () => {
  CptvDecoder = (await dynamicImportESM("cptv-decoder")).CptvDecoder;
})();

// How close is a station allowed to be to another station?
export const MIN_STATION_SEPARATION_METERS = 60;
// The radius of the station is half the max distance between stations: any recording inside the radius can
// be considered to belong to that station.
export const MAX_DISTANCE_FROM_STATION_FOR_RECORDING =
  MIN_STATION_SEPARATION_METERS / 2;

export function latLngApproxDistance(a: LatLng, b: LatLng): number {
  const R = 6371e3;
  // Using 'spherical law of cosines' from https://www.movable-type.co.uk/scripts/latlong.html
  const lat1 = (a.lat * Math.PI) / 180;
  const costLat1 = Math.cos(lat1);
  const sinLat1 = Math.sin(lat1);
  const lat2 = (b.lat * Math.PI) / 180;
  const deltaLng = ((b.lng - a.lng) * Math.PI) / 180;
  const part1 = Math.acos(
    sinLat1 * Math.sin(lat2) + costLat1 * Math.cos(lat2) * Math.cos(deltaLng)
  );
  return part1 * R;
}

export async function tryToMatchRecordingToStation(
  recording: Recording,
  stations?: Station[]
): Promise<Station | null> {
  // If the recording does not yet have a location, return
  if (!recording.location) {
    return null;
  }

  // Match the recording to any stations that the group might have:
  if (!stations) {
    const group = await models.Group.getFromId(recording.GroupId);
    stations = await group.getStations({
      where: { retiredAt: { [Op.eq]: null } },
    });
  }
  const stationDistances = [];
  for (const station of stations) {
    // See if any stations match: Looking at the location distance between this recording and the stations.
    let recordingCoords = recording.location;
    if (
      !Array.isArray(recordingCoords) &&
      recordingCoords.hasOwnProperty("coordinates")
    ) {
      recordingCoords = recordingCoords.coordinates;
    }
    const distanceToStation = latLngApproxDistance(
      {
        lat: station.location.coordinates[1],
        lng: station.location.coordinates[0],
      },
      {
        lat: (recordingCoords as [number, number])[1],
        lng: (recordingCoords as [number, number])[0],
      }
    );
    stationDistances.push({ distanceToStation, station });
  }
  const validStationDistances = stationDistances.filter(
    ({ distanceToStation }) =>
      distanceToStation <= MAX_DISTANCE_FROM_STATION_FOR_RECORDING
  );

  // There shouldn't really ever be more than one station within our threshold distance,
  // since we check that stations aren't too close together when we add them.  However, on the off
  // chance we *do* get two or more valid stations for a recording, take the closest one.
  validStationDistances.sort((a, b) => {
    return b.distanceToStation - a.distanceToStation;
  });
  const closest = validStationDistances.pop();
  if (closest) {
    return closest.station;
  }
  return null;
}

async function getThumbnail(rec: Recording) {
  const s3 = modelsUtil.openS3();
  let Key = `${rec.rawFileKey}-thumb`;
  if (Key.startsWith("a_")) {
    Key = Key.substr(2);
  }
  const params = {
    Key,
  };
  return s3.getObject(params).promise();
}

const THUMBNAIL_MIN_SIZE = 64;
const THUMBNAIL_PALETTE = "Viridis";
// Gets a raw cptv frame from a recording
async function getCPTVFrame(
  recording: Recording,
  frameNumber: number
): Promise<CptvFrame | undefined> {
  const fileData: GetObjectOutput | AWSError = await modelsUtil
    .openS3()
    .getObject({
      Key: recording.rawFileKey,
    })
    .promise()
    .catch((err) => {
      return err;
    });
  //work around for error in cptv-decoder
  //best to use createReadStream() from s3 when cptv-decoder has support
  if (fileData instanceof Error) {
    return;
  }
  const data = new Uint8Array(
    (fileData as GetObjectOutput).Body as ArrayBufferLike
  );
  const { CptvDecoder } = await dynamicImportESM("cptv-decoder");
  const decoder = new CptvDecoder();
  // eslint-disable-next-line @typescript-eslint/no-unused-vars
  const meta = await decoder.getBytesMetadata(data);
  const result = await decoder.initWithLocalCptvFile(data);
  if (!result) {
    decoder.close();
    return;
  }
  let finished = false;
  let currentFrame = 0;
  let frame;
  log.info("Extracting frame #%d for thumbnail", frameNumber);
  while (!finished) {
    frame = await decoder.getNextFrame();
    if (frame && frame.meta.isBackgroundFrame) {
      // Skip over background frame without incrementing counter.
      continue;
    }
    finished = frame === null || (await decoder.getTotalFrames()) !== null;
    if (currentFrame == frameNumber) {
      break;
    }
    currentFrame++;
  }
  decoder.close();
  return frame;
}

// Creates and saves a thumbnail for a recording using specified thumbnail info
async function saveThumbnailInfo(
  recording: Recording,
  thumbnail: TrackFramePosition
): Promise<SendData | Error> {
  const frame = await getCPTVFrame(recording, thumbnail.frame_number);
  if (!frame) {
    throw new Error(`Failed to extract CPTV frame ${thumbnail.frame_number}`);
  }
  const thumb = await createThumbnail(frame, thumbnail);
  return await modelsUtil
    .openS3()
    .upload({
      Key: `${recording.rawFileKey}-thumb`,
      Body: thumb.data,
      Metadata: thumb.meta,
    })
    .promise()
    .catch((err) => {
      return err;
    });
}

// Create a png thumbnail image  from this frame with thumbnail info
// Expand the thumbnail region such that it is a square and at least THUMBNAIL_MIN_SIZE
// width and height
//render the png in THUMBNAIL_PALETTE
//returns {data: buffer, meta: metadata about image}
async function createThumbnail(
  frame,
  thumbnail: TrackFramePosition
): Promise<{ data: Buffer; meta: { palette: string; region: any } }> {
  const frameMeta = frame.meta.imageData;
  const resX = frameMeta.width;
  const resY = frameMeta.height;

  const size = Math.max(THUMBNAIL_MIN_SIZE, thumbnail.height, thumbnail.width);
  const thumbnailData = new Uint8Array(size * size);

  //dimensions to it is a square with a minimum size of THUMBNAIL_MIN_SIZE
  const extraWidth = (size - thumbnail.width) / 2;
  thumbnail.x -= Math.ceil(extraWidth);
  thumbnail.x = Math.max(0, thumbnail.x);
  thumbnail.width = size;
  if (thumbnail.x + thumbnail.width > resX) {
    thumbnail.x = resX - thumbnail.width;
  }

  const extraHeight = (size - thumbnail.height) / 2;
  // noinspection JSSuspiciousNameCombination
  thumbnail.y -= Math.ceil(extraHeight);
  thumbnail.y = Math.max(0, thumbnail.y);
  thumbnail.height = size;
  if (thumbnail.y + thumbnail.height > resY) {
    thumbnail.y = resY - thumbnail.height;
  }

  // FIXME(jon): Normalise to the thumbnail region, not the entire frame.
  // get min max for normalisation
  let min = 1 << 16;
  let max = 0;
  let frameStart;
  for (let i = 0; i < size; i++) {
    frameStart = (i + thumbnail.y) * resX + thumbnail.x;
    for (let offset = 0; offset < thumbnail.width; offset++) {
      const pixel = frame.data[frameStart + offset];
      if (!min) {
        min = pixel;
        max = pixel;
      } else {
        if (pixel < min) {
          min = pixel;
        }
        if (pixel > max) {
          max = pixel;
        }
      }
    }
  }

  let thumbIndex = 0;
  for (let i = 0; i < size; i++) {
    frameStart = (i + thumbnail.y) * resX + thumbnail.x;
    for (let offset = 0; offset < thumbnail.width; offset++) {
      let pixel = frame.data[frameStart + offset];
      pixel = (255 * (pixel - min)) / (max - min);
      thumbnailData[thumbIndex] = pixel;
      thumbIndex++;
    }
  }
  let greyScaleData;
  if (thumbnail.width != size || thumbnail.height != size) {
    const resized_thumb = await sharp(thumbnailData, {
      raw: { width: thumbnail.width, height: thumbnail.height, channels: 1 },
    })
      .greyscale()
      .resize(size, size, { fit: "contain" });
    greyScaleData = await resized_thumb.toBuffer();
    const meta = await resized_thumb.metadata();
    thumbnail.width = meta.width;
    thumbnail.height = meta.height;
  } else {
    greyScaleData = thumbnailData;
  }
  const frameBuffer = new Uint8ClampedArray(4 * greyScaleData.length);
  const { renderFrameIntoFrameBuffer, ColourMaps } = await dynamicImportESM(
    "cptv-decoder"
  );
  let palette = ColourMaps[0];
  for (const colourMap of ColourMaps) {
    if (colourMap[0] == THUMBNAIL_PALETTE) {
      palette = colourMap;
    }
  }
  renderFrameIntoFrameBuffer(frameBuffer, greyScaleData, palette[1], 0, 255);

  const thumbMeta = {
    region: JSON.stringify(thumbnail),
    palette: palette[0],
  };
  const img = await sharp(frameBuffer, {
    raw: {
      width: thumbnail.width,
      height: thumbnail.height,
      channels: 4,
    },
  })
    .png({
      palette: true,
      compressionLevel: 9,
    })
    .toBuffer();
  return { data: img, meta: thumbMeta };
}
export const uploadRawRecording = util.multipartUpload(
  "raw",
  async (
    uploadingDevice: Device,
    data: any, // FIXME - At least partially validate this data
    key: string
  ): Promise<Recording> => {
    const recording = models.Recording.buildSafely(data);

    if (!uploadingDevice) {
      log.error("No uploading device");
    }

    // Add the filehash if present
    if (data.fileHash) {
      recording.rawFileHash = data.fileHash;
    }

    if (data.fileSize) {
      recording.rawFileSize = data.fileSize;
    }

    let fileIsCorrupt = false;
    if (data.type === "thermalRaw") {
      // Read the file back out from s3 and decode/parse it.
      const fileData = await modelsUtil
        .openS3()
        .getObject({
          Key: key,
        })
        .promise()
        .catch((err) => {
          return err;
        });
      let metadata;
      {
        // TODO - see if this is faster with synthesised test cptv files

        const decoder = new CptvDecoder();
        metadata = await decoder.getBytesMetadata(
          new Uint8Array(fileData.Body)
        );
        // If true, the parser failed for some reason, so the file is probably corrupt, and should be investigated later.
        fileIsCorrupt = await decoder.hasStreamError();
        if (fileIsCorrupt) {
          log.warning(
            "CPTV Stream error: %s - mark as Corrupt and don't queue for processing",
            await decoder.getStreamError()
          );
        }
        decoder.close();
      }

      if (
        !data.hasOwnProperty("location") &&
        metadata.latitude &&
        metadata.longitude
      ) {
        // @ts-ignore
        recording.location = [metadata.latitude, metadata.longitude];
      }
      if (
        (!data.hasOwnProperty("duration") && metadata.duration) ||
        (Number(data.duration) === 321 && metadata.duration)
      ) {
        // NOTE: Hack to make tests pass, but not allow sidekick uploads to set a spurious duration.
        //  A solid solution will disallow all of these fields that should come from the CPTV file as
        //  API settable metadata, and require tests to construct CPTV files with correct metadata.
        recording.duration = metadata.duration;
      }
      if (!data.hasOwnProperty("recordingDateTime") && metadata.timestamp) {
        recording.recordingDateTime = new Date(
          metadata.timestamp / 1000
        ).toISOString();
      }
      if (!data.hasOwnProperty("additionalMetadata") && metadata.previewSecs) {
        // NOTE: Algorithm property gets filled in later by AI
        recording.additionalMetadata = {
          previewSecs: metadata.previewSecs,
          totalFrames: metadata.totalFrames,
        };
      }
      if (data.hasOwnProperty("additionalMetadata")) {
        recording.additionalMetadata = {
          ...data.additionalMetadata,
          ...recording.additionalMetadata,
        };
      }
    }

    recording.rawFileKey = key;
    recording.rawMimeType = guessRawMimeType(data.type, data.filename);
    recording.DeviceId = uploadingDevice.id;
    recording.GroupId = uploadingDevice.GroupId;
    const matchingStation = await tryToMatchRecordingToStation(recording);
    if (matchingStation) {
      recording.StationId = matchingStation.id;
    }

    if (typeof uploadingDevice.public === "boolean") {
      recording.public = uploadingDevice.public;
    }

    await recording.save();
    let tracked = false;
    if (data.metadata) {
      tracked = await tracksFromMeta(recording, data.metadata);
    }
    if (data.processingState) {
      recording.processingState = data.processingState;

      if (
        recording.processingState ===
        models.Recording.finishedState(data.type as RecordingType)
      ) {
        await sendAlerts(recording.id);
      }
    } else {
      if (!fileIsCorrupt) {
        if (tracked && recording.type !== RecordingType.Audio) {
          recording.processingState = RecordingProcessingState.AnalyseThermal;
          // already have done tracking pi skip to analyse state
        } else {
          recording.processingState = models.Recording.uploadedState(
            data.type as RecordingType
          );
        }
      } else {
        // Mark the recording as corrupt for future investigation, and so it doesn't get picked up by the pipeline.
        recording.processingState = RecordingProcessingState.Corrupt;
      }
    }
    await recording.save();
    return recording;
  }
);

// Returns a promise for the recordings query specified in the
// request.
async function query(
  requestUserId: UserId,
  viewAsSuperUser: boolean,
  where: any,
  tagMode: any,
  tags: string[],
  limit: number,
  offset: number,
  order: any,
  type: RecordingType,
  hideFiltered: boolean
): Promise<{ rows: Recording[]; count: number }> {
  if (type) {
    where.type = type;
  }

  // FIXME - Do this in extract-middleware as bulk recording extractor
<<<<<<< HEAD
  const builder = await new models.Recording.queryBuilder().init(
=======
  const builder = new models.Recording.queryBuilder().init(
>>>>>>> 5aac9e81
    requestUserId,
    where,
    tagMode,
    tags,
    offset,
    limit,
    order,
    viewAsSuperUser,
    hideFiltered
  );
  builder.query.distinct = true;

  // FIXME - If getting count as super-user, we don't care about joining on all of the other tables.
  //  Even if getting count as regular user, we only care about joining through GroupUsers.

  // FIXME - Duration >= 0 constraint is pretty slow.

  // FIXME: In the UI, when we query recordings, we don't need to get the count every time, just the first time
  //  would be fine!
  return models.Recording.findAndCountAll(builder.get());
}

// Returns a promise for report rows for a set of recordings. Takes
// the same parameters as query() above.
export async function reportRecordings(
  userId: UserId,
  viewAsSuperUser: boolean,
  where: any,
  tagMode: any,
  tags: any,
  offset: number,
  limit: number,
  order: any,
  includeAudiobait: boolean
) {
  const builder = (
    await new models.Recording.queryBuilder().init(
      userId,
      where,
      tagMode,
      tags,
      offset,
      limit,
      order,
      viewAsSuperUser
    )
  )
    .addColumn("comment")
    .addColumn("additionalMetadata");

  if (includeAudiobait) {
    builder.addAudioEvents();
  }

  builder.query.include.push({
    model: models.Station,
    attributes: ["name"],
  });

  // NOTE: Not even going to try to attempt to add typing info to this bundle
  //  of properties...
  const result: any[] = await models.Recording.findAll(builder.get());

  // const filterOptions = models.Recording.makeFilterOptions(
  //   request.user,
  //   request.filterOptions
  // );

  const audioFileNames = new Map();
  const audioEvents: Map<
    RecordingId,
    { timestamp: Date; volume: number; fileId: FileId }
  > = new Map();

  if (includeAudiobait) {
    // Our DB schema doesn't allow us to easily get from a audio event
    // recording to a audio file name so do some work first to look these up.
    const audioFileIds: Set<number> = new Set();
    for (const r of result) {
      const event = findLatestEvent(r.Device.Events);
      if (event && event.EventDetail) {
        const fileId = event.EventDetail.details.fileId;
        audioEvents[r.id] = {
          timestamp: event.dateTime,
          volume: event.EventDetail.details.volume,
          fileId,
        };
        audioFileIds.add(fileId);
      }
    }
    // Bulk look up file details of played audio events.
    for (const f of await models.File.getMultiple(Array.from(audioFileIds))) {
      audioFileNames[f.id] = f.details.name;
    }
  }

  const recording_url_base = config.server.recording_url_base || "";

  const labels = [
    "Id",
    "Type",
    "Group",
    "Device",
    "Station",
    "Date",
    "Time",
    "Latitude",
    "Longitude",
    "Duration",
    "BatteryPercent",
    "Comment",
    "Track Count",
    "Automatic Track Tags",
    "Human Track Tags",
    "Recording Tags",
  ];

  if (includeAudiobait) {
    labels.push(
      "Audio Bait",
      "Audio Bait Time",
      "Mins Since Audio Bait",
      "Audio Bait Volume"
    );
  }
  labels.push("URL", "Cacophony Index", "Species Classification");

  const out = [labels];
  for (const r of result) {
    //r.filterData(filterOptions);

    const automatic_track_tags = new Set();
    const human_track_tags = new Set();
    for (const track of r.Tracks) {
      for (const tag of track.TrackTags) {
        const subject = tag.what || tag.detail;
        if (tag.automatic) {
          automatic_track_tags.add(subject);
        } else {
          human_track_tags.add(subject);
        }
      }
    }

    const recording_tags = r.Tags.map((t) => t.what || t.detail);

    const cacophonyIndex = getCacophonyIndex(r);
    const speciesClassifications = getSpeciesIdentification(r);

    const thisRow = [
      r.id,
      r.type,
      r.Group.groupname,
      r.Device.devicename,
      r.Station ? r.Station.name : "",
      moment(r.recordingDateTime).tz(config.timeZone).format("YYYY-MM-DD"),
      moment(r.recordingDateTime).tz(config.timeZone).format("HH:mm:ss"),
      r.location ? r.location.coordinates[1] : "",
      r.location ? r.location.coordinates[0] : "",
      r.duration,
      r.batteryLevel,
      r.comment,
      r.Tracks.length,
      formatTags(automatic_track_tags),
      formatTags(human_track_tags),
      formatTags(recording_tags),
    ];
    if (includeAudiobait) {
      let audioBaitName = "";
      let audioBaitTime = null;
      let audioBaitDelta = null;
      let audioBaitVolume = null;
      const audioEvent = audioEvents[r.id];
      if (audioEvent) {
        audioBaitName = audioFileNames[audioEvent.fileId];
        audioBaitTime = moment(audioEvent.timestamp);
        audioBaitDelta = moment
          .duration(r.recordingDateTime - audioBaitTime)
          .asMinutes()
          .toFixed(1);
        audioBaitVolume = audioEvent.volume;
      }

      thisRow.push(
        audioBaitName,
        audioBaitTime
          ? audioBaitTime.tz(config.timeZone).format("HH:mm:ss")
          : "",
        audioBaitDelta,
        audioBaitVolume
      );
    }

    thisRow.push(
      urljoin(recording_url_base, r.id.toString()),
      cacophonyIndex,
      speciesClassifications
    );
    out.push(thisRow);
  }
  return out;
}

function getCacophonyIndex(recording: Recording): string | null {
  return (
    recording.additionalMetadata as AudioRecordingMetadata
  )?.analysis?.cacophony_index
    ?.map((val) => val.index_percent)
    .join(";");
}

function getSpeciesIdentification(recording: Recording): string | null {
  return (
    recording.additionalMetadata as AudioRecordingMetadata
  )?.analysis?.species_identify
    ?.map(
      (classification) => `${classification.species}: ${classification.begin_s}`
    )
    .join(";");
}

function findLatestEvent(events: Event[]): Event | null {
  if (!events) {
    return null;
  }

  let latest = events[0];
  for (const event of events) {
    if (event.dateTime > latest.dateTime) {
      latest = event;
    }
  }
  return latest;
}

function formatTags(tags) {
  const out = Array.from(tags);
  out.sort();
  return out.join("+");
}

export function signedToken(key, file, mimeType) {
  return jsonwebtoken.sign(
    {
      _type: "fileDownload",
      key: key,
      filename: file,
      mimeType: mimeType,
    },
    config.server.passportSecret,
    { expiresIn: 60 * 10 }
  );
}

function guessRawMimeType(type, filename) {
  const mimeType = mime.getType(filename);
  if (mimeType) {
    return mimeType;
  }
  switch (type) {
    case "thermalRaw":
      return "application/x-cptv";
    case "audio":
      return "audio/mpeg";
    default:
      return "application/octet-stream";
  }
}

// FIXME(jon): This should really be a method on Recording?
const addTag = async (
  user: User | null,
  recording: Recording,
  tag: ApiRecordingTagRequest
): Promise<Tag> => {
  const tagInstance = models.Tag.buildSafely(tag);
  (tagInstance as any).RecordingId = recording.id;
  if (user) {
    tagInstance.taggerId = user.id;
  }
  await tagInstance.save();
  return tagInstance;
};

async function tracksFromMeta(recording: Recording, metadata: any) {
  try {
    if (!("tracks" in metadata)) {
      return false;
    }
    const algorithmDetail = await models.DetailSnapshot.getOrCreateMatching(
      "algorithm",
      metadata["algorithm"]
    );

    for (const trackMeta of metadata["tracks"]) {
      const track = await recording.createTrack({
        data: trackMeta,
        AlgorithmId: algorithmDetail.id,
      });
      if (!("predictions" in trackMeta)) {
        continue;
      }
      for (const prediction of trackMeta["predictions"]) {
        let modelName = "unknown";
        if (prediction.model_id) {
          if (metadata.models) {
            const model = metadata.models.find(
              (model) => model.id == prediction.model_id
            );
            if (model) {
              modelName = model.name;
            }
          }
        }

        const tag_data = { name: modelName };
        if (prediction.clarity) {
          tag_data["clarity"] = prediction["clarity"];
        }
        if (prediction.classify_time) {
          tag_data["classify_time"] = prediction["classify_time"];
        }
        if (prediction.prediction_frames) {
          tag_data["prediction_frames"] = prediction["prediction_frames"];
        }
        if (prediction.predictions) {
          tag_data["predictions"] = prediction["predictions"];
        }
        if (prediction.label) {
          tag_data["raw_tag"] = prediction["label"];
        }
        if (prediction.all_class_confidences) {
          tag_data["all_class_confidences"] =
            prediction["all_class_confidences"];
        }
        if (prediction.all_class_confidences) {
          tag_data["all_class_confidences"] =
            prediction["all_class_confidences"];
        }
        let tag = "unidentified";
        if (prediction.confident_tag) {
          tag = prediction["confident_tag"];
        }
        await track.addTag(tag, prediction["confidence"], true, tag_data);
      }
    }
  } catch (err) {
    log.error(
      "Error creating recording tracks from metadata: %s",
      err.toString()
    );
  }
  return true;
}

// eslint-disable-next-line @typescript-eslint/no-unused-vars
async function updateMetadata(recording: any, metadata: any) {
  throw new Error("recordingUtil.updateMetadata is unimplemented!");
}

// Returns a promise for the recordings visits query specified in the
// request.
async function queryVisits(
  userId: UserId,
  viewAsSuperUser: boolean,
  where: any,
  tagMode: any,
  tags: string[],
  offset: number,
  limit: number
): Promise<{
  visits: Visit[];
  summary: DeviceSummary;
  hasMoreVisits: boolean;
  queryOffset: number;
  totalRecordings: number;
  numRecordings: number;
  numVisits: number;
}> {
  const maxVisitQueryResults = 5000;
  const requestVisits = limit || maxVisitQueryResults;
  const queryMax = maxVisitQueryResults * 2;
  const queryLimit = Math.min(requestVisits * 2, queryMax);

  const builder = await new models.Recording.queryBuilder().init(
    userId,
    where,
    tagMode,
    tags,
    offset,
    queryLimit,
    null,
    viewAsSuperUser
  );
  builder.query.distinct = true;

  const devSummary = new DeviceSummary();
  let numRecordings = 0;
  let remainingVisits = requestVisits;
  let totalCount, recordings, gotAllRecordings;

  while (gotAllRecordings || remainingVisits > 0) {
    if (totalCount) {
      recordings = await models.Recording.findAll(builder.get());
    } else {
      const result = await models.Recording.findAndCountAll(builder.get());
      totalCount = result.count;
      recordings = result.rows;
    }

    numRecordings += recordings.length;
    gotAllRecordings = recordings.length + builder.query.offset >= recordings;
    if (recordings.length == 0) {
      break;
    }

    // for (const rec of recordings) {
    //   rec.filterData(filterOptions);
    // }
    devSummary.generateVisits(recordings, offset || 0);

    if (!gotAllRecordings) {
      devSummary.checkForCompleteVisits();
    }

    remainingVisits = requestVisits - devSummary.completeVisitsCount();
    builder.query.limit = Math.min(remainingVisits * 2, queryMax);
    builder.query.offset += recordings.length;
  }

  let queryOffset = 0;
  // mark all as complete
  if (gotAllRecordings) {
    devSummary.markCompleted();
  } else {
    devSummary.removeIncompleteVisits();
  }

  for (const devId in devSummary.deviceMap) {
    const devVisits = devSummary.deviceMap[devId];
    if (devVisits.visitCount == 0) {
      continue;
    }
    const events = await models.Event.query(
      userId,
      devVisits.startTime.clone().startOf("day").toISOString(),
      devVisits.endTime.toISOString(),
      parseInt(devId),
      0,
      1000,
      false,
      { eventType: "audioBait" } as QueryOptions
    );
    if (events.rows) {
      devVisits.addAudioBaitEvents(events.rows);
    }
  }

  const audioFileIds = devSummary.allAudioFileIds();

  const visits = devSummary.completeVisits();
  visits.sort(function (a, b) {
    return b.start > a.start ? 1 : -1;
  });
  // get the offset to use for future queries
  queryOffset = devSummary.earliestIncompleteOffset();
  if (queryOffset == null && visits.length > 0) {
    queryOffset = visits[visits.length - 1].queryOffset + 1;
  }

  // Bulk look up file details of played audio events.
  const audioFileNames = new Map();
  for (const f of await models.File.getMultiple(Array.from(audioFileIds))) {
    audioFileNames[f.id] = f.details.name;
  }

  // update the references in deviceMap
  for (const visit of visits) {
    for (const audioEvent of visit.audioBaitEvents) {
      audioEvent.dataValues.fileName =
        audioFileNames[audioEvent.EventDetail.details.fileId];
    }
  }
  return {
    visits: visits,
    summary: devSummary,
    hasMoreVisits: !gotAllRecordings,
    totalRecordings: totalCount,
    queryOffset: queryOffset,
    numRecordings: numRecordings,
    numVisits: visits.length,
  };
}

function reportDeviceVisits(deviceMap: DeviceVisitMap) {
  const device_summary_out = [
    [
      "Device ID",
      "Device Name",
      "Group Name",
      "First Visit",
      "Last Visit",
      "# Visits",
      "Avg Events per Visit",
      "Animal",
      "Visits",
      "Using Audio Bait",
      "", //needed for visits columns to show
      "",
      "",
    ],
  ];
  for (const [deviceId, deviceVisits] of Object.entries(deviceMap)) {
    const animalSummary = deviceVisits.animalSummary();

    device_summary_out.push([
      deviceId,
      deviceVisits.deviceName,
      deviceVisits.groupName,
      deviceVisits.startTime.tz(config.timeZone).format("HH:mm:ss"),
      deviceVisits.endTime.tz(config.timeZone).format("HH:mm:ss"),
      deviceVisits.visitCount.toString(),
      (
        Math.round((10 * deviceVisits.eventCount) / deviceVisits.visitCount) /
        10
      ).toString(),
      Object.keys(animalSummary).join(";"),
      Object.values(animalSummary)
        .map((summary: VisitSummary) => summary.visitCount)
        .join(";"),
      deviceVisits.audioBait.toString(),
    ]);

    for (const animal in animalSummary) {
      const summary = animalSummary[animal];
      device_summary_out.push([
        deviceId,
        summary.deviceName,
        summary.groupName,
        summary.start.tz(config.timeZone).format("HH:mm:ss"),
        summary.end.tz(config.timeZone).format("HH:mm:ss"),
        summary.visitCount.toString(),
        (summary.visitCount / summary.eventCount).toString(),
        animal,
        summary.visitCount.toString(),
        deviceVisits.audioBait.toString(),
      ]);
    }
  }
  return device_summary_out;
}

export async function reportVisits(
  userId: UserId,
  viewAsSuperUser: boolean,
  where: any,
  tagMode: any,
  tags: string[],
  offset: number,
  limit: number
) {
  const results = await queryVisits(
    userId,
    viewAsSuperUser,
    where,
    tagMode,
    tags,
    offset,
    limit
  );
  const out = reportDeviceVisits(results.summary.deviceMap);
  const recordingUrlBase = config.server.recording_url_base || "";
  out.push([]);
  out.push([
    "Visit ID",
    "Group",
    "Device",
    "Type",
    "AssumedTag",
    "What",
    "Rec ID",
    "Date",
    "Start",
    "End",
    "Confidence",
    "# Events",
    "Audio Played",
    "URL",
  ]);

  for (const visit of results.visits) {
    addVisitRow(out, visit);

    const audioEvents = visit.audioBaitEvents.sort(function (a, b) {
      return moment(a.dateTime) > moment(b.dateTime) ? 1 : -1;
    });

    let audioEvent = audioEvents.pop();
    let audioTime, audioBaitBefore;
    if (audioEvent) {
      audioTime = moment(audioEvent.dateTime);
    }
    // add visit events and audio bait in descending order
    for (const event of visit.events) {
      audioBaitBefore = audioTime && audioTime.isAfter(event.start);
      while (audioBaitBefore) {
        addAudioBaitRow(out, audioEvent);
        audioEvent = audioEvents.pop();
        if (audioEvent) {
          audioTime = moment(audioEvent.dateTime);
        } else {
          audioTime = null;
        }
        audioBaitBefore = audioTime && audioTime.isAfter(event.start);
      }
      addEventRow(out, event, recordingUrlBase);
    }
    if (audioEvent) {
      audioEvents.push(audioEvent);
    }
    for (const audioEvent of audioEvents.reverse()) {
      addAudioBaitRow(out, audioEvent);
    }
  }
  return out;
}

function addVisitRow(out: any, visit: Visit) {
  out.push([
    visit.visitID.toString(),
    visit.deviceName,
    visit.groupName,
    "Visit",
    visit.what,
    visit.what,
    "",
    visit.start.tz(config.timeZone).format("YYYY-MM-DD"),
    visit.start.tz(config.timeZone).format("HH:mm:ss"),
    visit.end.tz(config.timeZone).format("HH:mm:ss"),
    "",
    visit.events.length.toString(),
    visit.audioBaitVisit.toString(),
    "",
  ]);
}

function addEventRow(out: any, event: VisitEvent, recordingUrlBase: string) {
  out.push([
    "",
    "",
    "",
    "Event",
    event.assumedTag,
    event.trackTag ? event.trackTag.what : "",
    event.recID.toString(),
    event.start.tz(config.timeZone).format("YYYY-MM-DD"),
    event.start.tz(config.timeZone).format("HH:mm:ss"),

    event.end.tz(config.timeZone).format("HH:mm:ss"),
    event.trackTag ? event.trackTag.confidence + "%" : "",
    "",
    "",
    urljoin(recordingUrlBase, event.recID.toString(), event.trackID.toString()),
  ]);
}

function addAudioBaitRow(out: any, audioBait: Event) {
  let audioPlayed = audioBait.dataValues.fileName;
  if (audioBait.EventDetail.details.volume) {
    audioPlayed += " vol " + audioBait.EventDetail.details.volume;
  }
  out.push([
    "",
    "",
    "",
    "Audio Bait",
    "",
    audioBait.dataValues.fileName,
    "",
    moment(audioBait.dateTime).tz(config.timeZone).format("YYYY-MM-DD"),
    moment(audioBait.dateTime).tz(config.timeZone).format("HH:mm:ss"),
    "",
    "",
    "",
    audioPlayed,
    "",
  ]);
}

// Gets a single recording with associated tables required to calculate a visit
// calculation
async function getRecordingForVisit(id: number): Promise<Recording> {
  const query = {
    include: [
      {
        model: models.Group,
        attributes: ["groupname"],
      },
      {
        model: models.Track,
        where: {
          archivedAt: null,
        },
        attributes: [
          "id",
          [
            Sequelize.fn(
              "json_build_object",
              "start_s",
              Sequelize.literal(`"Tracks"."data"#>'{start_s}'`),
              "end_s",
              Sequelize.literal(`"Tracks"."data"#>'{end_s}'`)
            ),
            "data",
          ],
        ],
        required: false,
        include: [
          {
            model: models.TrackTag,
            attributes: [
              "what",
              "automatic",
              "TrackId",
              "confidence",
              [Sequelize.json("data.name"), "data"],
            ],
          },
        ],
      },
      {
        model: models.Device,
        attributes: ["devicename", "id"],
      },
    ],
    attributes: [
      "id",
      "recordingDateTime",
      "DeviceId",
      "GroupId",
      "rawFileKey",
    ],
  };
  // @ts-ignore
  return await models.Recording.findByPk(id, query);
}

async function sendAlerts(recID: RecordingId) {
  const recording = await getRecordingForVisit(recID);
  const recVisit = new Visit(recording, 0);
  recVisit.completeVisit();
  let matchedTrack, matchedTag;
  // find any ai master tags that match the visit tag
  for (const track of recording.Tracks) {
    matchedTag = track.TrackTags.find(
      (tag) => tag.data == AI_MASTER && recVisit.what == tag.what
    );
    if (matchedTag) {
      matchedTrack = track;
      break;
    }
  }
  if (!matchedTag) {
    return;
  }
  const alerts = await (models.Alert as AlertStatic).getActiveAlerts(
    recording.DeviceId,
    matchedTag
  );
  if (alerts.length > 0) {
    const thumbnail = await getThumbnail(recording).catch(() => {
      log.warning("Alerting without thumbnail for %d", recID);
    });
    for (const alert of alerts) {
      await alert.sendAlert(
        recording,
        matchedTrack,
        matchedTag,
        thumbnail && (thumbnail.Body as Buffer)
      );
    }
  }
  return alerts;
}

const compressString = (text: string): Promise<Buffer> => {
  return new Promise((resolve) => {
    const buf = new Buffer(text, "utf-8"); // Choose encoding for the string.
    zlib.gzip(buf, (_, result) => resolve(result));
  });
};

interface TrackData {
  start_s: number;
  end_s: number;
  positions: TrackFramePosition[];
  frame_start: number;
  frame_end: number;
  num_frames: number;
}

const addTracksToRecording = async (
  recording: Recording,
  tracks: RawTrack[],
  trackingAlgorithmId: DetailSnapshotId
): Promise<Track[]> => {
  const createTracks = [];
  for (const {
    positions,
    start_s,
    end_s,
    frame_start,
    frame_end,
    num_frames,
  } of tracks) {
    const limitedTrack: TrackData = {
      // TODO do we need id in the front-end?
      start_s,
      end_s,
      frame_start,
      frame_end,
      num_frames,
      positions,
    };
    createTracks.push(
      recording.createTrack({
        data: limitedTrack,
        AlgorithmId: trackingAlgorithmId, // FIXME Should *tracks* have an algorithm id, or rather should it be on the TrackTag?
      })
    );
  }
  return await Promise.all(createTracks);
};

const addAITrackTags = async (
  recording: Recording,
  rawTracks: RawTrack[],
  tracks: Track[],
  models: ClassifierModelDescription[]
): Promise<TrackTagId[]> => {
  const trackTags = [];
  for (let i = 0; i < rawTracks.length; i++) {
    const rawTrack = rawTracks[i];
    const createdTrack = tracks[i];
    for (const {
      label,
      confidence,
      classify_time,
      all_class_confidences,
      model_id,
    } of rawTrack.predictions) {
      trackTags.push(
        createdTrack.addTag(label, confidence, true, {
          name: models.find(({ id }) => model_id === id).name,
          classify_time,
          all_class_confidences,
        })
      );
    }
  }
  return Promise.all(trackTags);
};

// FIXME - unused - why?
const calculateAndAddAIMasterTag = async (
  // eslint-disable-next-line @typescript-eslint/no-unused-vars
  recording: Recording,
  // eslint-disable-next-line @typescript-eslint/no-unused-vars
  rawTracks: RawTrack[],
  // eslint-disable-next-line @typescript-eslint/no-unused-vars
  tracks: Track[]
): Promise<TrackTagId> => {
  return 0;
};

const calculateTrackMovement = (track: RawTrack): number => {
  // FIXME(jon): Can positions be empty? Test a file that gets no tracks
  if (!track.positions.length) {
    return 0;
  }
  const midXs = [];
  const midYs = [];
  for (const position of track.positions) {
    midXs.push(position.x + position.width / 2);
    midYs.push(position.y + position.height / 2);
  }
  const deltaX = Math.max(...midXs) - Math.min(...midXs);
  const deltaY = Math.max(...midYs) - Math.min(...midYs);

  // FIXME(jon): Might be better to do this in two dimensions?
  //  Or sum the total distance travelled?
  return Math.max(deltaX, deltaY);
};

// FIXME - unused
// eslint-disable-next-line @typescript-eslint/no-unused-vars
const WALLABY_DEVICES = [949, 954, 956, 1176];

// Tags to ignore when checking predictions
const IGNORE_TAGS = ["not"];

// This is the minimum length of a track.
const MIN_TRACK_FRAMES = 3;
// FIXME(jon): These seem to be used interchangably for prediction.confidence

// This is the minimum confidence (for an animal rating) a track should have to be considered a possible animal
const MIN_PREDICTION_CONFIDENCE = 0.4;

// This is the minimum confidence a track should have in order to tag as animal
const MIN_TAG_CONFIDENCE = 0.8;

const MIN_TRACK_MOVEMENT = 50;

// This is the minimum difference in confidence between next choice a track should have in order to tag it as the chosen animal
const MIN_TAG_CLARITY = 0.2;

// If the same animal has clearly been identified in the video then a reduced clarity is acceptable.
const MIN_TAG_CLARITY_SECONDARY = 0.05;

// FIXME(jon): This description seems wrong
// This is the minimum confidence a track should have in order to tag it as the chosen animal
const MAX_TAG_NOVELTY = 0.7;
const DEFAULT_CONFIDENCE = 0.85;

const isSignificantTrack = (
  track: RawTrack,
  prediction: TrackClassification
): boolean => {
  if (track.num_frames < MIN_TRACK_FRAMES) {
    track.message = "Short track";
    return false;
  }
  if (prediction.confidence > MIN_PREDICTION_CONFIDENCE) {
    return true;
  }
  if (calculateTrackMovement(track) > MIN_TRACK_MOVEMENT - 1) {
    return true;
  }
  track.message = "Low movement and poor confidence - ignore";
  return false;
};

const predictionIsClear = (prediction: TrackClassification): boolean => {
  if (prediction.confidence < MIN_TAG_CONFIDENCE) {
    prediction.message = "Low confidence - no tag";
    return false;
  }
  if (prediction.clarity < MIN_TAG_CLARITY) {
    prediction.message = "Confusion between two classes (similar confidence)";
    return false;
  }
  if (prediction.average_novelty > MAX_TAG_NOVELTY) {
    prediction.message = "High novelty";
    return false;
  }
  return true;
};

const getSignificantTracks = (
  tracks: RawTrack[]
): [RawTrack[], RawTrack[], Record<string, { confidence: number }>] => {
  const clearTracks = [];
  const unclearTracks = [];
  const tags: Record<string, { confidence: number }> = {};

  for (const track of tracks) {
    track.confidence = 0;
    let hasClearPrediction = false;
    for (const prediction of track.predictions) {
      if (IGNORE_TAGS.includes(prediction.label)) {
        continue;
      }
      if (isSignificantTrack(track, prediction)) {
        if (
          prediction.label === "false-positive" &&
          prediction.clarity < MIN_TAG_CLARITY_SECONDARY
        ) {
          continue;
        }
        const confidence = prediction.confidence;
        track.confidence = Math.max(track.confidence, confidence);
        if (predictionIsClear(prediction)) {
          hasClearPrediction = true;
          const tag = prediction.label;
          prediction.tag = tag;
          if (tags.hasOwnProperty(tag)) {
            tags[tag].confidence = Math.max(tags[tag].confidence, confidence);
          } else {
            tags[tag] = { confidence: 0 };
          }
        } else {
          tags["unidentified"] = { confidence: DEFAULT_CONFIDENCE };
          prediction.tag = "unidentified";
        }
      }
      if (hasClearPrediction) {
        clearTracks.push(track);
      } else {
        unclearTracks.push(track);
      }
    }
  }
  return [clearTracks, unclearTracks, tags];
};

const calculateMultipleAnimalConfidence = (tracks: RawTrack[]): number => {
  let confidence = 0;
  const allTracks = [...tracks].sort(
    (a: RawTrack, b: RawTrack) => a.start_s - b.start_s
  );
  for (let i = 0; i < allTracks.length - 1; i++) {
    for (let j = i + 1; j < allTracks.length; j++) {
      if (allTracks[j].start_s + 1 < allTracks[i].end_s) {
        const conf = Math.min(allTracks[i].confidence, allTracks[j].confidence);
        confidence = Math.max(confidence, conf);
      }
    }
  }
  return confidence;
};

const MULTIPLE_ANIMAL_CONFIDENCE = 1;
const calculateTags = (
  tracks: RawTrack[]
): [RawTrack[], Record<string, { confidence: number }>, boolean] => {
  if (tracks.length === 0) {
    return [tracks, {}, false];
  }
  const [clearTracks, unclearTracks, tags] = getSignificantTracks(tracks);
  // This could happen outside this function, unless we discard tracks?
  const multipleAnimalConfidence = calculateMultipleAnimalConfidence([
    ...clearTracks,
    ...unclearTracks,
  ]);
  const hasMultipleAnimals =
    multipleAnimalConfidence > MULTIPLE_ANIMAL_CONFIDENCE;

  if (hasMultipleAnimals) {
    log.debug(
      "multiple animals detected, (%d)",
      multipleAnimalConfidence.toFixed(2)
    );
  }

  return [tracks, tags, hasMultipleAnimals];
};

export const finishedProcessingRecording = async (
  recording: Recording,
  classifierResult: ClassifierRawResult,
  prevState: RecordingProcessingState
): Promise<void> => {
  // See if we should tag the recording as having multiple animals
  // eslint-disable-next-line @typescript-eslint/no-unused-vars
  const [_, tags, hasMultipleAnimals] = calculateTags(classifierResult.tracks);
  if (hasMultipleAnimals) {
    await addTag(null, recording, {
      detail: AcceptableTag.MultipleAnimals,
      confidence: 1,
    });
  }

  // See if we should tag the recording as false-positive (with no tracks) (or missed tracks?)

  // TODO(jon): Do we need to stringify this?
  const algorithm = await models.DetailSnapshot.getOrCreateMatching(
    "algorithm",
    classifierResult.algorithm
  );
  // Add any tracks
  const tracks = await addTracksToRecording(
    recording,
    classifierResult.tracks,
    algorithm.id
  );

  // Add tags for those tracks
  // FIXME - unused
  // eslint-disable-next-line @typescript-eslint/no-unused-vars
  const trackTags = await addAITrackTags(
    recording,
    classifierResult.tracks,
    tracks,
    classifierResult.models
  );

  // Calculate the AI_MASTER tag from the tracks provided, and add that
  // FIXME - unused
  // eslint-disable-next-line @typescript-eslint/no-unused-vars
  const masterTrackTagId = await calculateAndAddAIMasterTag(
    recording,
    classifierResult.tracks,
    tracks
  );

  for (const track of tracks) {
    await track.calculateFiltered();
  }

  // Add additionalMetadata to recording:
  // model name + classify time (total?)
  // algorithm - tracking_algorithm
  // tracking_time
  // thumbnail_region

  // Save metadata about classification:
  await modelsUtil
    .openS3()
    .upload({
      Key: `${recording.rawFileKey}-classifier-metadata`,
      Body: await compressString(JSON.stringify(classifierResult)),
    })
    .promise()
    .catch((err) => {
      return err;
    });

  // Save a thumbnail if there was one
  if (classifierResult.thumbnail_region) {
    const result = await saveThumbnailInfo(
      recording,
      classifierResult.thumbnail_region
    );
    if (result instanceof Error) {
      log.warning(
        "Failed to upload thumbnail for %s",
        `${recording.rawFileKey}-thumb`
      );
      log.error("Reason: %s", result.message);
    }
  }
  if (prevState !== RecordingProcessingState.Reprocess) {
    await sendAlerts(recording.id);
  }
};

// Mapping
const mapPosition = (position: any): ApiTrackPosition => {
  if (Array.isArray(position)) {
    return {
      x: position[1][0],
      y: position[1][1],
      width: position[1][2] - position[1][0],
      height: position[1][3] - position[1][1],
      frameTime: position[0],
    };
  } else {
    return {
      x: position.x,
      y: position.y,
      width: position.width,
      height: position.height,
      frameNumber: position.frame_number,
    };
  }
};

export const mapPositions = (
  positions: any[]
): ApiTrackPosition[] | undefined => {
  if (positions && positions.length) {
    return positions.map(mapPosition);
  }
  return [];
};

export default {
  query,
  addTag,
  tracksFromMeta,
  updateMetadata,
  queryVisits,
  saveThumbnailInfo,
  sendAlerts,
  getThumbnail,
  signedToken,
};<|MERGE_RESOLUTION|>--- conflicted
+++ resolved
@@ -509,11 +509,7 @@
   }
 
   // FIXME - Do this in extract-middleware as bulk recording extractor
-<<<<<<< HEAD
-  const builder = await new models.Recording.queryBuilder().init(
-=======
   const builder = new models.Recording.queryBuilder().init(
->>>>>>> 5aac9e81
     requestUserId,
     where,
     tagMode,
