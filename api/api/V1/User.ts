/*
cacophony-api: The Cacophony Project API server
Copyright (C) 2018  The Cacophony Project

This program is free software: you can redistribute it and/or modify
it under the terms of the GNU Affero General Public License as published
by the Free Software Foundation, either version 3 of the License, or
(at your option) any later version.

This program is distributed in the hope that it will be useful,
but WITHOUT ANY WARRANTY; without even the implied warranty of
MERCHANTABILITY or FITNESS FOR A PARTICULAR PURPOSE.  See the
GNU Affero General Public License for more details.

You should have received a copy of the GNU Affero General Public License
along with this program.  If not, see <http://www.gnu.org/licenses/>.
*/

import { validateFields } from "../middleware";
import auth from "../auth";
import models from "@models";
import responseUtil from "./responseUtil";
import { body, param, matchedData } from "express-validator";
import { ClientError } from "../customErrors";
import { Application, NextFunction, Request, Response } from "express";
import config from "@config";
import { User } from "@models/User";
import {
  anyOf,
  idOf,
  integerOf,
  validNameOf,
  validPasswordOf,
} from "../validation-middleware";
import {
  extractJwtAuthorisedSuperAdminUser,
  extractJwtAuthorizedUser,
  fetchAuthorizedRequiredSchedulesForGroup,
  fetchUnauthorizedOptionalUserByNameOrId,
  fetchUnauthorizedRequiredUserByNameOrId,
  fetchUnauthorizedRequiredUserByResetToken,
} from "../extract-middleware";
import { ApiLoggedInUserResponse } from "@typedefs/api/user";
import { mapSchedule } from "@api/V1/Schedule";

// eslint-disable-next-line @typescript-eslint/no-unused-vars
interface ApiLoggedInUsersResponseSuccess {
  usersList: ApiLoggedInUserResponse[];
}
interface ApiLoggedInUserResponseSuccess {
  userData: ApiLoggedInUserResponse;
}
export const mapUser = (user: User): ApiLoggedInUserResponse => ({
  id: user.id,
  userName: user.username,
  firstName: user.firstName,
  lastName: user.lastName,
  email: user.email,
  globalPermission: user.globalPermission,
  endUserAgreement: user.endUserAgreement,
});

export const mapUsers = (users: User[]) => users.map(mapUser);

// eslint-disable-next-line @typescript-eslint/no-unused-vars
interface ApiChangePasswordRequestBody {
  password: string; // Password for the user account
  token: string; // Valid password reset token
}

export default function (app: Application, baseUrl: string) {
  const apiUrl = `${baseUrl}/users`;

  /**
   * @api {post} /api/v1/users Register a new user
   * @apiName RegisterUser
   * @apiGroup User
   *
   * @apiParam {String} userName Username for new user.
   * @apiParam {String} password Password for new user.
   * @apiParam {String} email Email for new user.
   * @apiParam {Integer} [endUserAgreement] Version of the end user agreement accepted.
   *
   * @apiUse V1ResponseSuccess
   * @apiSuccess {String} token JWT for authentication. Contains the user ID and type.
   * @apiInterface {apiSuccess::ApiLoggedInUsersResponseSuccess}
   *
   * @apiUse V1ResponseError
   */
  app.post(
    apiUrl,
    validateFields([
      anyOf(validNameOf(body("username")), validNameOf(body("userName"))),
      body("email").isEmail(),
      validPasswordOf(body("password")),
      body("endUserAgreement").isInt().optional(),
    ]),
    fetchUnauthorizedOptionalUserByNameOrId(body(["username", "userName"])),
    (request: Request, response: Response, next: NextFunction) => {
      if (response.locals.user) {
        return next(new ClientError("Username in use"));
      } else {
        next();
      }
    },
    async (request: Request, Response: Response, next: NextFunction) => {
      if (!(await models.User.freeEmail(request.body.email))) {
        return next(new ClientError("Email address in use"));
      } else {
        next();
      }
    },
    async (request: Request, response: Response) => {
      const user: User = await models.User.create({
        username: request.body.username || request.body.userName,
        password: request.body.password,
        email: request.body.email,
        endUserAgreement: request.body.endUserAgreement,
      });
      return responseUtil.send(response, {
        statusCode: 200,
        messages: ["Created new user."],
        token: `JWT ${auth.createEntityJWT(user)}`,
        userData: mapUser(user),
      });
    }
  );

  /**
   * @api {patch} /api/v1/users Updates the authenticated user's details
   * @apiName UpdateUser
   * @apiGroup User
   *
   * @apiUse V1UserAuthorizationHeader
   *
   * @apiParam {String} [userName] New username to set.
   * @apiParam {String} [password] New password to set.
   * @apiParam {String} [email] New email to set.
   * @apiParam {Number} [endUserAgreement] New version of the end user agreement accepted to set.
   *
   * @apiUse V1ResponseSuccess
   * @apiUse V1ResponseError
   */
  app.patch(
    apiUrl,
    extractJwtAuthorizedUser,
    validateFields([
      anyOf(
        validNameOf(body("username")),
        validNameOf(body("userName")),
        body("email").isEmail(),
        validPasswordOf(body("password")),
        integerOf(body("endUserAgreement"))
      ),
    ]),
    async (request: Request, Response: Response, next: NextFunction) => {
      if (
        (request.body.username || request.body.userName) &&
        !(await models.User.freeUsername(
          request.body.username || request.body.userName
        ))
      ) {
        return next(new ClientError("Username in use"));
      } else {
        next();
      }
    },
    async (request: Request, Response: Response, next: NextFunction) => {
      if (
        request.body.email &&
        !(await models.User.freeEmail(request.body.email))
      ) {
        return next(new ClientError("Email address in use"));
      } else {
        next();
      }
    },
    async (request: Request, response: Response) => {
      // map matchedData to db fields.
      const dataToUpdate = matchedData(request);
      if (dataToUpdate.userName) {
        dataToUpdate.username = dataToUpdate.userName;
        delete dataToUpdate.userName;
      }
      const requestUser = await models.User.findByPk(
        response.locals.requestUser.id
      );
      await requestUser.update(dataToUpdate);
      responseUtil.send(response, {
        statusCode: 200,
        messages: ["Updated user."],
      });
    }
  );

  /**
   * @api {get} api/v1/users/:userNameOrId Get details for a user
   * @apiName GetUser
   * @apiGroup User
   *
   * @apiUse V1UserAuthorizationHeader
   *
   * @apiInterface {apiSuccess::ApiLoggedInUserResponseSuccess}
   * @apiUse V1ResponseSuccess
   *
   * @apiUse V1ResponseError
   */
  app.get(
    `${apiUrl}/:userNameOrId`,
    extractJwtAuthorizedUser,
    validateFields([validNameOf(param("userNameOrId"))]),
    fetchUnauthorizedRequiredUserByNameOrId(param("userNameOrId")),
    // FIXME - should a regular user be able to get user information for any other user?
    async (request, response) => {
      return responseUtil.send(response, {
        statusCode: 200,
        messages: [],
        userData: mapUser(response.locals.user),
      });
    }
  );

  /**
   * @api {get} api/v1/listUsers List usernames
   * @apiName ListUsers
   * @apiGroup User
   * @apiDescription Given an authenticated super-user, we need to be able to get
   * a list of all usernames on the system, so that we can switch to viewing
   * as a given user.
   *
   * @apiUse V1UserAuthorizationHeader
   *
   * @apiInterface {apiSuccess::ApiLoggedInUsersResponseSuccess}
   * @apiUse V1ResponseSuccess
   *
   * @apiUse V1ResponseError
   */
  app.get(
    `${baseUrl}/listUsers`,
    extractJwtAuthorisedSuperAdminUser,
    async (request, response) => {
      const users = await models.User.getAll({});
      return responseUtil.send(response, {
        statusCode: 200,
        messages: [],
        usersList: mapUsers(users),
      });
    }
  );

  /**
   * @api {get} /api/v1/endUserAgreement/latest Get the latest end user agreement version
   * @apiName EndUserAgreementVersion
   * @apiGroup User
   *
   * @apiSuccess {Integer} euaVersion Version of the latest end user agreement.
   * @apiUse V1ResponseSuccess
   *
   * @apiUse V1ResponseError
   */
  app.get(`${baseUrl}/endUserAgreement/latest`, async (request, response) => {
    return responseUtil.send(response, {
      statusCode: 200,
      messages: [],
      euaVersion: config.euaVersion,
    });
  });

  /**
   * @api {patch} /api/v1/user/changePassword Updates a users password with reset token authentication
   * @apiName ChangePassword
   * @apiGroup User
   * @apiInterface {apiBody::ApiChangePasswordRequestBody}
   * @apiInterface {apiSuccess::ApiLoggedInUserResponseSuccess} userData
   * @apiUse V1ResponseSuccess
   * @apiUse V1ResponseError
   */
  app.patch(
    `${apiUrl}/changePassword`,
    validateFields([body("token"), validPasswordOf(body("password"))]),
    fetchUnauthorizedRequiredUserByResetToken(body("token")),
    async (request: Request, response: Response) => {
      if (response.locals.user.password != response.locals.resetInfo.password) {
        return responseUtil.send(response, {
          statusCode: 403,
<<<<<<< HEAD
          messages: ["Your password has already been changed"],
=======
          messages: ["Your password has alread been changed"],
>>>>>>> f9a1fedc
        });
      }
      const result = await response.locals.user.updatePassword(
        request.body.password
      );
      if (!result) {
        return responseUtil.send(response, {
          statusCode: 403,
          messages: ["Error changing password please contact sys admin"],
        });
      }
      return responseUtil.send(response, {
        statusCode: 200,
        messages: [],
        token: `JWT ${auth.createEntityJWT(response.locals.user)}`,
        userData: mapUser(response.locals.user),
      });
    }
  );
}<|MERGE_RESOLUTION|>--- conflicted
+++ resolved
@@ -283,11 +283,7 @@
       if (response.locals.user.password != response.locals.resetInfo.password) {
         return responseUtil.send(response, {
           statusCode: 403,
-<<<<<<< HEAD
           messages: ["Your password has already been changed"],
-=======
-          messages: ["Your password has alread been changed"],
->>>>>>> f9a1fedc
         });
       }
       const result = await response.locals.user.updatePassword(
