/*
cacophony-api: The Cacophony Project API server
Copyright (C) 2018  The Cacophony Project

This program is free software: you can redistribute it and/or modify
it under the terms of the GNU Affero General Public License as published
by the Free Software Foundation, either version 3 of the License, or
(at your option) any later version.

This program is distributed in the hope that it will be useful,
but WITHOUT ANY WARRANTY; without even the implied warranty of
MERCHANTABILITY or FITNESS FOR A PARTICULAR PURPOSE.  See the
GNU Affero General Public License for more details.

You should have received a copy of the GNU Affero General Public License
along with this program.  If not, see <http://www.gnu.org/licenses/>.
*/

import { validateFields } from "../middleware";
import auth from "../auth";
import models from "@models";
import responseUtil from "./responseUtil";
import { body, param, matchedData } from "express-validator";
import { ClientError } from "../customErrors";
import { Application, NextFunction, Request, Response } from "express";
import config from "@config";
import { User } from "@models/User";
import {
  anyOf,
  idOf,
  integerOf,
  validNameOf,
  validPasswordOf,
} from "../validation-middleware";
import {
  extractJwtAuthorisedSuperAdminUser,
  extractJwtAuthorizedUser,
  fetchAuthorizedRequiredSchedulesForGroup,
  fetchUnauthorizedOptionalUserByNameOrId,
  fetchUnauthorizedRequiredUserByNameOrId,
  fetchUnauthorizedRequiredUserByResetToken,
} from "../extract-middleware";
import { ApiLoggedInUserResponse } from "@typedefs/api/user";
import { mapSchedule } from "@api/V1/Schedule";

// eslint-disable-next-line @typescript-eslint/no-unused-vars
interface ApiLoggedInUsersResponseSuccess {
  usersList: ApiLoggedInUserResponse[];
}
<<<<<<< HEAD
=======
interface ApiLoggedInUserResponseSuccess {
  userData: ApiLoggedInUserResponse;
}
>>>>>>> 50faba98
export const mapUser = (user: User): ApiLoggedInUserResponse => ({
  id: user.id,
  userName: user.username,
  firstName: user.firstName,
  lastName: user.lastName,
  email: user.email,
  globalPermission: user.globalPermission,
  endUserAgreement: user.endUserAgreement,
});

export const mapUsers = (users: User[]) => users.map(mapUser);

// eslint-disable-next-line @typescript-eslint/no-unused-vars
interface ApiChangePasswordRequestBody {
  password: string; // Password for the user account
  token: string; // Valid password reset token
}

export default function (app: Application, baseUrl: string) {
  const apiUrl = `${baseUrl}/users`;

  /**
   * @api {post} /api/v1/users Register a new user
   * @apiName RegisterUser
   * @apiGroup User
   *
   * @apiParam {String} userName Username for new user.
   * @apiParam {String} password Password for new user.
   * @apiParam {String} email Email for new user.
   * @apiParam {Integer} [endUserAgreement] Version of the end user agreement accepted.
   *
   * @apiUse V1ResponseSuccess
   * @apiSuccess {String} token JWT for authentication. Contains the user ID and type.
   * @apiInterface {apiSuccess::ApiLoggedInUsersResponseSuccess}
   *
   * @apiUse V1ResponseError
   */
  app.post(
    apiUrl,
    validateFields([
      anyOf(validNameOf(body("username")), validNameOf(body("userName"))),
      body("email").isEmail(),
      validPasswordOf(body("password")),
      body("endUserAgreement").isInt().optional(),
    ]),
    fetchUnauthorizedOptionalUserByNameOrId(body(["username", "userName"])),
    (request: Request, response: Response, next: NextFunction) => {
      if (response.locals.user) {
        return next(new ClientError("Username in use"));
      } else {
        next();
      }
    },
    async (request: Request, Response: Response, next: NextFunction) => {
      if (!(await models.User.freeEmail(request.body.email))) {
        return next(new ClientError("Email address in use"));
      } else {
        next();
      }
    },
    async (request: Request, response: Response) => {
      const user: User = await models.User.create({
        username: request.body.username || request.body.userName,
        password: request.body.password,
        email: request.body.email,
        endUserAgreement: request.body.endUserAgreement,
      });
      return responseUtil.send(response, {
        statusCode: 200,
        messages: ["Created new user."],
        token: `JWT ${auth.createEntityJWT(user)}`,
        userData: mapUser(user),
      });
    }
  );

  /**
   * @api {patch} /api/v1/users Updates the authenticated user's details
   * @apiName UpdateUser
   * @apiGroup User
   *
   * @apiUse V1UserAuthorizationHeader
   *
   * @apiParam {String} [userName] New username to set.
   * @apiParam {String} [password] New password to set.
   * @apiParam {String} [email] New email to set.
   * @apiParam {Number} [endUserAgreement] New version of the end user agreement accepted to set.
   *
   * @apiUse V1ResponseSuccess
   * @apiUse V1ResponseError
   */
  app.patch(
    apiUrl,
    extractJwtAuthorizedUser,
    validateFields([
      anyOf(
        validNameOf(body("username")),
        validNameOf(body("userName")),
        body("email").isEmail(),
        validPasswordOf(body("password")),
        integerOf(body("endUserAgreement"))
      ),
    ]),
    async (request: Request, Response: Response, next: NextFunction) => {
      if (
        (request.body.username || request.body.userName) &&
        !(await models.User.freeUsername(
          request.body.username || request.body.userName
        ))
      ) {
        return next(new ClientError("Username in use"));
      } else {
        next();
      }
    },
    async (request: Request, Response: Response, next: NextFunction) => {
      if (
        request.body.email &&
        !(await models.User.freeEmail(request.body.email))
      ) {
        return next(new ClientError("Email address in use"));
      } else {
        next();
      }
    },
    async (request: Request, response: Response) => {
      // map matchedData to db fields.
      const dataToUpdate = matchedData(request);
      if (dataToUpdate.userName) {
        dataToUpdate.username = dataToUpdate.userName;
        delete dataToUpdate.userName;
      }
      const requestUser = await models.User.findByPk(
        response.locals.requestUser.id
      );
      await requestUser.update(dataToUpdate);
      responseUtil.send(response, {
        statusCode: 200,
        messages: ["Updated user."],
      });
    }
  );

  /**
   * @api {get} api/v1/users/:userNameOrId Get details for a user
   * @apiName GetUser
   * @apiGroup User
   *
   * @apiUse V1UserAuthorizationHeader
   *
   * @apiInterface {apiSuccess::ApiLoggedInUsersResponseSuccess}
   * @apiUse V1ResponseSuccess
   *
   * @apiUse V1ResponseError
   */
  app.get(
    `${apiUrl}/:userNameOrId`,
    extractJwtAuthorizedUser,
    validateFields([validNameOf(param("userNameOrId"))]),
    fetchUnauthorizedRequiredUserByNameOrId(param("userNameOrId")),
    // FIXME - should a regular user be able to get user information for any other user?
    async (request, response) => {
      return responseUtil.send(response, {
        statusCode: 200,
        messages: [],
        userData: mapUser(response.locals.user),
      });
    }
  );

  /**
   * @api {get} api/v1/listUsers List usernames
   * @apiName ListUsers
   * @apiGroup User
   * @apiDescription Given an authenticated super-user, we need to be able to get
   * a list of all usernames on the system, so that we can switch to viewing
   * as a given user.
   *
   * @apiUse V1UserAuthorizationHeader
   *
   * @apiInterface {apiSuccess::ApiLoggedInUsersResponseSuccess}
   * @apiUse V1ResponseSuccess
   *
   * @apiUse V1ResponseError
   */
  app.get(
    `${baseUrl}/listUsers`,
    extractJwtAuthorisedSuperAdminUser,
    async (request, response) => {
      const users = await models.User.getAll({});
      return responseUtil.send(response, {
        statusCode: 200,
        messages: [],
        usersList: mapUsers(users),
      });
    }
  );

  /**
   * @api {get} /api/v1/endUserAgreement/latest Get the latest end user agreement version
   * @apiName EndUserAgreementVersion
   * @apiGroup User
   *
   * @apiSuccess {Integer} euaVersion Version of the latest end user agreement.
   * @apiUse V1ResponseSuccess
   *
   * @apiUse V1ResponseError
   */
  app.get(`${baseUrl}/endUserAgreement/latest`, async (request, response) => {
    return responseUtil.send(response, {
      statusCode: 200,
      messages: [],
      euaVersion: config.euaVersion,
    });
  });

  /**
   * @api {patch} /api/v1/user/changePassword Updates a users password with reset token authentication
   * @apiName ChangePassword
   * @apiGroup User
   * @apiInterface {apiBody::ApiChangePasswordRequestBody}
<<<<<<< HEAD
   * @apiInterface {apiSuccess::ApiLoggedInUsersResponseSuccess} userData
=======
   * @apiInterface {apiSuccess::ApiLoggedInUserResponseSuccess} userData
>>>>>>> 50faba98
   * @apiUse V1ResponseSuccess
   * @apiUse V1ResponseError
   */
  app.patch(
    `${apiUrl}/changePassword`,
    validateFields([body("token"), validPasswordOf(body("password"))]),
    fetchUnauthorizedRequiredUserByResetToken(body("token")),
    async (request: Request, response: Response) => {
      if (response.locals.user.password != response.locals.resetInfo.password) {
        return responseUtil.send(response, {
          statusCode: 403,
          messages: ["Your password has alread been changed"],
        });
      }
      const result = await response.locals.user.updatePassword(
        request.body.password
      );
      if (!result) {
        return responseUtil.send(response, {
          statusCode: 403,
          messages: ["Error changing password please contact sys admin"],
        });
      }
      return responseUtil.send(response, {
        statusCode: 200,
        messages: [],
        token: `JWT ${auth.createEntityJWT(response.locals.user)}`,
        userData: mapUser(response.locals.user),
      });
    }
  );
}<|MERGE_RESOLUTION|>--- conflicted
+++ resolved
@@ -47,12 +47,9 @@
 interface ApiLoggedInUsersResponseSuccess {
   usersList: ApiLoggedInUserResponse[];
 }
-<<<<<<< HEAD
-=======
 interface ApiLoggedInUserResponseSuccess {
   userData: ApiLoggedInUserResponse;
 }
->>>>>>> 50faba98
 export const mapUser = (user: User): ApiLoggedInUserResponse => ({
   id: user.id,
   userName: user.username,
@@ -203,7 +200,7 @@
    *
    * @apiUse V1UserAuthorizationHeader
    *
-   * @apiInterface {apiSuccess::ApiLoggedInUsersResponseSuccess}
+   * @apiInterface {apiSuccess::ApiLoggedInUserResponseSuccess}
    * @apiUse V1ResponseSuccess
    *
    * @apiUse V1ResponseError
@@ -274,11 +271,7 @@
    * @apiName ChangePassword
    * @apiGroup User
    * @apiInterface {apiBody::ApiChangePasswordRequestBody}
-<<<<<<< HEAD
-   * @apiInterface {apiSuccess::ApiLoggedInUsersResponseSuccess} userData
-=======
    * @apiInterface {apiSuccess::ApiLoggedInUserResponseSuccess} userData
->>>>>>> 50faba98
    * @apiUse V1ResponseSuccess
    * @apiUse V1ResponseError
    */
@@ -290,7 +283,7 @@
       if (response.locals.user.password != response.locals.resetInfo.password) {
         return responseUtil.send(response, {
           statusCode: 403,
-          messages: ["Your password has alread been changed"],
+          messages: ["Your password has already been changed"],
         });
       }
       const result = await response.locals.user.updatePassword(
