import { successResponse } from "../V1/responseUtil.js";
import middleware, {
  getRecordingById,
  expectedTypeOf,
  validateFields,
} from "../middleware.js";
import log from "@log";
import { body, param, query, oneOf } from "express-validator";
import modelsInit from "@models/index.js";
import _ from "lodash";
import {
  addTag,
  finishedProcessingRecording,
  saveThumbnailInfo,
  sendAlerts,
  signedToken,
  updateMetadata,
} from "../V1/recordingUtil.js";
import type { Application, NextFunction, Request, Response } from "express";
import type { Recording } from "@models/Recording.js";

import type { ClassifierRawResult } from "@typedefs/api/fileProcessing.js";
import ClassifierRawResultSchema from "@schemas/api/fileProcessing/ClassifierRawResult.schema.json" assert { type: "json" };
import ApiMinimalTrackRequestSchema from "@schemas/api/fileProcessing/MinimalTrackRequestData.schema.json" assert { type: "json" };
import { jsonSchemaOf } from "../schema-validation.js";
import { booleanOf, idOf } from "../validation-middleware.js";
import { ClientError } from "../customErrors.js";
import util from "../V1/util.js";
import {
  HttpStatusCode,
  RecordingProcessingState,
  RecordingType,
} from "@typedefs/api/consts.js";
import {
  extractJwtAuthorisedSuperAdminUser,
  fetchUnauthorizedRequiredEventDetailSnapshotById,
  fetchUnauthorizedRequiredRecordingById,
  fetchUnauthorizedRequiredTrackById,
  parseJSONField,
} from "@api/extract-middleware.js";
import type { Track } from "@/models/Track.js";

const models = await modelsInit();
export default function (app: Application, baseUrl: string) {
  const apiUrl = `${baseUrl}/processing`;

  /**
     * @api {get} /api/v1/processing Get a new file processing job
     * @apiName getNewFileProcessingJob
     * @apiGroup Processing
     *
     * Requires super-admin user credentials
     *
     * @apiParam {String} type Type of recording.
     * @apiParam {String} state Processing state.
     * @apiSuccess {recording} requested
     * @apiSuccess {String} signed url to download the raw file

     */
  app.get(
    apiUrl,
    extractJwtAuthorisedSuperAdminUser,
    [
      oneOf([
        [
          query("type").equals(RecordingType.Audio),
          query("state").isIn([
            RecordingProcessingState.Reprocess,
            RecordingProcessingState.Analyse,
          ]),
        ],
        [
          query("type").isIn([
            RecordingType.InfraredVideo,
            RecordingType.ThermalRaw,
<<<<<<< HEAD
            RecordingType.TrailCamImage,
=======
>>>>>>> 164a3a53
          ]),
          query("state").isIn([
            RecordingProcessingState.Reprocess,
            RecordingProcessingState.AnalyseThermal,
            RecordingProcessingState.Tracking,
            RecordingProcessingState.ReTrack,
          ]),
        ],
      ]),
    ],
    middleware.requestWrapper(async (request: Request, response: Response) => {
      const type = request.query.type as RecordingType;
      const state = request.query.state as RecordingProcessingState;
      const recording = await models.Recording.getOneForProcessing(type, state);
      if (recording === null) {
        log.debug(
          "No file to be processed for '%s' in state '%s.",
          type,
          state
        );
        // FIXME - Do we really want this status code/response?
        return response.status(HttpStatusCode.OkNoContent).json();
      } else {
        const rawJWT = signedToken(
          recording.rawFileKey,
          recording.getRawFileName(),
          recording.rawMimeType
        );
        const rec = (recording as any).dataValues;
        if (rec.location) {
          // Some versions of postgres seem to put this in.
          delete rec.location.crs;
        }
        return successResponse(response, {
          recording: rec,
          rawJWT,
        });
      }
    })
  );

  /**
   * @api {post} /api/v1/processing/processed Upload a processed file to object storage
   * @apiName PostProcessedFile
   * @apiGroup Processing
   *
   * Requires super-admin user credentials
   * @apiUse V1ResponseSuccess
   * @apiSuccess {String} fileKey of uploaded file
   *
   * @apiUse V1ResponseError
   */
  app.post(
    `${apiUrl}/processed`,
    extractJwtAuthorisedSuperAdminUser,
    util.multipartUpload(
      "file",
      async (uploader, uploadingDevice, uploadingUser, data, keys) => {
        // Expect only one file to be uploaded at a time
        console.assert(
          keys.length === 1,
          "Only expected 1 file attachment for this end-point"
        );
        return keys[0];
      }
    )
  );

  // Add tracks

  // Add track tags
  // TODO - Processing should send this request gzipped.
  app.put(
    `${apiUrl}/raw`,
    extractJwtAuthorisedSuperAdminUser,
    [
      body("id")
        .isInt()
        .toInt()
        .withMessage(expectedTypeOf("integer"))
        .bail()
        .custom(getRecordingById())
        .bail()
        .custom(() =>
          // Job key given matches the one on the retrieved recording
          body("jobKey")
            .exists()
            .withMessage(expectedTypeOf("string"))
            .custom(
              (jobKey, { req }) =>
                (req.body.recording as Recording).get("jobKey") === jobKey
            )
            .withMessage(
              (jobKey, { req }) =>
                `'jobKey' '${jobKey}' given did not match the database (${(
                  req.body.recording as Recording
                ).get("jobKey")})`
            )
        ),
      body("success")
        .isBoolean()
        .toBoolean()
        .withMessage(expectedTypeOf("boolean")),
      body("result")
        .exists()
        .withMessage(expectedTypeOf("ClassifierRawResult"))
        .bail()
        .custom(jsonSchemaOf(ClassifierRawResultSchema)),
      body("newProcessedFileKey").optional(),
    ],
    middleware.requestWrapper(async (request: Request, response: Response) => {
      const {
        id,
        result,
        complete,
        newProcessedFileKey,
        success,
        recording,
      }: {
        id: number;
        newProcessedFileKey?: string;
        result: ClassifierRawResult;
        recording: Recording;
        complete: boolean;
        success: boolean;
      } = request.body;
      // Input the bits we care about to the DB, and store the rest as gzipped metadata for the object?

      const prevState = recording.processingState;
      if (success) {
        recording.set("currentStateStartTime", null);
        if (newProcessedFileKey) {
          recording.fileKey = newProcessedFileKey;
        }
        if (complete) {
          recording.jobKey = null;
          recording.processing = false;
          recording.processingEndTime = new Date().toISOString();
        }
        recording.processingState = recording.getNextState();
        // Process extra data from file processing

        // FIXME Is fieldUpdates ever set by current processing?
        // if (result && result.fieldUpdates) {
        // _.merge(recording, result.fieldUpdates);
        // }
        await recording.save();
        if (
          recording.type === RecordingType.ThermalRaw &&
          recording.processingState === RecordingProcessingState.Finished
        ) {
          await finishedProcessingRecording(
            models,
            recording,
            result,
            prevState
          );
        }
        return successResponse(response, `Processing finished for #${id}`);
      } else {
        // The current stage failed
        recording.processingState =
          `${recording.processingState}.failed` as RecordingProcessingState;
        recording.jobKey = null;
        recording.processing = false;
        recording.processingEndTime = new Date().toISOString(); // Still set processingEndTime, since we might want to know how long it took to fail.
        await recording.save();
        // FIXME - should this be an error response?
        return successResponse(response, `Processing failed for #${id}`);
      }
    })
  );

  /**
   * @api {put} /api/v1/processing Finished a file processing job
   * @apiName finishedFileProcessingJob
   * @apiGroup Processing
   *
   * Requires super-admin user credentials
   *
   * @apiParam {Integer} id ID of the recording.
   * @apiParam {String} jobKey Key given when requesting the job.
   * @apiParam {Boolean} success If the job was finished successfully.
   * @apiParam {JSON} [result] Result of the file processing
   * @apiParam {String} [newProcessedFileKey] LeoFS Key of the new file.
   */
  app.put(
    apiUrl,
    extractJwtAuthorisedSuperAdminUser,
    validateFields([
      idOf(body("id")),
      body("jobKey").exists(),
      booleanOf(body("success")),
      body("newProcessedFileKey").isString().optional(),
      booleanOf(body("complete")),
      body("fileHash").isString().optional(),
      // FIXME - JSON schema validate this?
      body("result").isJSON().optional(),
    ]),
    parseJSONField(body("result")),
    async (request: Request, response: Response, next: NextFunction) => {
      const recording = await models.Recording.findByPk(request.body.id);
      if (!recording) {
        return next(
          new ClientError(
            `Recording ${request.body.id} not found for jobKey ${request.body.jobKey}`
          )
        );
      } else {
        if (recording.jobKey !== request.body.jobKey) {
          return next(
            new ClientError("'jobKey' given did not match the database.")
          );
        }
        response.locals.recording = recording;
        next();
      }
    },
    async (request: Request, response: Response) => {
      const { newProcessedFileKey, success } = request.body;
      const result = response.locals.result;
      const recording = response.locals.recording;
      recording.jobKey = null;
      recording.processing = false;

      const prevState = recording.processingState;
      if (success) {
        try {
          if (newProcessedFileKey) {
            recording.fileKey = newProcessedFileKey;
          }
          const nextJob = recording.getNextState();
          const complete =
            nextJob == models.Recording.finishedState(recording.type);
          recording.processingState = nextJob;
          recording.processingEndTime = new Date().toISOString();
          // Process extra data from file processing
          if (result && result.fieldUpdates) {
            // TODO(jon): if the previous step was tracking, here would be the best time to consolidate tracks - however,
            //  we need to make sure that the AI is reading these tracks back out to do its classifications:
            //  #1283385 is a great example of why we need this.

            // NOTE: We used to re-match stations here if location changed, but really there's no good reason
            //  why file processing should update the location.
            delete result.fieldUpdates.location;
            _.merge(recording, result.fieldUpdates);
            for (const [key, value] of Object.entries(recording.dataValues)) {
              if (typeof value === "object" && key in result.fieldUpdates) {
                // We need to let sequelize know that deep json values have changed, since it doesn't
                // check for deep equality.
                recording.changed(key, true);
              }
            }
          }

          if (complete && recording.type === RecordingType.Audio) {
            const device = await recording.getDevice();
            const group = await device.getGroup();
            const shouldFilter = group.settings?.filterHuman ?? true;
            if (shouldFilter) {
              const tracks: Track[] = await recording.getTracks();
              let hasHuman = false;
              for (const t of tracks) {
                const tags = await t.getTrackTags({});
                hasHuman = tags.some((tt) => tt.what === "human");
                if (hasHuman) {
                  break;
                }
              }
              if (hasHuman) {
                const rawFileKey = recording.rawFileKey;
                const fileKey = recording.fileKey;
                recording.redacted = true;
                try {
                  if (rawFileKey) {
                    await util.deleteS3Object(rawFileKey).catch((err) => {
                      log.warning(err);
                    });
                  }
                  if (fileKey) {
                    await util.deleteS3Object(fileKey).catch((err) => {
                      log.warning(err);
                    });
                  }
                } catch (e) {
                  log.warning("Failed to delete file: %s", e);
                }
              }
            }
          }
          await recording.save();

<<<<<<< HEAD
          if (complete &&   (recording.type === RecordingType.ThermalRaw ||
=======
          if (
            complete &&
            (recording.type === RecordingType.ThermalRaw ||
>>>>>>> 164a3a53
              recording.type === RecordingType.InfraredVideo)
          ) {
            const tracks = await recording.getTracks();
            const results = await saveThumbnailInfo(
              recording,
              tracks,
              recording.additionalMetadata["thumbnail_region"]
            );
            if (results) {
              for (const result of results) {
                if (result instanceof Error) {
                  log.warning(
                    "Failed to upload thumbnail for %s",
                    `${recording.rawFileKey}-thumb`
                  );
                  log.error("Reason: %s", result.message);
                }
              }
            }
          }

          // If group filters out human audio, delete the file

          const twentyFourHoursMs = 24 * 60 * 60 * 1000;
          const recordingAgeMs =
            new Date().getTime() - recording.recordingDateTime.getTime();
          if (
            complete &&
            prevState !== RecordingProcessingState.Reprocess &&
            recording.uploader === "device" &&
            recordingAgeMs < twentyFourHoursMs
          ) {
            await sendAlerts(models, recording.id);
          }
        } catch (e) {
          log.error("Failed to save recording: %s", e);
        }
        return successResponse(response, "Processing finished.");
      } else {
        recording.processingState =
          `${recording.processingState}.failed` as RecordingProcessingState;
        await recording.save();
        // FIXME, should this be an error response?
        return successResponse(response, "Processing failed.");
      }
    }
  );

  /**
   * @api {post} /api/v1/processing/metadata Updates the metadata for the recording
   * @apiName updateMetaData
   * @apiGroup Processing
   *
   * @apiDescription This call updates the metadata for a recording
   * Requires super-admin user credentials
   *
   * @apiParam {Number} recordingId ID of the recording that you want to tag.
   * @apiparam {JSON} metadata Metadata to be updated for the recording.  See /api/V1/recording for more details
   *
   * @apiUse V1ResponseSuccess
   *
   * @apiuse V1ResponseError
   *
   */
  app.post(
    `${apiUrl}/metadata`,
    extractJwtAuthorisedSuperAdminUser,
    validateFields([idOf(body("id")), body("metadata").isJSON()]),
    fetchUnauthorizedRequiredRecordingById(body("id")),
    parseJSONField(body("metadata")),
    async (request: Request, response: Response) => {
      await updateMetadata(response.locals.recording, response.locals.metadata);
    }
  );

  /**
   * @api {post} /api/v1/processing/:id/tracks Add track to recording
   * @apiName PostTrack
   * @apiGroup Processing
   *
   * Requires super-admin user credentials
   *
   * @apiParam {JSON} data Data which defines the track (type specific).
   * @apiParam {Number} AlgorithmId Database Id of the Tracking algorithm details retrieved from
   * (#FileProcessing:Algorithm) request
   *
   * @apiUse V1ResponseSuccess
   * @apiSuccess {int} trackId Unique id of the newly created track.
   *
   * @apiUse V1ResponseError
   *
   */
  app.post(
    `${apiUrl}/:id/tracks`,
    extractJwtAuthorisedSuperAdminUser,
    validateFields([
      idOf(param("id")),

      // FIXME - We don't currently have ML generated tracks for audio recordings, but when we do we need to widen this check.
      body("data").custom(jsonSchemaOf(ApiMinimalTrackRequestSchema)),
      idOf(body("algorithmId")),
    ]),
    fetchUnauthorizedRequiredRecordingById(param("id")),
    fetchUnauthorizedRequiredEventDetailSnapshotById(body("algorithmId")),
    parseJSONField(body("data")),
    async (request: Request, response) => {
      const track = await response.locals.recording.createTrack({
        data: response.locals.data,
        AlgorithmId: request.body.algorithmId,
      });
      await track.updateIsFiltered();
      return successResponse(response, "Track added.", {
        trackId: track.id,
      });
    }
  );

  /**
   * @api {delete} /api/v1/processing/:id/tracks Delete all tracks for a recording
   * @apiName DeleteTracks
   * @apiGroup Processing
   *
   * @apiUse V1ResponseSuccess
   *
   * @apiuse V1ResponseError
   *
   */
  app.delete(
    `${apiUrl}/:id/tracks`,
    extractJwtAuthorisedSuperAdminUser,
    validateFields([idOf(param("id"))]),
    fetchUnauthorizedRequiredRecordingById(param("id")),
    async (request: Request, response: Response) => {
      const tracks = await response.locals.recording.getTracks();
      tracks.forEach((track) => track.destroy());
      return successResponse(response, "Tracks cleared.");
    }
  );

  /**
   * @api {post} /api/v1/processing/:id/tracks/:trackId/tags Add tag to track
   * @apiName PostTrackTag
   * @apiGroup Processing
   *
   * Requires super-admin user credentials
   *
   * @apiParam {String} what Object/event to tag.
   * @apiParam {Number} confidence Tag confidence score.
   * @apiParam {JSON} data Data Additional tag data.
   *
   * @apiUse V1ResponseSuccess
   * @apiSuccess {int} trackTagId Unique id of the newly created track tag.
   *
   * @apiUse V1ResponseError
   */
  app.post(
    `${apiUrl}/:id/tracks/:trackId/tags`,
    extractJwtAuthorisedSuperAdminUser,
    validateFields([
      idOf(param("id")),
      idOf(param("trackId")),
      body("what").exists().isString(), // FIXME - Validate against valid tags?
      body("confidence").isFloat().toFloat(),
      body("data").isJSON().optional(),
    ]),
    fetchUnauthorizedRequiredRecordingById(param("id")),
    fetchUnauthorizedRequiredTrackById(param("trackId")),
    parseJSONField(body("data")),
    async (request: Request, response: Response) => {
      const tag = await response.locals.track.addTag(
        request.body.what,
        request.body.confidence,
        true,
        response.locals.data
      );
      return successResponse(response, "Track tag added.", {
        trackTagId: tag.id,
      });
    }
  );

  /**
   * @api {post} /api/v1/processing/algorithm Finds matching existing algorithm definition or adds a new one to the database
   * @apiName Algorithm
   * @apiGroup Processing
   *
   * @apiParam {JSON} algorithm algorithm data in tag form.
   * Requires super-admin user credentials
   *
   * @apiUse V1ResponseSuccess
   * @apiSuccess {int} algorithmId Id of the matching algorithm tag.
   *
   * @apiUse V1ResponseError
   */
  app.post(
    `${apiUrl}/algorithm`,
    extractJwtAuthorisedSuperAdminUser,
    validateFields([body("algorithm").isJSON()]),
    parseJSONField(body("algorithm")),
    async (request, response) => {
      const algorithm = await models.DetailSnapshot.getOrCreateMatching(
        "algorithm",
        response.locals.algorithm
      );
      return successResponse(response, "Algorithm key retrieved.", {
        algorithmId: algorithm.id,
      });
    }
  );

  /**
   * @api {patch} /api/fileProcessing/:id/tracks/:trackId/archive Archives a track
   * @apiName ArchiveTrack
   * @apiGroup Processing
   *
   * @apiUse V1ResponseSuccess
   * @apiuse V1ResponseError
   *
   */
  app.post(
    `${apiUrl}/:id/tracks/:trackId/archive`,
    extractJwtAuthorisedSuperAdminUser,
    validateFields([idOf(param("id")), idOf(param("trackId"))]),
    fetchUnauthorizedRequiredRecordingById(param("id")),
    fetchUnauthorizedRequiredTrackById(param("trackId")),
    async (request: Request, response) => {
      await response.locals.track.update({ archivedAt: Date.now() });

      return successResponse(response, "Track archived");
    }
  );

  /**
   * @api {patch} /api/fileProcessing/:id/tracks/:trackId Update track data for recording and archives the old track data.
   * @apiName UpdateTrackData
   * @apiGroup Processing
   *
   * @apiParam {JSON} data Data which defines the track (type specific).
   *
   * @apiUse V1ResponseSuccess
   * @apiuse V1ResponseError
   *
   */
  app.post(
    `${apiUrl}/:id/tracks/:trackId`,
    extractJwtAuthorisedSuperAdminUser,
    validateFields([
      idOf(param("id")),
      idOf(param("trackId")),
      body("data").custom(jsonSchemaOf(ApiMinimalTrackRequestSchema)),
    ]),
    fetchUnauthorizedRequiredRecordingById(param("id")),
    fetchUnauthorizedRequiredTrackById(param("trackId")),
    parseJSONField(body("data")),
    async (request: Request, response) => {
      // make a copy of the original track
      await response.locals.recording.createTrack({
        data: response.locals.track.data,
        AlgorithmId: response.locals.track.AlgorithmId,
        archivedAt: Date.now(),
      });
      await response.locals.track.update({ data: response.locals.data });
      return successResponse(response, "Track updated");
    }
  );
}<|MERGE_RESOLUTION|>--- conflicted
+++ resolved
@@ -73,10 +73,7 @@
           query("type").isIn([
             RecordingType.InfraredVideo,
             RecordingType.ThermalRaw,
-<<<<<<< HEAD
             RecordingType.TrailCamImage,
-=======
->>>>>>> 164a3a53
           ]),
           query("state").isIn([
             RecordingProcessingState.Reprocess,
@@ -369,13 +366,9 @@
           }
           await recording.save();
 
-<<<<<<< HEAD
-          if (complete &&   (recording.type === RecordingType.ThermalRaw ||
-=======
           if (
             complete &&
             (recording.type === RecordingType.ThermalRaw ||
->>>>>>> 164a3a53
               recording.type === RecordingType.InfraredVideo)
           ) {
             const tracks = await recording.getTracks();
