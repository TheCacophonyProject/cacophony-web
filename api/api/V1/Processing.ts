import { successResponse } from "../V1/responseUtil.js";
import middleware, {
  getRecordingById,
  expectedTypeOf,
  validateFields,
} from "../middleware.js";
import log from "@log";
import { body, param, query, oneOf } from "express-validator";
import modelsInit from "@models/index.js";
import _ from "lodash";
import {
  addTag,
  finishedProcessingRecording,
  saveThumbnailInfo,
  sendAlerts,
  signedToken,
  updateMetadata,
} from "../V1/recordingUtil.js";
import type { Application, NextFunction, Request, Response } from "express";
import type { Recording } from "@models/Recording.js";

import type { ClassifierRawResult } from "@typedefs/api/fileProcessing.js";
import ClassifierRawResultSchema from "@schemas/api/fileProcessing/ClassifierRawResult.schema.json" assert { type: "json" };
import ApiMinimalTrackRequestSchema from "@schemas/api/fileProcessing/MinimalTrackRequestData.schema.json" assert { type: "json" };
import { jsonSchemaOf } from "../schema-validation.js";
import { booleanOf, idOf } from "../validation-middleware.js";
import { ClientError } from "../customErrors.js";
import util from "../V1/util.js";
import {
  HttpStatusCode,
  RecordingProcessingState,
  RecordingType,
} from "@typedefs/api/consts.js";
import {
  extractJwtAuthorisedSuperAdminUser,
  fetchUnauthorizedRequiredEventDetailSnapshotById,
  fetchUnauthorizedRequiredRecordingById,
  fetchUnauthorizedRequiredTrackById,
  parseJSONField,
} from "@api/extract-middleware.js";
import type { Track } from "@/models/Track.js";

const models = await modelsInit();
export default function (app: Application, baseUrl: string) {
  const apiUrl = `${baseUrl}/processing`;

  /**
     * @api {get} /api/v1/processing Get a new file processing job
     * @apiName getNewFileProcessingJob
     * @apiGroup Processing
     *
     * Requires super-admin user credentials
     *
     * @apiParam {String} type Type of recording.
     * @apiParam {String} state Processing state.
     * @apiSuccess {recording} requested
     * @apiSuccess {String} signed url to download the raw file

     */
  app.get(
    apiUrl,
    extractJwtAuthorisedSuperAdminUser,
    [
      oneOf([
        [
          query("type").equals(RecordingType.Audio),
          query("state").isIn([
            RecordingProcessingState.Reprocess,
            RecordingProcessingState.Analyse,
          ]),
        ],
        [
          query("type").isIn([
            RecordingType.InfraredVideo,
            RecordingType.ThermalRaw,
          ]),
          query("state").isIn([
            RecordingProcessingState.Reprocess,
            RecordingProcessingState.AnalyseThermal,
            RecordingProcessingState.Tracking,
            RecordingProcessingState.ReTrack,
          ]),
        ],
      ]),
    ],
    middleware.requestWrapper(async (request: Request, response: Response) => {
      const type = request.query.type as RecordingType;
      const state = request.query.state as RecordingProcessingState;
      const recording = await models.Recording.getOneForProcessing(type, state);
      if (recording === null) {
        log.debug(
          "No file to be processed for '%s' in state '%s.",
          type,
          state
        );
        // FIXME - Do we really want this status code/response?
        return response.status(HttpStatusCode.OkNoContent).json();
      } else {
        const rawJWT = signedToken(
          recording.rawFileKey,
          recording.getRawFileName(),
          recording.rawMimeType
        );
        const rec = (recording as any).dataValues;
        if (rec.location) {
          // Some versions of postgres seem to put this in.
          delete rec.location.crs;
        }
        return successResponse(response, {
          recording: rec,
          rawJWT,
        });
      }
    })
  );

  /**
   * @api {post} /api/v1/processing/processed Upload a processed file to object storage
   * @apiName PostProcessedFile
   * @apiGroup Processing
   *
   * Requires super-admin user credentials
   * @apiUse V1ResponseSuccess
   * @apiSuccess {String} fileKey of uploaded file
   *
   * @apiUse V1ResponseError
   */
  app.post(
    `${apiUrl}/processed`,
    extractJwtAuthorisedSuperAdminUser,
    util.multipartUpload(
      "file",
      async (uploader, uploadingDevice, uploadingUser, data, keys) => {
        // Expect only one file to be uploaded at a time
        console.assert(
          keys.length === 1,
          "Only expected 1 file attachment for this end-point"
        );
        return keys[0];
      }
    )
  );

  // Add tracks

  // Add track tags
  // TODO - Processing should send this request gzipped.
  app.put(
    `${apiUrl}/raw`,
    extractJwtAuthorisedSuperAdminUser,
    [
      body("id")
        .isInt()
        .toInt()
        .withMessage(expectedTypeOf("integer"))
        .bail()
        .custom(getRecordingById())
        .bail()
        .custom(() =>
          // Job key given matches the one on the retrieved recording
          body("jobKey")
            .exists()
            .withMessage(expectedTypeOf("string"))
            .custom(
              (jobKey, { req }) =>
                (req.body.recording as Recording).get("jobKey") === jobKey
            )
            .withMessage(
              (jobKey, { req }) =>
                `'jobKey' '${jobKey}' given did not match the database (${(
                  req.body.recording as Recording
                ).get("jobKey")})`
            )
        ),
      body("success")
        .isBoolean()
        .toBoolean()
        .withMessage(expectedTypeOf("boolean")),
      body("result")
        .exists()
        .withMessage(expectedTypeOf("ClassifierRawResult"))
        .bail()
        .custom(jsonSchemaOf(ClassifierRawResultSchema)),
      body("newProcessedFileKey").optional(),
    ],
    middleware.requestWrapper(async (request: Request, response: Response) => {
      const {
        id,
        result,
        complete,
        newProcessedFileKey,
        success,
        recording,
      }: {
        id: number;
        newProcessedFileKey?: string;
        result: ClassifierRawResult;
        recording: Recording;
        complete: boolean;
        success: boolean;
      } = request.body;
      // Input the bits we care about to the DB, and store the rest as gzipped metadata for the object?

      const prevState = recording.processingState;
      if (success) {
        recording.set("currentStateStartTime", null);
        if (newProcessedFileKey) {
          recording.fileKey = newProcessedFileKey;
        }
        if (complete) {
          recording.jobKey = null;
          recording.processing = false;
          recording.processingEndTime = new Date().toISOString();
        }
        recording.processingState = recording.getNextState();
        // Process extra data from file processing

        // FIXME Is fieldUpdates ever set by current processing?
        // if (result && result.fieldUpdates) {
        // _.merge(recording, result.fieldUpdates);
        // }
        await recording.save();
        if (
          recording.type === RecordingType.ThermalRaw &&
          recording.processingState === RecordingProcessingState.Finished
        ) {
          await finishedProcessingRecording(
            models,
            recording,
            result,
            prevState
          );
        }
        return successResponse(response, `Processing finished for #${id}`);
      } else {
        // The current stage failed
        recording.processingState =
          `${recording.processingState}.failed` as RecordingProcessingState;
        recording.jobKey = null;
        recording.processing = false;
        recording.processingEndTime = new Date().toISOString(); // Still set processingEndTime, since we might want to know how long it took to fail.
        await recording.save();
        // FIXME - should this be an error response?
        return successResponse(response, `Processing failed for #${id}`);
      }
    })
  );

  /**
   * @api {put} /api/v1/processing Finished a file processing job
   * @apiName finishedFileProcessingJob
   * @apiGroup Processing
   *
   * Requires super-admin user credentials
   *
   * @apiParam {Integer} id ID of the recording.
   * @apiParam {String} jobKey Key given when requesting the job.
   * @apiParam {Boolean} success If the job was finished successfully.
   * @apiParam {JSON} [result] Result of the file processing
   * @apiParam {String} [newProcessedFileKey] LeoFS Key of the new file.
   */
  app.put(
    apiUrl,
    extractJwtAuthorisedSuperAdminUser,
    validateFields([
      idOf(body("id")),
      body("jobKey").exists(),
      booleanOf(body("success")),
      body("newProcessedFileKey").isString().optional(),
      booleanOf(body("complete")),
      body("fileHash").isString().optional(),
      // FIXME - JSON schema validate this?
      body("result").isJSON().optional(),
    ]),
    parseJSONField(body("result")),
    async (request: Request, response: Response, next: NextFunction) => {
      const recording = await models.Recording.findByPk(request.body.id);
      if (!recording) {
        return next(
          new ClientError(
            `Recording ${request.body.id} not found for jobKey ${request.body.jobKey}`
          )
        );
      } else {
        if (recording.jobKey !== request.body.jobKey) {
          return next(
            new ClientError("'jobKey' given did not match the database.")
          );
        }
        response.locals.recording = recording;
        next();
      }
    },
    async (request: Request, response: Response) => {
      const { newProcessedFileKey, success } = request.body;
      const result = response.locals.result;
      const recording = response.locals.recording;
      recording.jobKey = null;
      recording.processing = false;

      const prevState = recording.processingState;
      if (success) {
        try {
          if (newProcessedFileKey) {
            recording.fileKey = newProcessedFileKey;
          }
          const nextJob = recording.getNextState();
          const complete =
            nextJob == models.Recording.finishedState(recording.type);
          recording.processingState = nextJob;
          recording.processingEndTime = new Date().toISOString();
          // Process extra data from file processing
          if (result && result.fieldUpdates) {
            // TODO(jon): if the previous step was tracking, here would be the best time to consolidate tracks - however,
            //  we need to make sure that the AI is reading these tracks back out to do its classifications:
            //  #1283385 is a great example of why we need this.

            // NOTE: We used to re-match stations here if location changed, but really there's no good reason
            //  why file processing should update the location.
            delete result.fieldUpdates.location;
            _.merge(recording, result.fieldUpdates);
            for (const [key, value] of Object.entries(recording.dataValues)) {
              if (typeof value === "object" && key in result.fieldUpdates) {
                // We need to let sequelize know that deep json values have changed, since it doesn't
                // check for deep equality.
                recording.changed(key, true);
              }
            }
          }

          if (complete && recording.type === RecordingType.Audio) {
            const device = await recording.getDevice();
            const group = await device.getGroup();
            const shouldFilter = group.settings?.filterHuman ?? true;
            if (shouldFilter) {
              const tracks: Track[] = await recording.getTracks();
              let hasHuman = false;
              for (const t of tracks) {
                const tags = await t.getTrackTags({});
                hasHuman = tags.some((tt) => tt.what === "human");
                if (hasHuman) {
                  break;
                }
              }
              if (hasHuman) {
                const rawFileKey = recording.rawFileKey;
                const fileKey = recording.fileKey;
                recording.redacted = true;
                try {
                  if (rawFileKey) {
                    await util.deleteS3Object(rawFileKey).catch((err) => {
                      log.warning(err);
                    });
                  }
                  if (fileKey) {
                    await util.deleteS3Object(fileKey).catch((err) => {
                      log.warning(err);
                    });
                  }
                } catch (e) {
                  log.warning("Failed to delete file: %s", e);
                }
              }
            }
          }
<<<<<<< HEAD
        }
        await recording.save();
        if (
          complete &&
          (recording.type === RecordingType.ThermalRaw ||
            recording.type === RecordingType.InfraredVideo)
        ) {
          const tracks = await recording.getTracks();
          const results = await saveThumbnailInfo(
            recording,
            tracks,
            recording.additionalMetadata["thumbnail_region"]
          );
          if (results) {
            for (const result of results) {
              if (result instanceof Error) {
                log.warning(
                  "Failed to upload thumbnail for %s",
                  `${recording.rawFileKey}-thumb`
                );
                log.error("Reason: %s", result.message);
=======
          await recording.save();

          if (complete && recording.type === RecordingType.ThermalRaw) {
            const tracks = await recording.getTracks();
            const results = await saveThumbnailInfo(
              recording,
              tracks,
              recording.additionalMetadata["thumbnail_region"]
            );
            if (results) {
              for (const result of results) {
                if (result instanceof Error) {
                  log.warning(
                    "Failed to upload thumbnail for %s",
                    `${recording.rawFileKey}-thumb`
                  );
                  log.error("Reason: %s", result.message);
                }
>>>>>>> 871012de
              }
            }
          }

          // If group filters out human audio, delete the file

          const twentyFourHoursMs = 24 * 60 * 60 * 1000;
          const recordingAgeMs =
            new Date().getTime() - recording.recordingDateTime.getTime();
          if (
            complete &&
            prevState !== RecordingProcessingState.Reprocess &&
            recording.uploader === "device" &&
            recordingAgeMs < twentyFourHoursMs
          ) {
            await sendAlerts(models, recording.id);
          }
        } catch (e) {
          log.error("Failed to save recording: %s", e);
        }
        return successResponse(response, "Processing finished.");
      } else {
        recording.processingState =
          `${recording.processingState}.failed` as RecordingProcessingState;
        await recording.save();
        // FIXME, should this be an error response?
        return successResponse(response, "Processing failed.");
      }
    }
  );

  /**
   * @api {post} /api/v1/processing/metadata Updates the metadata for the recording
   * @apiName updateMetaData
   * @apiGroup Processing
   *
   * @apiDescription This call updates the metadata for a recording
   * Requires super-admin user credentials
   *
   * @apiParam {Number} recordingId ID of the recording that you want to tag.
   * @apiparam {JSON} metadata Metadata to be updated for the recording.  See /api/V1/recording for more details
   *
   * @apiUse V1ResponseSuccess
   *
   * @apiuse V1ResponseError
   *
   */
  app.post(
    `${apiUrl}/metadata`,
    extractJwtAuthorisedSuperAdminUser,
    validateFields([idOf(body("id")), body("metadata").isJSON()]),
    fetchUnauthorizedRequiredRecordingById(body("id")),
    parseJSONField(body("metadata")),
    async (request: Request, response: Response) => {
      await updateMetadata(response.locals.recording, response.locals.metadata);
    }
  );

  /**
   * @api {post} /api/v1/processing/:id/tracks Add track to recording
   * @apiName PostTrack
   * @apiGroup Processing
   *
   * Requires super-admin user credentials
   *
   * @apiParam {JSON} data Data which defines the track (type specific).
   * @apiParam {Number} AlgorithmId Database Id of the Tracking algorithm details retrieved from
   * (#FileProcessing:Algorithm) request
   *
   * @apiUse V1ResponseSuccess
   * @apiSuccess {int} trackId Unique id of the newly created track.
   *
   * @apiUse V1ResponseError
   *
   */
  app.post(
    `${apiUrl}/:id/tracks`,
    extractJwtAuthorisedSuperAdminUser,
    validateFields([
      idOf(param("id")),

      // FIXME - We don't currently have ML generated tracks for audio recordings, but when we do we need to widen this check.
      body("data").custom(jsonSchemaOf(ApiMinimalTrackRequestSchema)),
      idOf(body("algorithmId")),
    ]),
    fetchUnauthorizedRequiredRecordingById(param("id")),
    fetchUnauthorizedRequiredEventDetailSnapshotById(body("algorithmId")),
    parseJSONField(body("data")),
    async (request: Request, response) => {
      const track = await response.locals.recording.createTrack({
        data: response.locals.data,
        AlgorithmId: request.body.algorithmId,
      });
      await track.updateIsFiltered();
      return successResponse(response, "Track added.", {
        trackId: track.id,
      });
    }
  );

  /**
   * @api {delete} /api/v1/processing/:id/tracks Delete all tracks for a recording
   * @apiName DeleteTracks
   * @apiGroup Processing
   *
   * @apiUse V1ResponseSuccess
   *
   * @apiuse V1ResponseError
   *
   */
  app.delete(
    `${apiUrl}/:id/tracks`,
    extractJwtAuthorisedSuperAdminUser,
    validateFields([idOf(param("id"))]),
    fetchUnauthorizedRequiredRecordingById(param("id")),
    async (request: Request, response: Response) => {
      const tracks = await response.locals.recording.getTracks();
      tracks.forEach((track) => track.destroy());
      return successResponse(response, "Tracks cleared.");
    }
  );

  /**
   * @api {post} /api/v1/processing/:id/tracks/:trackId/tags Add tag to track
   * @apiName PostTrackTag
   * @apiGroup Processing
   *
   * Requires super-admin user credentials
   *
   * @apiParam {String} what Object/event to tag.
   * @apiParam {Number} confidence Tag confidence score.
   * @apiParam {JSON} data Data Additional tag data.
   *
   * @apiUse V1ResponseSuccess
   * @apiSuccess {int} trackTagId Unique id of the newly created track tag.
   *
   * @apiUse V1ResponseError
   */
  app.post(
    `${apiUrl}/:id/tracks/:trackId/tags`,
    extractJwtAuthorisedSuperAdminUser,
    validateFields([
      idOf(param("id")),
      idOf(param("trackId")),
      body("what").exists().isString(), // FIXME - Validate against valid tags?
      body("confidence").isFloat().toFloat(),
      body("data").isJSON().optional(),
    ]),
    fetchUnauthorizedRequiredRecordingById(param("id")),
    fetchUnauthorizedRequiredTrackById(param("trackId")),
    parseJSONField(body("data")),
    async (request: Request, response: Response) => {
      const tag = await response.locals.track.addTag(
        request.body.what,
        request.body.confidence,
        true,
        response.locals.data
      );
      return successResponse(response, "Track tag added.", {
        trackTagId: tag.id,
      });
    }
  );

  /**
   * @api {post} /api/v1/processing/algorithm Finds matching existing algorithm definition or adds a new one to the database
   * @apiName Algorithm
   * @apiGroup Processing
   *
   * @apiParam {JSON} algorithm algorithm data in tag form.
   * Requires super-admin user credentials
   *
   * @apiUse V1ResponseSuccess
   * @apiSuccess {int} algorithmId Id of the matching algorithm tag.
   *
   * @apiUse V1ResponseError
   */
  app.post(
    `${apiUrl}/algorithm`,
    extractJwtAuthorisedSuperAdminUser,
    validateFields([body("algorithm").isJSON()]),
    parseJSONField(body("algorithm")),
    async (request, response) => {
      const algorithm = await models.DetailSnapshot.getOrCreateMatching(
        "algorithm",
        response.locals.algorithm
      );
      return successResponse(response, "Algorithm key retrieved.", {
        algorithmId: algorithm.id,
      });
    }
  );

  /**
   * @api {patch} /api/fileProcessing/:id/tracks/:trackId/archive Archives a track
   * @apiName ArchiveTrack
   * @apiGroup Processing
   *
   * @apiUse V1ResponseSuccess
   * @apiuse V1ResponseError
   *
   */
  app.post(
    `${apiUrl}/:id/tracks/:trackId/archive`,
    extractJwtAuthorisedSuperAdminUser,
    validateFields([idOf(param("id")), idOf(param("trackId"))]),
    fetchUnauthorizedRequiredRecordingById(param("id")),
    fetchUnauthorizedRequiredTrackById(param("trackId")),
    async (request: Request, response) => {
      await response.locals.track.update({ archivedAt: Date.now() });

      return successResponse(response, "Track archived");
    }
  );

  /**
   * @api {patch} /api/fileProcessing/:id/tracks/:trackId Update track data for recording and archives the old track data.
   * @apiName UpdateTrackData
   * @apiGroup Processing
   *
   * @apiParam {JSON} data Data which defines the track (type specific).
   *
   * @apiUse V1ResponseSuccess
   * @apiuse V1ResponseError
   *
   */
  app.post(
    `${apiUrl}/:id/tracks/:trackId`,
    extractJwtAuthorisedSuperAdminUser,
    validateFields([
      idOf(param("id")),
      idOf(param("trackId")),
      body("data").custom(jsonSchemaOf(ApiMinimalTrackRequestSchema)),
    ]),
    fetchUnauthorizedRequiredRecordingById(param("id")),
    fetchUnauthorizedRequiredTrackById(param("trackId")),
    parseJSONField(body("data")),
    async (request: Request, response) => {
      // make a copy of the original track
      await response.locals.recording.createTrack({
        data: response.locals.track.data,
        AlgorithmId: response.locals.track.AlgorithmId,
        archivedAt: Date.now(),
      });
      await response.locals.track.update({ data: response.locals.data });
      return successResponse(response, "Track updated");
    }
  );
}<|MERGE_RESOLUTION|>--- conflicted
+++ resolved
@@ -363,32 +363,13 @@
               }
             }
           }
-<<<<<<< HEAD
-        }
-        await recording.save();
-        if (
-          complete &&
-          (recording.type === RecordingType.ThermalRaw ||
-            recording.type === RecordingType.InfraredVideo)
-        ) {
-          const tracks = await recording.getTracks();
-          const results = await saveThumbnailInfo(
-            recording,
-            tracks,
-            recording.additionalMetadata["thumbnail_region"]
-          );
-          if (results) {
-            for (const result of results) {
-              if (result instanceof Error) {
-                log.warning(
-                  "Failed to upload thumbnail for %s",
-                  `${recording.rawFileKey}-thumb`
-                );
-                log.error("Reason: %s", result.message);
-=======
           await recording.save();
 
-          if (complete && recording.type === RecordingType.ThermalRaw) {
+          if (
+            complete &&
+            (recording.type === RecordingType.ThermalRaw ||
+              recording.type === RecordingType.InfraredVideo)
+          ) {
             const tracks = await recording.getTracks();
             const results = await saveThumbnailInfo(
               recording,
@@ -404,7 +385,6 @@
                   );
                   log.error("Reason: %s", result.message);
                 }
->>>>>>> 871012de
               }
             }
           }
