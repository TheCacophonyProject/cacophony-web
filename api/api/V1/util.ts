--- conflicted
+++ resolved
@@ -23,26 +23,21 @@
 import responseUtil from "./responseUtil";
 import modelsUtil from "@models/util/util";
 import crypto from "crypto";
-<<<<<<< HEAD
 import { Request, Response } from "express";
 import { Recording } from "@models/Recording";
 import { Device } from "@models/Device";
 import models, { ModelCommon } from "@models";
+import { type } from "os";
 
 function multipartUpload(
   keyPrefix: string,
-  buildRecord: <T>(
+  onSaved: <T>(
     uploadingDevice: Device | null,
     data: any,
     key: string
-  ) => Promise<ModelCommon<T>>
+  ) => Promise<ModelCommon<T> | string>
 ) {
   return (request: Request, response: Response) => {
-=======
-
-function multipartUpload(keyPrefix, onSaved) {
-  return (request, response) => {
->>>>>>> 3c7c3deb
     const key = keyPrefix + "/" + moment().format("YYYY/MM/DD/") + uuidv4();
     let data;
     let filename;
@@ -114,10 +109,7 @@
         return;
       }
 
-<<<<<<< HEAD
-      let dbRecord: any;
-=======
->>>>>>> 3c7c3deb
+      let dbRecordOrFileKey: any;
       try {
         // Wait for the upload to complete.
         const uploadResult = await upload;
@@ -172,7 +164,6 @@
         }
 
         data.filename = filename;
-<<<<<<< HEAD
 
         let uploadingDevice =
           response.locals.device || response.locals.requestDevice;
@@ -190,19 +181,20 @@
         }
 
         // Store a record for the upload.
-        dbRecord = await buildRecord(uploadingDevice || null, data, key);
+        dbRecordOrFileKey = await onSaved(uploadingDevice || null, data, key);
 
         if (uploadingDevice) {
           // Update the device location from the recording.
           await uploadingDevice.update({
-            location: (dbRecord as Recording).location,
+            location: (dbRecordOrFileKey as Recording).location,
           });
         }
-
-        await dbRecord.save();
-=======
-        await onSaved(request, response, data, key);
->>>>>>> 3c7c3deb
+        if (typeof dbRecordOrFileKey !== "string") {
+          await dbRecordOrFileKey.save();
+          responseUtil.validRecordingUpload(response, dbRecordOrFileKey.id);
+        } else {
+          responseUtil.validRecordingUpload(response, dbRecordOrFileKey);
+        }
       } catch (err) {
         responseUtil.serverError(response, err);
         return;
