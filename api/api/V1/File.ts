/*
cacophony-api: The Cacophony Project API server
Copyright (C) 2018  The Cacophony Project

This program is free software: you can redistribute it and/or modify
it under the terms of the GNU Affero General Public License as published
by the Free Software Foundation, either version 3 of the License, or
(at your option) any later version.

This program is distributed in the hope that it will be useful,
but WITHOUT ANY WARRANTY; without even the implied warranty of
MERCHANTABILITY or FITNESS FOR A PARTICULAR PURPOSE.  See the
GNU Affero General Public License for more details.

You should have received a copy of the GNU Affero General Public License
along with this program.  If not, see <http://www.gnu.org/licenses/>.
*/

import middleware from "../middleware";
import auth from "../auth";
import models from "@models";
import util from "./util";
import responseUtil from "./responseUtil";
import config from "@config";
import jsonwebtoken from "jsonwebtoken";
import { param, query } from "express-validator";
import { Application, Request, Response } from "express";
import { extractJwtAuthorizedUser } from "../extract-middleware";
import { File } from "@models/File";

export default (app: Application, baseUrl: string) => {
  const apiUrl = `${baseUrl}/files`;

  /**
   * @api {post} /api/v1/files Adds a new file.
   * @apiName PostUserFile
   * @apiGroup Files
   * @apiDescription This call is used for upload a file, eg an audio bait file.
   * is required:
   *
   * @apiUse V1UserAuthorizationHeader
   *
   * @apiParam {JSON} data Metadata about the recording in JSON format.  It must include the field 'type' (eg. audioBait).
   * @apiParam {File} file File of the recording.
   *
   * @apiUse V1ResponseSuccess
   * @apiSuccess {Number} recordingId ID of the recording.
   * @apiuse V1ResponseError
   */
  app.post(
    apiUrl,
    [auth.authenticateUser],
<<<<<<< HEAD
    extractJwtAuthorizedUser,
    (request: Request, response: Response) => {
      util.multipartUpload("f", async (uploader, data, key): Promise<File> => {
=======
    middleware.requestWrapper(
      util.multipartUpload("f", async (request, response, data, key) => {
>>>>>>> 3c7c3deb
        const dbRecord = models.File.buildSafely(data);
        dbRecord.UserId = response.locals.requestUser.id;
        dbRecord.fileKey = key;
        await dbRecord.validate();
        await dbRecord.save();
        responseUtil.validRecordingUpload(response, dbRecord.id);
        return dbRecord;
      });
    }
  );

  /**
   * @api {get} /api/v1/files Query available files
   * @apiName QueryFiles
   * @apiGroup Files
   *
   * @apiHeader {String} Authorization Signed JSON web token for a user or device.
   * @apiUse BaseQueryParams
   * @apiUse V1ResponseSuccessQuery
   */
  app.get(
    apiUrl,
    [
      auth.authenticateUser,
      middleware.parseJSON("where", query),
      query("offset").isInt().optional(),
      query("limit").isInt().optional(),
      middleware.parseJSON("order", query).optional(),
    ],
    middleware.requestWrapper(async (request, response) => {
      if (request.query.offset == null) {
        request.query.offset = "0";
      }

      if (request.query.limit == null) {
        request.query.limit = "100";
      }

      const result = await models.File.query(
        request.query.where,
        request.query.offset,
        request.query.limit,
        request.query.order
      );

      return responseUtil.send(response, {
        statusCode: 200,
        messages: ["Completed query."],
        limit: request.query.limit,
        offset: request.query.offset,
        count: result.count,
        rows: result.rows,
      });
    })
  );

  /**
   * @api {get} /api/v1/files/id Get a file
   * @apiName GetFile
   * @apiGroup Files
   * @apiUse MetaDataAndJWT
   *
   * @apiHeader {String} Authorization Signed JSON web token for either a user or a device.
   *
   * @apiUse V1ResponseSuccess
   * @apiSuccess {int} fileSize the number of bytes in the file.
   * @apiSuccess {String} jwt JSON Web Token to use to download the
   * recording file.
   * @apiSuccess {JSON} file Metadata for the file.
   *
   * @apiUse V1ResponseError
   */
  app.get(
    `${apiUrl}/:id`,
    [auth.authenticateAny, middleware.getFileById(param)],
    middleware.requestWrapper(async (request, response) => {
      const file = request.body.file;

      const downloadFileData = {
        _type: "fileDownload",
        key: file.fileKey,
      };

      return responseUtil.send(response, {
        statusCode: 200,
        messages: [],
        file: file,
        fileSize: await util.getS3ObjectFileSize(file.fileKey),
        jwt: jsonwebtoken.sign(downloadFileData, config.server.passportSecret, {
          expiresIn: 60 * 10,
        }),
      });
    })
  );

  /**
   * @api {delete} /api/v1/files/:id Delete an existing files
   * @apiName DeleteFile
   * @apiGroup Files
   * @apiDescription This call deletes a file.  The user making the
   * call must have uploaded the file or be an administrator.
   *
   * [/api/v1/signedUrl API](#api-SignedUrl-GetFile).
   *
   * @apiUse V1UserAuthorizationHeader
   *
   * @apiUse V1ResponseSuccess
   * @apiUse V1ResponseError
   */
  app.delete(
    `${apiUrl}/:id`,
    [auth.authenticateUser, middleware.getFileById(param)],
    middleware.requestWrapper(async (request, response) => {
      await models.File.deleteIfAllowedElseThrow(
        request.user,
        request.body.file
      );
      responseUtil.send(response, {
        statusCode: 200,
        messages: ["Deleted file."],
      });
    })
  );
};<|MERGE_RESOLUTION|>--- conflicted
+++ resolved
@@ -49,21 +49,13 @@
    */
   app.post(
     apiUrl,
-    [auth.authenticateUser],
-<<<<<<< HEAD
     extractJwtAuthorizedUser,
     (request: Request, response: Response) => {
       util.multipartUpload("f", async (uploader, data, key): Promise<File> => {
-=======
-    middleware.requestWrapper(
-      util.multipartUpload("f", async (request, response, data, key) => {
->>>>>>> 3c7c3deb
         const dbRecord = models.File.buildSafely(data);
         dbRecord.UserId = response.locals.requestUser.id;
         dbRecord.fileKey = key;
-        await dbRecord.validate();
         await dbRecord.save();
-        responseUtil.validRecordingUpload(response, dbRecord.id);
         return dbRecord;
       });
     }
