/*
cacophony-api: The Cacophony Project API server
Copyright (C) 2018  The Cacophony Project

This program is free software: you can redistribute it and/or modify
it under the terms of the GNU Affero General Public License as published
by the Free Software Foundation, either version 3 of the License, or
(at your option) any later version.

This program is distributed in the hope that it will be useful,
but WITHOUT ANY WARRANTY; without even the implied warranty of
MERCHANTABILITY or FITNESS FOR A PARTICULAR PURPOSE.  See the
GNU Affero General Public License for more details.

You should have received a copy of the GNU Affero General Public License
along with this program.  If not, see <http://www.gnu.org/licenses/>.
*/

import { validateFields } from "../middleware.js";
import modelsInit from "@models/index.js";
import { successResponse } from "./responseUtil.js";
import { body, param, query } from "express-validator";
import type { Application, NextFunction, Request, Response } from "express";
import {
  ClientError,
  FatalError,
  UnprocessableError,
} from "../customErrors.js";
import {
  extractJWTInfo,
  extractJwtAuthorisedDevice,
  extractJwtAuthorizedActivatedUser,
  extractJwtAuthorizedUser,
  extractJwtAuthorizedUserFromBody,
  extractJwtAuthorizedUserOrDevice,
  fetchAdminAuthorizedRequiredDeviceById,
  fetchAdminAuthorizedRequiredGroupByNameOrId,
  fetchAuthorizedOptionalDeviceByNameOrId,
  fetchAuthorizedRequiredDeviceById,
  fetchAuthorizedRequiredDeviceInGroup,
  fetchAuthorizedRequiredDevices,
  fetchAuthorizedRequiredGroupById,
  fetchAuthorizedRequiredGroupByNameOrId,
  fetchAuthorizedRequiredStationById,
  fetchUnauthorizedRequiredGroupByNameOrId,
  fetchUnauthorizedRequiredScheduleById,
  fetchUnauthorizedRequiredUserById,
  parseJSONField,
} from "../extract-middleware.js";
import {
  anyOf,
  booleanOf,
  checkDeviceNameIsUniqueInGroup,
  deprecatedField,
  idOf,
  integerOfWithDefault,
  nameOf,
  nameOrIdOf,
  stringOf,
  validNameOf,
  validPasswordOf,
} from "../validation-middleware.js";
import type { Device } from "models/Device.js";
import type {
  ApiDeviceHistorySettings,
  ApiDeviceLocationFixup,
  ApiDeviceResponse,
  MaskRegion,
} from "@typedefs/api/device.js";
import ApiDeviceLocationFixupSchema from "@schemas/api/device/ApiDeviceLocationFixup.schema.json" assert { type: "json" };
import ApiDeviceHistorySettingsSchema from "@schemas/api/device/ApiDeviceHistorySettings.schema.json" assert { type: "json" };
import MaskRegionsSchema from "@schemas/api/device/MaskRegions.schema.json" assert { type: "json" };
import logging from "@log";
import type { ApiGroupUserResponse } from "@typedefs/api/group.js";
import { jsonSchemaOf } from "@api/schema-validation.js";
import Sequelize, { Op, QueryTypes } from "sequelize";
import type { DeviceHistory } from "@models/DeviceHistory.js";
import {
  DeviceType,
  HttpStatusCode,
  RecordingType,
} from "@typedefs/api/consts.js";
import type { Recording } from "@models/Recording.js";
import config from "@config";
import { streamS3Object } from "@api/V1/signedUrl.js";
import { uploadFileStream } from "@api/V1/util.js";
import type { ApiStationResponse } from "@typedefs/api/station.js";
import { mapStation } from "@api/V1/Station.js";
import { mapTrack } from "@api/V1/Recording.js";
import { createEntityJWT } from "@api/auth.js";

const models = await modelsInit();

export const mapDeviceResponse = (
  device: Device,
  viewAsSuperUser: boolean
): ApiDeviceResponse => {
  try {
    const mapped: ApiDeviceResponse = {
      deviceName: device.deviceName,
      id: device.id,
      type: device.kind,
      groupName: device.Group?.groupName,
      groupId: device.GroupId,
      active: device.active,
      saltId: device.saltId,
      admin:
        viewAsSuperUser ||
        (device as any).Group?.Users[0]?.GroupUsers?.admin ||
        false,
    };
    if (device.lastConnectionTime) {
      mapped.lastConnectionTime = device.lastConnectionTime.toISOString();
    }
    if (device.lastRecordingTime) {
      mapped.lastRecordingTime = device.lastRecordingTime.toISOString();
    }
    if (device.active) {
      const twentyFiveHoursAgo = new Date();
      twentyFiveHoursAgo.setHours(twentyFiveHoursAgo.getHours() - 25);
      mapped.isHealthy =
        (device.lastConnectionTime &&
          device.lastConnectionTime.getTime() > twentyFiveHoursAgo.getTime()) ||
        false;
    }

    if (device.location) {
      mapped.location = device.location;
    }
    if (device.public) {
      mapped.public = true;
    }
    if (device.ScheduleId) {
      mapped.scheduleId = device.ScheduleId;
    }

    return mapped;
  } catch (e) {
    logging.warning("%s", e);
  }
};

export const mapLegacyDevicesResponse = (devices: ApiDeviceResponse[]) =>
  devices.map(({ deviceName, ...rest }) => ({
    devicename: deviceName,
    deviceName,
    ...rest,
  }));

export const mapDevicesResponse = (
  devices: Device[],
  viewAsSuperUser: boolean
): ApiDeviceResponse[] =>
  devices.map((device) => mapDeviceResponse(device, viewAsSuperUser));

// eslint-disable-next-line @typescript-eslint/no-unused-vars
interface ApiRegisterDeviceRequestBody {
  group: string; // Name of group to assign the device to.
  deviceName: string; // Unique (within group) device name.
  password: string; // password Password for the device.
  saltId?: number; // Salt ID of device. Will be set as device id if not given.
  deviceType?: DeviceType; // Hint about the kind of hardware we're registering.
}

// eslint-disable-next-line @typescript-eslint/no-unused-vars
interface ApiCreateProxyDeviceRequestBody {
  group: string; // Name of group to assign the device to.
  deviceName: string; // Unique (within group) device name.
  type: DeviceType;
}

// eslint-disable-next-line @typescript-eslint/no-unused-vars
interface ApiDeviceLocationFixupBody {
  setStationAtTime: ApiDeviceLocationFixup;
}

// eslint-disable-next-line @typescript-eslint/no-unused-vars
interface MaskRegionsDataBody {
  maskRegions: Record<string, MaskRegion[]>;
}

// eslint-disable-next-line @typescript-eslint/no-unused-vars
interface ApiDevicesResponseSuccess {
  devices: ApiDeviceResponse[];
}

// eslint-disable-next-line @typescript-eslint/no-unused-vars
interface ApiDeviceResponseSuccess {
  device: ApiDeviceResponse;
}

// eslint-disable-next-line @typescript-eslint/no-unused-vars
interface ApiStationResponseSuccess {
  station: ApiStationResponse;
}

// eslint-disable-next-line @typescript-eslint/no-unused-vars
interface ApiStationsResponseSuccess {
  stations: ApiStationResponse[];
}

// eslint-disable-next-line @typescript-eslint/no-unused-vars
interface ApiLocationResponseSuccess {
  location: ApiStationResponse;
}

// eslint-disable-next-line @typescript-eslint/no-unused-vars
interface ApiLocationsResponseSuccess {
  locations: { fromDateTime: Date; location: ApiStationResponse }[];
}

// eslint-disable-next-line @typescript-eslint/no-unused-vars
interface ApiDeviceSettingsResponseSuccess {
  settings: ApiDeviceHistorySettings;
}

// eslint-disable-next-line @typescript-eslint/no-unused-vars
interface ApiDeviceUsersResponseSuccess {
  users: ApiGroupUserResponse[];
}

export default function (app: Application, baseUrl: string) {
  const apiUrl = `${baseUrl}/devices`;

  /**
   * @api {post} /api/v1/devices Register a new device
   * @apiName RegisterDevice
   * @apiGroup Device
   *
   * @apiInterface {apiBody::ApiRegisterDeviceRequestBody}
   *
   * @apiUse V1ResponseSuccess
   * @apiSuccess {String} token JWT for authentication. Contains the device ID and type.
   * @apiSuccess {int} id id of device registered
   * @apiSuccess {int} saltId saltId of device registered
   * @apiUse V1ResponseError
   */
  app.post(
    apiUrl,
    validateFields([
      nameOf(body("group")),
      anyOf(validNameOf(body("devicename")), validNameOf(body("deviceName"))),
      validPasswordOf(body("password")),
      idOf(body("saltId")).optional(),
      body("deviceType").optional().isIn(Object.values(DeviceType)),
    ]),
    fetchUnauthorizedRequiredGroupByNameOrId(body("group")),
    checkDeviceNameIsUniqueInGroup(body(["devicename", "deviceName"])),
    async (request: Request, response: Response) => {
      if (request.body.devicename) {
        request.body.deviceName = request.body.devicename;
        delete request.body.devicename;
      }
      const device: Device = await models.Device.create({
        deviceName: request.body.deviceName,
        password: request.body.password,
        GroupId: response.locals.group.id,
      });
      let saltId;
      if (request.body.saltId) {
        /*
          NOTE: We decided not to use this check, since damage caused by someone
          spamming us with in-use saltIds is minimal.
          const existingSaltId = await models.Device.findOne({
            where: {
              saltId: request.body.saltId,
              active: true
            },
          });
          if (existingSaltId !== null) {
            return next(
              new ClientError(
                `saltId ${request.body.saltId} is already in use by another active device`
              )
            );
          }
          */
        saltId = request.body.saltId;
      } else {
        saltId = device.id;
      }
      await Promise.all([
        device.update({ saltId, uuid: device.id }),
        // Create the initial entry in the device history table.
        models.DeviceHistory.create({
          saltId,
          setBy: "register",
          GroupId: device.GroupId,
          DeviceId: device.id,
          fromDateTime: new Date(),
          deviceName: device.deviceName,
          uuid: device.id,
        }),
      ]);
      return successResponse(response, "Created new device.", {
        id: device.id,
        saltId: device.saltId,
        token: `JWT ${createEntityJWT(device)}`,
      });
    }
  );

  /**
   * @api {post} /api/v1/devices/create-proxy-device Create a new (proxy) device
   * @apiName CreateProxyDevice
   * @apiGroup Device
   *
   * @apiInterface {apiBody::ApiCreateProxyDeviceRequestBody}
   *
   * @apiUse V1ResponseSuccess
   * @apiSuccess {int} id id of device registered
   * @apiUse V1ResponseError
   */
  app.post(
    `${apiUrl}/create-proxy-device`,
    extractJwtAuthorizedUser,
    validateFields([
      nameOf(body("group")),
      validNameOf(body("deviceName")),
      body("type")
        .default("trailcam")
        .optional()
        .isIn(Object.values(DeviceType)),
    ]),
    fetchAuthorizedRequiredGroupByNameOrId(body("group")),
    checkDeviceNameIsUniqueInGroup(body("deviceName")),
    async (request: Request, response: Response) => {
      try {
        const device: Device = await models.Device.create({
          deviceName: request.body.deviceName,
          GroupId: response.locals.group.id,
          kind: request.body.type,
          password: "no-password",
        });
        await Promise.all([
          device.update({ uuid: device.id, saltId: device.id }),
          // Create the initial entry in the device history table.
          models.DeviceHistory.create({
            saltId: device.id,
            setBy: "register",
            GroupId: device.GroupId,
            DeviceId: device.id,
            fromDateTime: new Date(),
            deviceName: device.deviceName,
            uuid: device.id,
          }),
        ]);
        return successResponse(response, "Created new device.", {
          id: device.id,
        });
      } catch (e) {
        console.log(e);
      }
    }
  );

  /**
   * @api {delete} /api/v1/devices/:deviceId Delete a device
   * @apiName DeleteDevice
   * @apiGroup Device
   *
   * @apiDescription Permanently deletes a device if it has no recordings, or sets the active state
   * to `false` if it does have recordings.
   *
   * @apiUse V1UserAuthorizationHeader
   *
   * @apiUse V1ResponseSuccess
   * @apiUse V1ResponseError
   */
  app.delete(
    `${apiUrl}/:deviceId`,
    extractJwtAuthorizedUser,
    validateFields([
      idOf(param("deviceId")),
      nameOrIdOf(body("group")),
      booleanOf(body("only-active"), false),
    ]),
    fetchAdminAuthorizedRequiredGroupByNameOrId(body("group")),
    fetchAuthorizedRequiredDeviceById(param("deviceId")),
    async (request: Request, response: Response, _next: NextFunction) => {
      // Get the recording count for the device.
      const deviceId = response.locals.device.id;
      const hasRecording = await models.Recording.findOne({
        where: {
          DeviceId: deviceId,
          GroupId: response.locals.group.id,
        },
      });
      if (hasRecording) {
        await response.locals.device.update({
          active: false,
        });
        return successResponse(response, "Set device inactive", {
          id: deviceId,
        });
      } else {
        await models.DeviceHistory.destroy({
          where: {
            uuid: response.locals.device.uuid,
          },
        });
        await response.locals.device.destroy();
        return successResponse(response, "Removed device", {
          id: deviceId,
        });
      }
    }
  );

  /**
   * @api {get} /api/v1/devices Get list of devices
   * @apiName GetDevices
   * @apiGroup Device
   * @apiQuery {Boolean} [onlyActive] Only return active devices, defaults to `true`
   * If we want to return *all* devices this must be present and set to `false`
   * @apiQuery {string} [view-mode] `"user"` show only devices assigned to current user where
   * JWT Authorization supplied is for a superuser (default for superuser is to show all devices)
   *
   * @apiDescription Returns all devices the user can access
   * through both group membership and direct assignment.
   *
   * @apiUse V1UserAuthorizationHeader
   *
   * @apiUse V1ResponseSuccess
   * @apiInterface {apiSuccess::ApiDevicesResponseSuccess} devices Devices details
   * @apiUse DevicesList
   * @apiUse V1ResponseError
   */
  app.get(
    apiUrl,
    extractJwtAuthorizedUser,
    validateFields([
      query("view-mode").optional().equals("user"),
      deprecatedField(query("where")), // Sidekick
      anyOf(
        query("onlyActive").optional().isBoolean().toBoolean(),
        query("only-active").optional().isBoolean().toBoolean()
      ),
    ]),
    fetchAuthorizedRequiredDevices,
    async (request: Request, response: Response) => {
      if (request.headers["user-agent"].includes("okhttp")) {
        return successResponse(response, "Completed get devices query.", {
          devices: {
            rows: mapLegacyDevicesResponse(
              mapDevicesResponse(
                response.locals.devices,
                response.locals.viewAsSuperUser
              )
            ),
          },
        });
      }
      return successResponse(response, "Completed get devices query.", {
        devices: mapDevicesResponse(
          response.locals.devices,
          response.locals.viewAsSuperUser
        ),
      });
    }
  );

  /**
   * @api {get} /api/v1/devices/:deviceId Get a single device by its unique id
   * @apiName GetDeviceById
   * @apiGroup Device
   * @apiParam {Integer} deviceId Id of the device
   * @apiQuery {Boolean} [only-active=true] Only return active devices
   *
   * @apiDescription Returns details of the device if the user can access it either through
   * group membership or direct assignment to the device.
   *
   * @apiUse V1UserAuthorizationHeader
   *
   * @apiUse V1ResponseSuccess
   * @apiInterface {apiSuccess::ApiDeviceResponseSuccess} device Device details
   *
   * @apiSuccessExample {JSON} device:
   * {
   * "deviceName": "device name",
   *  "groupName": "group name",
   *  "groupId": 1,
   *  "deviceId: 2,
   *  "saltId": 2,
   *  "active": true,
   *  "admin": false,
   *  "type": "thermal",
   *  "public": "false",
   *  "lastConnectionTime": "2021-11-09T01:38:22.079Z",
   *  "lastRecordingTime": "2021-11-07T01:38:48.400Z",
   *  "location": {
   *   "lat": -43.5338812,
   *    "lng": 172.6451473
   *  },
   *  "users": [{
   *    "userName": "bob",
   *    "userId": 10,
   *    "admin": false,
   *  }]
   * }
   * @apiUse V1ResponseError
   */
  app.get(
    `${apiUrl}/device/:id`,
    extractJwtAuthorizedUser,
    validateFields([
      idOf(param("id")),
      query("view-mode").optional().equals("user"),
      deprecatedField(query("where")), // Sidekick
      anyOf(
        query("onlyActive").optional().isBoolean().toBoolean(),
        query("only-active").optional().isBoolean().toBoolean()
      ),
    ]),
    fetchAuthorizedRequiredDeviceById(param("id")),
    async (request: Request, response: Response) => {
      return successResponse(response, "Completed get device query.", {
        device: mapDeviceResponse(
          response.locals.device,
          response.locals.viewAsSuperUser
        ),
      });
    }
  );

  // Alias of /api/v1/devices/:deviceId for consistency reasons
  app.get(
    `${apiUrl}/:id`,
    extractJwtAuthorizedUser,
    validateFields([
      idOf(param("id")),
      query("view-mode").optional().equals("user"),
      deprecatedField(query("where")), // Sidekick
      anyOf(
        query("onlyActive").optional().isBoolean().toBoolean(),
        query("only-active").optional().isBoolean().toBoolean()
      ),
    ]),
    fetchAuthorizedRequiredDeviceById(param("id")),
    async (request: Request, response: Response) => {
      return successResponse(response, "Completed get device query.", {
        device: mapDeviceResponse(
          response.locals.device,
          response.locals.viewAsSuperUser
        ),
      });
    }
  );

  /**
   * @api {get} /api/v1/devices/:deviceId/reference-image Get the reference image (if any) for a device
   * @apiName GetDeviceReferenceImageAtTime
   * @apiGroup Device
   * @apiParam {Integer} deviceId Id of the device
   * @apiParam {String} exists If set to 'exists' returns whether the device has a reference image at the given time.
   * @apiQuery {String} [at-time] ISO8601 formatted date string for when the reference image should be current.
   * @apiQuery {String} [type] Can be 'pov' for point-of-view reference image or 'in-situ' for a reference image showing device placement in the environment.
   *
   * @apiDescription Returns a reference image for a device (if any has been set) at a given point in time, or now,
   * if no date time is specified
   *
   * @apiUse V1UserAuthorizationHeader
   *
   * @apiUse V1ResponseSuccess
   * @apiSuccess binary data of reference image
   * @apiUse V1ResponseError
   */
  app.get(
    `${apiUrl}/:id/reference-image/:exists?`,
    extractJwtAuthorizedUser,
    validateFields([
      idOf(param("id")),
      param("exists").optional(),
      query("view-mode").optional().equals("user"),
      query("at-time").isISO8601().toDate().optional(),
      query("type").optional().isIn(["pov", "in-situ"]),
      booleanOf(query("only-active"), false),
    ]),
    fetchAuthorizedRequiredDeviceById(param("id")),
    async (request: Request, response: Response, next: NextFunction) => {
      const checkIfExists = request.params.exists === "exists";
      const atTime =
        (request.query["at-time"] &&
          (request.query["at-time"] as unknown as Date)) ||
        new Date();
      const device = response.locals.device as Device;
      const deviceHistoryEntry: DeviceHistory | null =
        await models.DeviceHistory.latest(device.id, device.GroupId, atTime);
      if (!deviceHistoryEntry) {
        return next(
          new UnprocessableError(
            "No reference image available for device at time"
          )
        );
      }
      if (device.kind === DeviceType.TrailCam) {
        // NOTE: If the device is a trailcam, try and use the daytime image that closest matches the requested time, if any.

        //  The trailcam has been in this location since this time.
        const fromTime = deviceHistoryEntry.fromDateTime;
        if (!fromTime) {
          return next(
            new UnprocessableError(
              "No reference image available for device at time"
            )
          );
        }
        let recording: any;
        // See if this device has a later location
        const laterDeviceHistoryEntry: DeviceHistory | null =
          await models.DeviceHistory.findOne({
            where: [
              {
                DeviceId: device.id,
                GroupId: device.GroupId,
                fromDateTime: { [Op.gt]: fromTime },
              },
              models.sequelize.where(
                Sequelize.fn("ST_X", Sequelize.col("location")),
                { [Op.ne]: deviceHistoryEntry.location.lng }
              ),
              models.sequelize.where(
                Sequelize.fn("ST_Y", Sequelize.col("location")),
                { [Op.ne]: deviceHistoryEntry.location.lat }
              ),
            ] as any,
            order: [["fromDateTime", "ASC"]],
          });
        const payload: { fromDateTime: Date; untilDateTime?: Date } = {
          fromDateTime: fromTime,
        };
        if (laterDeviceHistoryEntry) {
          payload.untilDateTime = laterDeviceHistoryEntry.fromDateTime;
          // Now check if there's a daytime image in that timespan, preferably without any tracks,
          // to avoid there being animals present
          const options = {
            type: QueryTypes.SELECT,
            replacements: {
              groupId: device.GroupId,
              deviceId: device.id,
              atTime: fromTime,
              untilTime: laterDeviceHistoryEntry.fromDateTime,
            },
          };
          recording = await models.sequelize.query(
            `          
          select * from "Recordings"
          left outer join "Tracks"
          on "Tracks"."RecordingId" = "Tracks".id
          where "DeviceId" = :deviceId
          and "GroupId" = :groupId
          and location is not null
          and "recordingDateTime" >= :atTime
          and "recordingDateTime" < :untilTime
          and type = 'trailcam-image'
          and "Tracks".id is null
          and CAST (("recordingDateTime" AT TIME ZONE 'NZST') AS time)
          BETWEEN TIME '9:00' AND TIME '16:00'
          order by "recordingDateTime" desc
          where 
          limit 1
          `,
            options
          );
          if (!recording.length) {
            recording = await models.sequelize.query(
              `
          select * from "Recordings" 
          where "DeviceId" = :deviceId
          and "GroupId" = :groupId
          and location is not null
          and "recordingDateTime" >= :atTime
          and "recordingDateTime" < :untilTime
          and type = 'trailcam-image'
          and CAST (("recordingDateTime" AT TIME ZONE 'NZST') AS time)
          BETWEEN TIME '9:00' AND TIME '16:00'
          order by "recordingDateTime" desc
          limit 1
          `,
              options
            );
          }
        } else {
          // Now check if there's a daytime image in that timespan, preferably without any tracks,
          // to avoid there being animals present
          const options = {
            type: QueryTypes.SELECT,
            replacements: {
              groupId: device.GroupId,
              deviceId: device.id,
              atTime: fromTime,
            },
          };
          recording = await models.sequelize.query(
            `
          select * from "Recordings" 
          where "DeviceId" = :deviceId
          and "GroupId" = :groupId
          and location is not null
          and "recordingDateTime" >= :atTime
          and type = 'trailcam-image'
          and CAST (("recordingDateTime" AT TIME ZONE 'NZST') AS time)
          BETWEEN TIME '9:00' AND TIME '16:00'
          order by "recordingDateTime" desc
          limit 1
      `,
            options
          );
          if (!recording.length) {
            recording = await models.sequelize.query(
              `
          select * from "Recordings"         
          where "DeviceId" = :deviceId
          and "GroupId" = :groupId
          and location is not null
          and "recordingDateTime" >= :atTime
          and type = 'trailcam-image'        
          and CAST (("recordingDateTime" AT TIME ZONE 'NZST') AS time)
          BETWEEN TIME '9:00' AND TIME '16:00'
          order by "recordingDateTime" desc
          limit 1
      `,
              options
            );
          }
        }
        if (recording.length) {
          if (checkIfExists) {
            return successResponse(
              response,
              "Reference image exists at supplied time",
              payload
            );
          } else {
            // Actually return the image.
            const mimeType = "image/webp"; // Or something better
            const time = fromTime
              ?.toISOString()
              .replace(/:/g, "_")
              .replace(".", "_");
            const filename = `device-${device.id}-reference-image@${time}.webp`;
            // Get reference image for device at time if any.
            return streamS3Object(
              request,
              response,
              recording[0].fileKey,
              filename,
              mimeType,
              response.locals.requestUser.id,
              device.GroupId,
              recording[0].fileSize
            );
          }
        } else {
          return next(
            new UnprocessableError(
              "No reference image available for device at time"
            )
          );
        }
      } else if (
        [DeviceType.Hybrid, DeviceType.Thermal].includes(device.kind)
      ) {
        const kind = request.query.type || "pov";
        let referenceImage;
        let referenceImageFileSize;
        if (kind === "pov") {
          referenceImage = deviceHistoryEntry?.settings?.referenceImagePOV;
          referenceImageFileSize =
            deviceHistoryEntry?.settings?.referenceImagePOVFileSize;
        } else {
          referenceImage = deviceHistoryEntry?.settings?.referenceImageInSitu;
          referenceImageFileSize =
            deviceHistoryEntry?.settings?.referenceImageInSituFileSize;
        }
        const fromTime = deviceHistoryEntry?.fromDateTime;
        if (referenceImage && fromTime && referenceImageFileSize) {
          if (checkIfExists) {
            // We want to return the earliest time after creation that this reference image is valid for too, so that the client only
            // needs to query this API occasionally.
            const laterDeviceHistoryEntry: DeviceHistory =
              await models.DeviceHistory.findOne({
                where: [
                  {
                    DeviceId: device.id,
                    GroupId: device.GroupId,
                    fromDateTime: { [Op.gt]: fromTime },
                  },
                  models.sequelize.where(
                    Sequelize.fn("ST_X", Sequelize.col("location")),
                    { [Op.ne]: deviceHistoryEntry.location.lng }
                  ),
                  models.sequelize.where(
                    Sequelize.fn("ST_Y", Sequelize.col("location")),
                    { [Op.ne]: deviceHistoryEntry.location.lat }
                  ),
                ] as any,
                order: [["fromDateTime", "ASC"]],
              });
            const payload: { fromDateTime: Date; untilDateTime?: Date } = {
              fromDateTime: fromTime,
            };
            if (laterDeviceHistoryEntry) {
              payload.untilDateTime = laterDeviceHistoryEntry.fromDateTime;
            }
            return successResponse(
              response,
              "Reference image exists at supplied time",
              payload
            );
          } else {
            // Get reference image for device at time if any, and return it
            const mimeType = "image/webp"; // Or something better
            const time = fromTime
              ?.toISOString()
              .replace(/:/g, "_")
              .replace(".", "_");
            const filename = `device-${device.id}-reference-image@${time}.webp`;
            // Get reference image for device at time if any.
            return streamS3Object(
              request,
              response,
              referenceImage,
              filename,
              mimeType,
              response.locals.requestUser.id,
              device.GroupId,
              referenceImageFileSize
            );
          }
        }
        return next(
          new UnprocessableError(
            "No reference image available for device at time"
          )
        );
      } else {
        return next(
          new UnprocessableError(
            `Reference images not supported for ${device.kind} devices.`
          )
        );
      }
    }
  );

  /**
   * @api {get} /api/v1/devices/:deviceId/location Get the location for a device at a given time
   * @apiName GetDeviceLocationAtTime
   * @apiGroup Device
   * @apiParam {Integer} deviceId Id of the device
   * @apiQuery {String} [at-time] ISO8601 formatted date string for when the reference image should be current.
   *
   * @apiDescription Returns the location (station) for a device at a given point in time, or now,
   * if no date time is specified
   *
   * @apiUse V1UserAuthorizationHeader
   *
   * @apiUse V1ResponseSuccess
   * @apiInterface {apiSuccess::ApiLocationResponseSuccess} station Device location details
   * @apiUse V1ResponseError
   */
  app.get(
    `${apiUrl}/:id/location`,
    extractJwtAuthorizedUser,
    validateFields([
      idOf(param("id")),
      query("view-mode").optional().equals("user"),
      query("at-time").isISO8601().toDate().optional(),
      booleanOf(query("only-active"), false),
    ]),
    fetchAuthorizedRequiredDeviceById(param("id")),
    async (request: Request, response: Response, next: NextFunction) => {
      const atTime =
        (request.query["at-time"] &&
          (request.query["at-time"] as unknown as Date)) ||
        new Date();
      const device = response.locals.device as Device;
      const deviceHistoryEntry = await models.DeviceHistory.findOne({
        where: {
          DeviceId: device.id,
          GroupId: device.GroupId,
          location: { [Op.ne]: null },
          fromDateTime: { [Op.lte]: atTime },
        },
        include: [
          {
            model: models.Station,
            include: [
              {
                model: models.Group,
                attributes: ["groupName"],
              },
            ],
          },
        ],
        order: [["fromDateTime", "DESC"]],
      });
      if (deviceHistoryEntry && deviceHistoryEntry.Station) {
        return successResponse(response, "Got location for device at time", {
          location: mapStation(deviceHistoryEntry.Station),
        });
      }
      return next(
        new UnprocessableError("No location recorded for device at time")
      );
    }
  );

  app.get(
    `${apiUrl}/:id/tracks-with-tag/:tag`,
    extractJwtAuthorizedUser,
    validateFields([
      idOf(param("id")),
      param("tag").isString(),
      query("view-mode").optional().equals("user"),
      query("from-time").isISO8601().toDate().optional(),
      query("until-time").isISO8601().toDate().optional(),
      booleanOf(query("only-active"), false),
    ]),
    fetchAuthorizedRequiredDeviceById(param("id")),
    async (request: Request, response: Response, _next: NextFunction) => {
      const fromTime =
        request.query["from-time"] &&
        (request.query["from-time"] as unknown as Date);
      const untilTime =
        (request.query["until-time"] &&
          (request.query["until-time"] as unknown as Date)) ||
        new Date();

      const timeWindow = {};
      if (fromTime) {
        (timeWindow as any).recordingDateTime = {
          [Op.and]: [{ [Op.gt]: fromTime }, { [Op.lte]: untilTime }],
        };
      }
      const tag = request.params.tag;
      const tracks = await models.Track.findAll({
        raw: true,
        where: {
          archivedAt: { [Op.eq]: null },
        },
        include: [
          {
            model: models.TrackTag,
            required: true,
            where: {
              [Op.and]: {
                [Op.or]: [
                  { automatic: { [Op.eq]: true }, "data.name": "Master" },
                  { automatic: { [Op.eq]: false } },
                ],
              },
            },
            attributes: ["automatic", "what"],
          },
          {
            model: models.Recording,
            required: true,
            where: {
              DeviceId: response.locals.device.id,
              GroupId: response.locals.device.GroupId,
              ...timeWindow,
            },
            attributes: [],
          },
        ],
        order: [["id", "DESC"]],
      });

      const tracksById = new Map();
      for (const userTrack of tracks.filter(
        (track) => !track["TrackTags.automatic"]
      )) {
        tracksById.set(userTrack.id, userTrack);
      }
      for (const autoTrack of tracks.filter(
        (track) =>
          track["TrackTags.automatic"] && track["TrackTags.what"] === tag
      )) {
        if (
          !(
            tracksById.has(autoTrack.id) &&
            tracksById.get(autoTrack.id)["TrackTags.what"] !== tag
          )
        ) {
          tracksById.set(autoTrack.id, autoTrack);
        }
      }
      const filteredTracks = Array.from(tracksById.values()).filter(
        (track) => track["TrackTags.what"] === tag
      );
      return successResponse(response, "Got tracks with tag", {
        tracks: filteredTracks.map((x) => mapTrack(x)),
      });
    }
  );

  // Use this with device location history to work out what animals a device has seen in a given time window, and/or at a given station.
  app.get(
    `${apiUrl}/:id/unique-track-tags`,
    extractJwtAuthorizedUser,
    validateFields([
      idOf(param("id")),
      query("view-mode").optional().equals("user"),
      query("from-time").isISO8601().toDate().optional(),
      query("until-time").isISO8601().toDate().optional(),
      idOf(query("stationId")).optional(),
      booleanOf(query("only-active"), false),
    ]),
    fetchAuthorizedRequiredDeviceById(param("id")),
    async (request: Request, response: Response, _next: NextFunction) => {
      const fromTime =
        request.query["from-time"] &&
        (request.query["from-time"] as unknown as Date);
      const untilTime =
        (request.query["until-time"] &&
          (request.query["until-time"] as unknown as Date)) ||
        new Date();

      // We only want to get tracks that are not falsified by a human.
      const timeWindow = {};
      if (fromTime) {
        (timeWindow as any).recordingDateTime = {
          [Op.and]: [{ [Op.gt]: fromTime }, { [Op.lte]: untilTime }],
        };
      }
      const tracks = await models.Track.findAll({
        raw: true,
        where: {
          archivedAt: { [Op.eq]: null },
        },
        include: [
          {
            model: models.TrackTag,
            required: true,
            where: {
              [Op.and]: {
                [Op.or]: [
                  { automatic: { [Op.eq]: true }, "data.name": "Master" },
                  { automatic: { [Op.eq]: false } },
                ],
              },
            },
            attributes: ["automatic", "what", "path"],
          },
          {
            model: models.Recording,
            required: true,
            where: {
              DeviceId: response.locals.device.id,
              GroupId: response.locals.device.GroupId,
              ...timeWindow,
            },
            attributes: [],
          },
        ],
      });

      const tracksById = new Map();
      for (const userTrack of tracks.filter(
        (track) => !track["TrackTags.automatic"]
      )) {
        tracksById.set(userTrack.id, userTrack);
      }
      for (const autoTrack of tracks.filter(
        (track) => track["TrackTags.automatic"]
      )) {
        if (
          !(
            tracksById.has(autoTrack.id) &&
            tracksById.get(autoTrack.id)["TrackTags.what"] !==
              autoTrack["TrackTags.what"]
          )
        ) {
          tracksById.set(autoTrack.id, autoTrack);
        }
      }
      const uniqueTags = {};
      for (const track of tracksById.values()) {
        const what = track["TrackTags.what"];
        if (!uniqueTags[what]) {
          uniqueTags[what] = { what, path: track["TrackTags.path"], count: 1 };
        } else {
          uniqueTags[what].count += 1;
        }
      }
      return successResponse(response, "Got used track-tags", {
        trackTags: Object.values(uniqueTags),
      });
    }
  );

  /**
   * @api {get} /api/v1/devices/:deviceId/location-history Get the location history for a device
   * @apiName GetDeviceStations
   * @apiGroup Device
   * @apiParam {Integer} deviceId Id of the device
   *
   * @apiDescription Returns the all stations that a device has been part of, in reverse chronological order
   *
   * @apiUse V1UserAuthorizationHeader
   *
   * @apiUse V1ResponseSuccess
   * @apiInterface {apiSuccess::ApiLocationsResponseSuccess} stations Device station details
   * @apiUse V1ResponseError
   */
  app.get(
    `${apiUrl}/:id/location-history`,
    extractJwtAuthorizedUser,
    validateFields([
      idOf(param("id")),
      query("view-mode").optional().equals("user"),
      booleanOf(query("only-active"), false),
    ]),
    fetchAuthorizedRequiredDeviceById(param("id")),
    async (request: Request, response: Response, _next: NextFunction) => {
      const device = response.locals.device;
      const deviceLocations = await models.DeviceHistory.findAll({
        where: {
          DeviceId: device.id,
          GroupId: device.GroupId,
          location: { [Op.ne]: null },
        },
        include: [
          {
            model: models.Station,
            include: [
              {
                model: models.Group,
                attributes: ["groupName"],
              },
            ],
          },
        ],
        order: [["fromDateTime", "DESC"]],
      });

      const locations = Object.values(
        deviceLocations
          .map(({ Station, fromDateTime }) => ({
            fromDateTime,
            location: mapStation(Station),
          }))
          .reduce((acc, item) => {
            acc[item.location.id] = item;
            return acc;
          }, {})
      ).sort(
        (
          a: { fromDateTime: Date; location: ApiStationResponse },
          b: { fromDateTime: Date; location: ApiStationResponse }
        ) => {
          return (
            new Date(b.fromDateTime).getTime() -
            new Date(a.fromDateTime).getTime()
          );
        }
      );
      return successResponse(response, "Got locations for device", {
        locations,
      });
    }
  );

  /**
   * @api {post} /api/v1/devices/:deviceId/reference-image Set the reference image for a device
   * @apiName SetDeviceReferenceImageAtTime
   * @apiGroup Device
   * @apiParam {Integer} deviceId Id of the device
   * @apiQuery {String} [at-time] ISO8601 formatted date string for when the reference image should be current.
   * @apiQuery {String} [type] Can be 'pov' for point-of-view reference image or 'in-situ' for a reference image showing device placement in the environment.
   * @apiBody {Binary} Binary image file for reference image.
   *
   * @apiDescription Sets a reference image for a device at a given point in time, or now,
   * if no date time is specified.
   *
   * @apiUse V1UserAuthorizationHeader
   *
   * @apiUse V1ResponseSuccess
   * @apiSuccess binary data of reference image
   * @apiUse V1ResponseError
   */
  app.post(
    `${apiUrl}/:id/reference-image`,
    extractJwtAuthorizedUser,
    validateFields([
      idOf(param("id")),
      query("view-mode").optional().equals("user"),
      query("at-time").default(new Date().toISOString()).isISO8601().toDate(),
      query("type").optional().isIn(["pov", "in-situ"]),
      booleanOf(query("only-active"), false),
    ]),
    fetchAuthorizedRequiredDeviceById(param("id")),
    async (request: Request, response: Response) => {
      // Set the reference image.
      // If the location hasn't changed, we need to carry this forward whenever we create
      // another device history entry?
      const referenceType = request.query.type || "pov";
      const atTime = request.query["at-time"] as unknown as Date;
      const device = response.locals.device as Device;
      const previousDeviceHistoryEntry: DeviceHistory =
        await models.DeviceHistory.findOne({
          where: {
            DeviceId: device.id,
            GroupId: device.GroupId,
            location: { [Op.ne]: null },
            fromDateTime: { [Op.lt]: atTime },
          },
          order: [["fromDateTime", "DESC"]],
        });
      if (!previousDeviceHistoryEntry) {
        // We can't add an image, because we don't have a device location.
        return successResponse(
          response,
          "No location for device to tag with reference"
        );
      }

      // If there was a previous reference image for this location entry, delete it.
      const previousSettings: ApiDeviceHistorySettings =
        previousDeviceHistoryEntry.settings || {};
      const hadPreviousReferenceImage =
        !!previousSettings.referenceImagePOV ||
        !!previousSettings.referenceImageInSitu;

      const { key, size } = await uploadFileStream(request as any, "ref");
      const newSettings =
        referenceType === "pov"
          ? {
              referenceImagePOVFileSize: size,
              referenceImagePOV: key,
            }
          : {
              referenceImageInSituFileSize: size,
              referenceImageInSitu: key,
            };

      if (hadPreviousReferenceImage) {
        // Create a new entry at `at-time` for the new reference image, leaving the old
        // reference image intact in the previous device history entry.
        await models.DeviceHistory.create({
          ...previousDeviceHistoryEntry.get({ plain: true }),
          fromDateTime: atTime,
          settings: {
            ...previousSettings,
            ...newSettings,
          },
        });
      } else {
        await models.DeviceHistory.update(
          {
            settings: {
              ...previousSettings,
              ...newSettings,
            },
          },
          {
            where: {
              fromDateTime: previousDeviceHistoryEntry.fromDateTime,
              DeviceId: device.id,
              GroupId: device.GroupId,
            },
          }
        );
      }
      return successResponse(response, { key, size });
    }
  );

  /**
   * @api {post} /api/v1/devices/:deviceId/mask-regions Set mask regions for a device
   * @apiName SetDeviceMaskRegions
   * @apiGroup Device
   * @apiInterface {apiBody::MaskRegionsDataBody} device Mask region data.
   * @apiDescription Sets mask regions for a device in the DeviceHistory table.
   * These mask regions will be stored in the settings column as JSON.
   *
   * @apiUse V1UserAuthorizationHeader
   *
   * @apiUse V1ResponseSuccess
   * @apiSuccess {String} message Success message
   * @apiUse V1ResponseError
   */

  app.post(
    `${apiUrl}/:id/mask-regions`,
    extractJwtAuthorizedUser,
    validateFields([
      idOf(param("id")),
      body("maskRegions").custom(jsonSchemaOf(MaskRegionsSchema)),
    ]),
    fetchAuthorizedRequiredDeviceById(param("id")),
    async (request: Request, response: Response, next: NextFunction) => {
      const maskRegions: Record<string, MaskRegion> = request.body.maskRegions;
      const device = response.locals.device as Device;
      try {
        const deviceHistoryEntry: DeviceHistory =
          await models.DeviceHistory.findOne({
            where: {
              DeviceId: device.id,
              GroupId: device.GroupId,
              location: { [Op.ne]: null },
            },
            order: [["fromDateTime", "DESC"]],
          });

        if (!deviceHistoryEntry) {
          return next(
            new ClientError(
              "No device history settings entry found to add mask regions"
            )
          );
        }
        const newSettings: ApiDeviceHistorySettings = {
          ...deviceHistoryEntry.settings,
        };
        const hadMaskRegion =
          !!newSettings.maskRegions &&
          Object.keys(newSettings.maskRegions).length !== 0;
        if (Object.keys(maskRegions).length) {
          newSettings.maskRegions = maskRegions;
        } else {
          delete newSettings.maskRegions;
        }
        if (hadMaskRegion) {
          // Create a new copy of the current DeviceHistory entry, so that previous mask regions at this location
          // are preserved.
          await models.DeviceHistory.create({
            ...deviceHistoryEntry.get({ plain: true }),
            fromDateTime: new Date(),
            settings: newSettings,
          });
        } else {
          // Update the existing DeviceHistory entry without mask regions in place.  The mask region will apply from
          // when this location was created.
          await models.DeviceHistory.update(
            {
              settings: newSettings,
            },
            {
              where: {
                fromDateTime: deviceHistoryEntry.fromDateTime,
                DeviceId: device.id,
                GroupId: device.GroupId,
              },
            }
          );
        }
        return successResponse(response, "Mask regions added successfully");
      } catch (e) {
        return next(
          new UnprocessableError(
            "An error occurred while processing the request"
          )
        );
      }
    }
  );

  /**
   * @api {get} /api/v1/devices/:deviceId/mask-regions Get device mask-regions
   * @apiName GetDeviceMaskRegions
   * @apiGroup Device
   * @apiParam {Integer} deviceId Id of the device
   * @apiQuery {String} [at-time] ISO8601 formatted date string for when the reference image should be current.
   * @apiDescription Retrieves mask regions for a device from the DeviceHistory table.
   *
   * @apiSuccessExample {JSON} device:
   * {
   *   "maskRegions": {
   *     "trap": {
   *        "regionData": [
   *          { "x": 0.99, "y": 0.66 },
   *          { "x": 0.80, "y": 0.83 },
   *          { "x": 0.58, "y": 0.18 }
   *      ]},
   *      "sky": {
   *        "regionData": [
   *          { "x": 0.3, "y": 0.1 },
   *          { "x": 0.5, "y": 0.7 },
   *          { "x": 0.8, "y": 0.4 }
   *       ]}
   *     }
   * }
   *
   * @apiUse V1UserAuthorizationHeader
   *
   * @apiUse V1ResponseSuccess
   * @apiInterface {apiSuccess::MaskRegionsDataBody}
   * @apiUse V1ResponseError
   */

  app.get(
    `${apiUrl}/:id/mask-regions`,
    extractJwtAuthorizedUserOrDevice,
    validateFields([
      idOf(param("id")),
      query("at-time").default(new Date().toISOString()).isISO8601().toDate(),
    ]),
    fetchAuthorizedRequiredDeviceById(param("id")),
    async (request: Request, response: Response, next: NextFunction) => {
      const atTime = request.query["at-time"] as unknown as Date;
      const device = response.locals.device as Device;
      const deviceSettings: DeviceHistory | null =
        await models.DeviceHistory.latest(device.id, device.GroupId, atTime);
      if (
        deviceSettings &&
        deviceSettings.settings &&
        deviceSettings.settings.maskRegions
      ) {
        return successResponse(
          response,
          "Device mask-regions retrieved successfully",
          { maskRegions: deviceSettings.settings.maskRegions }
        );
      } else {
        return next(new UnprocessableError("No device mask-regions found"));
      }
    }
  );

  /**
   * @api {get} /api/v1/devices/:deviceId/settings Get device settings
   * @apiName GetDeviceSettings
   * @apiGroup Device
   * @apiParam {Integer} deviceId Id of the device
   *
   * @apiDescription Retrieves settings from the DeviceHistory table for a specified device.
   *
   * @apiUse V1UserAuthorizationHeader
   *
   * @apiUse V1ResponseSuccess
   * @apiInterface {apiSuccess::ApiDeviceSettingsResponseSuccess}
   * @apiUse V1ResponseError
   */

  app.get(
    `${apiUrl}/:id/settings`,
    extractJwtAuthorizedUserOrDevice,
    validateFields([
      idOf(param("id")),
      query("at-time").default(new Date().toISOString()).isISO8601().toDate(),
      booleanOf(query("only-active"), false),
    ]),
    fetchAuthorizedRequiredDeviceById(param("id")),
    async (request: Request, response: Response) => {
      try {
        const atTime = request.query["at-time"] as unknown as Date;
        const device = response.locals.device as Device;
<<<<<<< HEAD
        const deviceSettings: DeviceHistory | null =
          await models.DeviceHistory.latest(device.id, device.GroupId, atTime);
        const settings = {
          ...(deviceSettings.settings || {}),
        };
        if (deviceSettings.location) {
          settings.location = deviceSettings.location;
        }

        if (deviceSettings && deviceSettings.settings) {
          return successResponse(
            response,
            "Device settings retrieved successfully",
            { settings }
          );
        } else {
=======
        const where = {
          DeviceId: device.id,
          GroupId: device.GroupId,
          location: { [Op.ne]: null },
        };
        debugger;

        const deviceSettings: DeviceHistory | null =
          await models.DeviceHistory.findOne({
            where,
            order: [["fromDateTime", "DESC"]],
          });
        if (!deviceSettings) {
>>>>>>> 72df1347
          return successResponse(response, "No device settings found");
        }

        return successResponse(
          response,
          "Device settings retrieved successfully",
          {
            settings: deviceSettings.settings,
            location: deviceSettings.location,
          }
        );
      } catch (e) {
        console.error(e);
      }
    }
  );

  /**
   * @api {post} /api/v1/devices/:deviceId/settings Update device settings
   * @apiName UpdateDeviceSettings
   * @apiGroup Device
   * @apiParam {Integer} deviceId Id of the device
   *
   * @apiDescription Updates settings in the DeviceHistory table for a specified device.
   *
   * @apiUse V1UserAuthorizationHeader
   *
   * @apiUse V1ResponseSuccess
   * @apiInterface {apiSuccess::ApiDeviceSettingsResponseSuccess}
   * @apiUse V1ResponseError
   */
  app.post(
    `${apiUrl}/:id/settings`,
    extractJwtAuthorizedUserOrDevice,
    validateFields([
      idOf(param("id")),
      body("settings").custom(jsonSchemaOf(ApiDeviceHistorySettingsSchema)),
    ]),
    fetchAuthorizedRequiredDeviceById(param("id")),
    async (request: Request, response: Response, next: NextFunction) => {
      try {
        const device = response.locals.device as Device;
        const newSettings: ApiDeviceHistorySettings = request.body.settings;
        const setBy = response.locals.requestUser?.id ? "user" : "automatic";
        const updatedEntry = await models.DeviceHistory.updateDeviceSettings(
          device.id,
          device.GroupId,
          newSettings,
          setBy
        );
        return successResponse(
          response,
          "Device settings updated successfully",
          {
            settings: updatedEntry,
          }
        );
      } catch (e) {
        return next(new FatalError("Failed to update device settings."));
      }
    }
  );

  /**
   * @api {patch} /api/v1/devices/:deviceId/fix-location Fix a device location at a given time
   * @apiName FixupDeviceLocationAtTimeById
   * @apiGroup Device
   * @apiParam {Integer} deviceId Id of the device
   * @apiInterface {apiBody::ApiDeviceLocationFixupBody} recording The recording data.
   *
   * @apiDescription A group admin can fix a location of a device at a particular time.
   * If needed, a new station will be created.
   *
   * Once a new station is selected for the device at that time - and until such a time as the device moves again,
   * recordings from the device for that time interval will be re-assigned to that station, and have their location
   * set to the location of the station.
   *
   * @apiUse V1UserAuthorizationHeader
   *
   * @apiUse V1ResponseSuccess
   * @apiUse V1ResponseError
   */
  app.patch(
    `${apiUrl}/:id/fix-location`,
    extractJwtAuthorizedUser,
    validateFields([
      idOf(param("id")),
      body("setStationAtTime").custom(
        jsonSchemaOf(ApiDeviceLocationFixupSchema)
      ),
    ]),
    fetchAdminAuthorizedRequiredDeviceById(param("id")),
    parseJSONField(body("setStationAtTime")),
    async (request, response, next) => {
      // Now make sure we have access to the station.
      await fetchAuthorizedRequiredStationById(
        response.locals.setStationAtTime.stationId
      )(request, response, next);
    },
    async (request: Request, response: Response, next: NextFunction) => {
      if (response.locals.device.GroupId !== response.locals.station.GroupId) {
        return next(
          new ClientError(
            "Supplied station doesn't belong to the same group as supplied device"
          )
        );
      }
      const { stationId, fromDateTime, location } =
        response.locals.setStationAtTime;
      const device = response.locals.device;
      let station = await models.Station.findByPk(stationId);
      let fromDateTimeParsed;
      try {
        fromDateTimeParsed = new Date(Date.parse(fromDateTime));
      } catch (e) {
        return next(
          new UnprocessableError(
            "Supplied fromDateTime is not a valid timestamp"
          )
        );
      }
      if (fromDateTimeParsed < station.activeAt) {
        station = await station.update({ activeAt: fromDateTime });
      }

      const setLocation = location || station.location;

      // Check if there's already a device entry at that time:
      const deviceHistoryEntry = await models.DeviceHistory.findOne({
        where: {
          uuid: device.uuid,
          //fromDateTime: { [Op.gte]: fromDateTime },
          fromDateTime,
        },
        //order: [["fromDateTime", "asc"]]
      });
      if (deviceHistoryEntry) {
        await deviceHistoryEntry.update({
          setBy: "user",
          location: setLocation,
          stationId: station.id,
          fromDateTime,
        });
      } else {
        await models.DeviceHistory.create({
          uuid: device.uuid,
          saltId: device.saltId,
          DeviceId: device.id,
          fromDateTime,
          location: setLocation,
          setBy: "user",
          GroupId: device.GroupId,
          deviceName: device.deviceName,
          stationId: station.id,
        });
      }
      // Get the earliest history location that's later than our current fromDateTime, if any
      const laterLocation: DeviceHistory = await models.DeviceHistory.findOne({
        where: {
          uuid: device.uuid,
          GroupId: device.GroupId,
          location: { [Op.ne]: null },
          fromDateTime: { [Op.gt]: fromDateTime },
        },
        order: [["fromDateTime", "ASC"]],
      });

      // FIXME - Do we need to exclude null recordingDateTime?
      const recordingTimeWindow = {
        DeviceId: device.id,
        StationId: { [Op.ne]: stationId },
        recordingDateTime: { [Op.gte]: fromDateTime },
      };
      if (laterLocation) {
        (recordingTimeWindow.recordingDateTime as any) = {
          [Op.and]: [
            { [Op.gte]: fromDateTime },
            { [Op.lt]: laterLocation.fromDateTime },
          ],
        };
      } else {
        // Update the device known location if this is the latest device history entry.
        await device.update({ location: setLocation });
      }

      const affectedRecordings = await models.Recording.findAll({
        where: recordingTimeWindow,
      });
      const stationsIdsToUpdateLatestRecordingFor = Object.keys(
        affectedRecordings.reduce((acc, recording) => {
          if (recording.StationId) {
            acc[recording.StationId] = true;
          }
          return acc;
        }, {})
      ).map(Number);

      // eslint-disable-next-line @typescript-eslint/no-unused-vars
      const [affectedCount] = await models.Recording.update(
        {
          location: setLocation,
          StationId: station.id,
        },
        {
          where: recordingTimeWindow,
        }
      );
      let stationsToUpdateLatestRecordingFor = [];
      if (stationsIdsToUpdateLatestRecordingFor.length !== 0) {
        stationsToUpdateLatestRecordingFor = await models.Station.findAll({
          where: {
            id: { [Op.in]: stationsIdsToUpdateLatestRecordingFor },
          },
        });
      }
      stationsToUpdateLatestRecordingFor.push(station);

      const allStationRecordingTimeUpdates = [];
      for (const station of stationsToUpdateLatestRecordingFor) {
        // Get the latest thermal recording, and the latest audio recording, and update

        // Make sure we update the latest times for both kinds of recordings on the station,
        // and if removing the last recording from a station, null out the lastXXRecordingTime field
        const [
          latestThermalRecording,
          latestAudioRecording,
          earliestRecording,
        ] = await Promise.all([
          models.Recording.findOne({
            where: {
              StationId: station.id,
              type: RecordingType.ThermalRaw,
              recordingDateTime: { [Op.ne]: null },
            },
            order: [["recordingDateTime", "DESC"]],
          }),
          models.Recording.findOne({
            where: {
              StationId: station.id,
              type: RecordingType.Audio,
              recordingDateTime: { [Op.ne]: null },
            },
            order: [["recordingDateTime", "DESC"]],
          }),

          models.Recording.findOne({
            where: {
              StationId: station.id,
              recordingDateTime: { [Op.ne]: null },
            },
            order: [["recordingDateTime", "ASC"]],
          }),
        ]);
        let updates: any = {};

        if (
          latestAudioRecording &&
          (!station.lastAudioRecordingTime ||
            latestAudioRecording.recordingDateTime !==
              station.lastAudioRecordingTime)
        ) {
          updates.lastAudioRecordingTime = (
            latestAudioRecording as Recording
          ).recordingDateTime;
        } else if (!latestAudioRecording && station.lastAudioRecordingTime) {
          updates.lastAudioRecordingTime = null;
        }
        if (
          latestThermalRecording &&
          (!station.lastThermalRecordingTime ||
            latestThermalRecording.recordingDateTime !==
              station.lastThermalRecordingTime)
        ) {
          updates.lastThermalRecordingTime = (
            latestThermalRecording as Recording
          ).recordingDateTime;
        } else if (
          !latestThermalRecording &&
          station.lastThermalRecordingTime
        ) {
          updates.lastThermalRecordingTime = null;
        }
        if (station.automatic && station.id !== stationId) {
          if (
            earliestRecording &&
            earliestRecording.recordingDateTime < station.activeAt
          ) {
            updates.activeAt = (
              earliestRecording as Recording
            ).recordingDateTime;
          } else if (!earliestRecording) {
            await station.destroy();
            updates = {};
            await models.DeviceHistory.destroy({
              where: {
                stationId: station.id,
              },
            });
          }
        }

        if (Object.keys(updates).length !== 0) {
          allStationRecordingTimeUpdates.push(station.update(updates));
        }
      }
      if (allStationRecordingTimeUpdates.length) {
        await Promise.all(allStationRecordingTimeUpdates);
      }
      return successResponse(response, [
        "Updated device station at time.",
        `Updated ${affectedCount} recording(s)`,
      ]);
    }
  );

  /**
   * @api {get} /api/v1/devices/:deviceName/in-group/:groupIdOrName Get a single device
   * @apiName GetDeviceInGroup
   * @apiGroup Device
   * @apiParam {string} deviceName Name of the device
   * @apiParam {stringOrInt} groupIdOrName Identifier of group device belongs to
   * @apiQuery {Boolean} [only-active=true] Only return active devices
   *
   * @apiDescription Returns details of the device if the user can access it through
   * group membership.
   *
   * @apiUse V1UserAuthorizationHeader
   *
   * @apiUse V1ResponseSuccess
   * @apiInterface {apiSuccess::ApiDeviceResponseSuccess} device Device details
   *
   * @apiSuccessExample {JSON} device:
   * {
   * "deviceName": "device name",
   *  "groupName": "group name",
   *  "groupId": 1,
   *  "deviceId: 2,
   *  "saltId": 2,
   *  "active": true,
   *  "admin": false,
   *  "type": "thermal",
   *  "public": "false",
   *  "lastConnectionTime": "2021-11-09T01:38:22.079Z",
   *  "lastRecordingTime": "2021-11-07T01:38:48.400Z",
   *  "location": {
   *   "lat": -43.5338812,
   *    "lng": 172.6451473
   *  },
   *  "users": [{
   *    "userName": "bob",
   *    "userId": 10,
   *    "admin": false,
   *  }]
   * }
   * @apiUse V1ResponseError
   */
  app.get(
    `${apiUrl}/:deviceName/in-group/:groupIdOrName`,
    extractJwtAuthorizedUser,
    validateFields([
      nameOrIdOf(param("groupIdOrName")),
      nameOf(param("deviceName")),
      query("only-active").optional().isBoolean().toBoolean(),
      query("view-mode").optional().equals("user"),
    ]),
    fetchAuthorizedRequiredDeviceInGroup(
      param("deviceName"),
      param("groupIdOrName")
    ),
    async (request: Request, response: Response) => {
      return successResponse(response, "Request successful", {
        device: mapDeviceResponse(
          response.locals.device,
          response.locals.viewAsSuperUser
        ),
      });
    }
  );

  const getUsersFns = [
    async (request, response, next) => {
      await fetchAuthorizedRequiredGroupById(response.locals.device.GroupId)(
        request,
        response,
        next
      );
    },
    async (request: Request, response: Response) => {
      const users = (
        await response.locals.group.getUsers({
          attributes: ["id", "userName"],
          through: {
            where: { removedAt: { [Op.eq]: null, pending: { [Op.eq]: null } } },
          },
        })
      ).map((user) => ({
        userName: user.userName,
        id: user.id,
        admin: (user as any).GroupUsers.admin,
        owner: (user as any).GroupUsers.admin,
      }));
      return successResponse(response, "OK.", { users });
    },
  ];

  /**
   * @api {get} /api/v1/devices/users Get all users who can access a device.
   * @apiName GetDeviceUsers
   * @apiGroup Device
   * @apiDescription Returns all users that have access to the device
   * through group membership.
   *
   * @apiUse V1UserAuthorizationHeader
   *
   * @apiQuery {Integer} deviceId ID of the device.
   * @apiQuery {Boolean} [only-active=true] Only return active devices
   *
   * @apiUse V1ResponseSuccess
   * @apiInterface {apiSuccess::ApiDeviceUsersResponseSuccess} users Array of users who have access to the
   * device via the devices group.
   * @apiSuccessExample {JSON} users:
   * [{
   *  "id": 1564,
   *  "userName": "user name",
   *  "admin": true
   * }]
   *
   * @apiUse V1ResponseError
   */
  app.get(
    `${apiUrl}/users`,
    extractJwtAuthorizedUser,
    validateFields([
      idOf(query("deviceId")),
      query("only-active").optional().isBoolean().toBoolean(),
      query("view-mode").optional().equals("user"),
    ]),
    // Should this require admin access to the device?
    fetchAdminAuthorizedRequiredDeviceById(query("deviceId")),
    ...getUsersFns
  );

  // Alias of /api/v1/devices/users for consistency reasons
  app.get(
    `${apiUrl}/:deviceId/users`,
    extractJwtAuthorizedUser,
    validateFields([
      idOf(param("deviceId")),
      query("only-active").optional().isBoolean().toBoolean(),
      query("view-mode").optional().equals("user"),
    ]),
    // Should this require admin access to the device?
    fetchAdminAuthorizedRequiredDeviceById(param("deviceId")),
    ...getUsersFns
  );

  /**
   * @api {post} /api/v1/devices/:deviceId/assign-schedule Assign a schedule to a device.
   * @apiName AssignScheduleToDevice
   * @apiGroup Schedules
   * @apiDescription This call assigns a schedule to a device.
   *
   * @apiUse V1UserAuthorizationHeader
   *
   * @apiParam {Number} deviceId ID of the device.
   * @apiBody {Number} scheduleId ID of the schedule to assign to the device.
   * @apiBody {Boolean} admin If true, the user should have administrator access to the device.
   * @apiQuery {Boolean} [only-active=true] Only operate if the device is active
   *
   * @apiUse V1ResponseSuccess
   * @apiUse V1ResponseError
   */
  app.post(
    `${apiUrl}/:deviceId/assign-schedule`,
    extractJwtAuthorizedUser,
    validateFields([
      idOf(body("scheduleId")),
      idOf(param("deviceId")),
      // Allow adding a schedule to an inactive device by default
      booleanOf(query("only-active"), false),
      query("view-mode").optional().equals("user"),
    ]),
    fetchAuthorizedRequiredDeviceById(param("deviceId")),
    fetchUnauthorizedRequiredScheduleById(body("scheduleId")),
    (request, response, next) => {
      if (
        response.locals.schedule.UserId == response.locals.requestUser.id ||
        response.locals.requestUser.hasGlobalWrite()
      ) {
        next();
      } else {
        return next(
          new ClientError(
            "Schedule doesn't belong to user",
            HttpStatusCode.Forbidden
          )
        );
      }
    },
    async (request, response) => {
      await response.locals.device.update({
        ScheduleId: response.locals.schedule.id,
      });
      return successResponse(response, "schedule assigned");
    }
  );

  /**
   * @api {post} /api/v1/devices/:deviceId/remove-schedule Remove a schedule from a device.
   * @apiName RemoveScheduleFromDevice
   * @apiGroup Schedules
   * @apiDescription This call removes a schedule from a device.
   *
   * @apiUse V1UserAuthorizationHeader
   *
   * @apiBody {Number} deviceId ID of the device.
   * @apiBody {Number} scheduleId ID of the schedule to remove from the device.
   * @apiBody {Boolean} admin If true, the user should have administrator access to the device.
   * @apiQuery {Boolean} [only-active=true] Only operate if the device is active
   *
   * @apiUse V1ResponseSuccess
   * @apiUse V1ResponseError
   */
  app.post(
    `${apiUrl}/:deviceId/remove-schedule`,
    extractJwtAuthorizedUser,
    validateFields([
      idOf(body("scheduleId")),
      idOf(param("deviceId")),
      // Allow removing a schedule from an inactive device by default
      booleanOf(query("only-active"), false),
      query("view-mode").optional().equals("user"),
    ]),
    fetchAuthorizedRequiredDeviceById(param("deviceId")),
    fetchUnauthorizedRequiredScheduleById(body("scheduleId")),
    (request, response, next) => {
      if (
        response.locals.schedule.UserId == response.locals.requestUser.id ||
        response.locals.requestUser.hasGlobalWrite()
      ) {
        next();
      } else {
        return next(
          new ClientError(
            "Schedule doesn't belong to user",
            HttpStatusCode.Forbidden
          )
        );
      }
    },
    async (request, response) => {
      await response.locals.device.update({
        ScheduleId: null,
      });
      return successResponse(response, "schedule removed");
    }
  );

  /**
   * @api {post} /api/v1/devices/reregister Reregister the device.
   * @apiName Reregister
   * @apiGroup Device
   * @apiDescription This call is to reregister a device to change the name and/or group
   *
   * @apiUse V1DeviceAuthorizationHeader
   *
   * @apiBody {String} newName new name of the device.
   * @apiBody {String} newGroup name of the group you want to move the device to.
   * @apiBody {String} newPassword password for the device
   *
   * @apiSuccess {String} token JWT string to provide to further API requests
   * @apiSuccess {int} id id of device re-registered
   * @apiUse V1ResponseSuccess
   * @apiUse V1ResponseError
   */
  app.post(
    `${apiUrl}/reregister`,
    extractJwtAuthorisedDevice,
    validateFields([
      nameOf(body("newGroup")),
      validNameOf(body("newName")),
      validPasswordOf(body("newPassword")),
      // NOTE: Reregister only works on currently active devices
    ]),
    fetchUnauthorizedRequiredGroupByNameOrId(body("newGroup")),
    async function (request: Request, response: Response, next: NextFunction) {
      const requestDevice: Device = await models.Device.findByPk(
        response.locals.requestDevice.id
      );

      const device = await requestDevice.reRegister(
        models,
        request.body.newName,
        response.locals.group,
        request.body.newPassword
      );
      if (device === false) {
        return next(
          new ClientError(
            `already a device in group '${response.locals.group.groupName}' with the name '${request.body.newName}'`
          )
        );
      }
      return successResponse(response, "Registered the device again.", {
        id: device.id,
        token: `JWT ${createEntityJWT(device)}`,
      });
    }
  );

  /**
   * @api {get} /api/v1/devices/:deviceId/cacophony-index Get the cacophony index for a device
   * @apiName cacophony-index
   * @apiGroup Device
   * @apiDescription Get a single number Cacophony Index
   * for a given device.  This number is the average of all the Cacophony Index values from a
   * given time (defaulting to 'Now'), within a given timespan (defaulting to 3 months)
   *
   * @apiUse V1UserAuthorizationHeader
   *
   * @apiParam {Integer} deviceId ID of the device.
   * @apiQuery {String} [from=now] ISO8601 date string
   * @apiQuery {Integer} [window-size=2160] length of rolling window in hours.  Default is 2160 (90 days)
   * @apiQuery {Boolean} [only-active=true] Only operate if the device is active
   * @apiSuccess {Float} cacophonyIndex A number representing the average index over the period `from` minus `window-size`
   * @apiUse V1ResponseSuccess
   * @apiUse V1ResponseError
   */
  app.get(
    `${apiUrl}/:deviceId/cacophony-index`,
    extractJwtAuthorizedUser,
    validateFields([
      idOf(param("deviceId")),
      query("from").isISO8601().toDate().default(new Date()),
      integerOfWithDefault(query("window-size"), 2160), // Default to a three month rolling window
      booleanOf(query("only-active"), false),
    ]),
    fetchAuthorizedRequiredDeviceById(param("deviceId")),
    async function (request: Request, response: Response) {
      const cacophonyIndex = await models.Device.getCacophonyIndex(
        response.locals.requestUser,
        response.locals.device,
        request.query.from as unknown as Date, // Get the current cacophony index
        request.query["window-size"] as unknown as number
      );
      return successResponse(response, { cacophonyIndex });
    }
  );

  /**
   * @api {post} /api/v1/devices/reregister-authorized Authorized reregister the device.
   * @apiName Reregister
   * @apiGroup Device
   * @apiDescription This call is to reregister authorized a device to change the name and/or group
   *
   * @apiUse V1DeviceAuthorizationHeader
   *
   * @apiBody {String} deviceId id of the device.
   * @apiBody {String} newName new name of the device.
   * @apiBody {String} newGroup name of the group you want to move the device to.
   * @apiBody {String} newPassword password for the device
   *
   * @apiSuccess {String} token JWT string to provide to further API requests
   * @apiSuccess {int} id id of device re-registered
   * @apiUse V1ResponseSuccess
   * @apiUse V1ResponseError
   */
  app.post(
    `${apiUrl}/reregister-authorized`,
    validateFields([
      nameOf(body("newGroup")),
      validNameOf(body("newName")),
      validPasswordOf(body("newPassword")),
      body("authorizedToken").exists(),
    ]),
    extractJwtAuthorisedDevice,
    extractJwtAuthorizedUserFromBody("authorizedToken"),
    fetchAuthorizedRequiredGroupByNameOrId(body("newGroup")),
    async function (request: Request, response: Response, next: NextFunction) {
      const requestDevice: Device = await models.Device.findByPk(
        response.locals.requestDevice.id
      );
      const newDevice = await requestDevice.reRegister(
        models,
        request.body.newName,
        response.locals.group,
        request.body.newPassword,
        true
      );
      if (newDevice === false) {
        return next(
          new ClientError(
            `already a device in group '${response.locals.group.groupName}' with the name '${request.body.newName}'`
          )
        );
      }
      const token = `JWT ${createEntityJWT(newDevice)}`;
      return successResponse(response, "Registered the device again.", {
        id: newDevice.id,
        token,
      });
    }
  );

  /**
   * @api {get} /api/v1/devices/{:deviceId}/cacophony-index-bulk Get the cacophony index for a device across a given range of time frames
   * @apiName cacophony-index-bulk
   * @apiGroup Device
   * @apiDescription Get multiple Cacophony Index values
   * for a given device.  These numbers are the averages of all the Cacophony Index values within the
   * given windows of time.
   *
   * @apiUse V1UserAuthorizationHeader
   *
   * @apiParam {Integer} deviceId ID of the device.
   * @apiQuery {String} [from=now] ISO8601 date string
   * @apiQuery {Integer} [steps=7] Number of time frames to return [default=7]
   * @apiQuery {String} [interval=days] description of each time frame size
   * @apiQuery {Boolean} [only-active=true] Only operate if the device is active
   * @apiSuccess {Object} #TODO
   * @apiUse V1ResponseSuccess
   * @apiUse V1ResponseError
   */
  app.get(
    `${apiUrl}/:deviceId/cacophony-index-bulk`,
    extractJwtAuthorizedUser,
    validateFields([
      idOf(param("deviceId")),
      query("from").isISO8601().toDate().default(new Date()),
      integerOfWithDefault(query("steps"), 7), // Default to 7 day window
      stringOf(query("interval")).default("days"),
      booleanOf(query("only-active"), false),
    ]),
    fetchAuthorizedRequiredDeviceById(param("deviceId")),
    async function (request: Request, response: Response) {
      const cacophonyIndexBulk = await models.Device.getCacophonyIndexBulk(
        response.locals.requestUser,
        response.locals.device,
        request.query.from as unknown as Date,
        request.query.steps as unknown as number,
        request.query.interval as unknown as String
      );
      return successResponse(response, { cacophonyIndexBulk });
    }
  );

  /**
   * @api {get} /api/v1/devices/{:deviceId}/cacophony-index-histogram Get the cacophony index 24hr histogram for a device
   * @apiName cacophony-index-histogram
   * @apiGroup Device
   * @apiDescription Get a histogram of the Cacophony Index
   * for a given device, bucketed by hour of the day.  These buckets are the average of all the Cacophony Index values
   * for each hour of the day, taken from a given time (defaulting to 'Now'), within a given timespan (defaulting to 3 months)
   *
   * @apiUse V1UserAuthorizationHeader
   *
   * @apiParam {Integer} deviceId ID of the device.
   * @apiQuery {String} [from=now] ISO8601 date string
   * @apiQuery {Integer} [window-size=2160] length of window in hours going backwards in time from the `from` param.  Default is 2160 (90 days)
   * @apiQuery {Boolean} [only-active=true] Only operate if the device is active
   * @apiSuccess {Object} cacophonyIndex in the format `[{hour: number, index: number}, ...]`
   * @apiUse V1ResponseSuccess
   * @apiUse V1ResponseError
   */
  app.get(
    `${apiUrl}/:deviceId/cacophony-index-histogram`,
    extractJwtAuthorizedUser,
    validateFields([
      idOf(param("deviceId")),
      query("from").isISO8601().toDate().default(new Date()),
      integerOfWithDefault(query("window-size"), 2160), // Default to a three month rolling window
      booleanOf(query("only-active"), false),
    ]),
    fetchAuthorizedRequiredDeviceById(param("deviceId")),
    async function (request: Request, response: Response) {
      const cacophonyIndex = await models.Device.getCacophonyIndexHistogram(
        response.locals.requestUser,
        response.locals.device.id,
        request.query.from as unknown as Date, // Get the current cacophony index
        request.query["window-size"] as unknown as number
      );
      return successResponse(response, { cacophonyIndex });
    }
  );

  /**
   * @api {get} /api/v1/devices/{:deviceId}/species-count Get the species breakdown for a device
   * @apiName species-count
   * @apiGroup Device
   * @apiDescription Get a species count
   * for a given device, showing the count of recordings that are of each species.
   *
   * @apiUse V1UserAuthorizationHeader
   *
   * @apiParam {Integer} deviceId ID of the device.
   * @apiQuery {String} [from=now] ISO8601 date string
   * @apiQuery {Integer} [window-size=2160] length of window in hours going backwards in time from the `from` param.  Default is 2160 (90 days)
   * @apiQuery {Boolean} [type=audio] Type of recording to count
   * @apiQuery {Boolean} [only-active=true] Only operate if the device is active
   * @apiSuccess {Object} #TODO
   * @apiUse V1ResponseSuccess
   * @apiUse V1ResponseError
   */
  app.get(
    `${apiUrl}/:deviceId/species-count`,
    extractJwtAuthorizedUser,
    validateFields([
      idOf(param("deviceId")),
      query("from").isISO8601().toDate().default(new Date()),
      integerOfWithDefault(query("window-size"), 2160), // Default to a three month rolling window
      stringOf(query("type")).default("audio"),
      booleanOf(query("only-active"), false),
    ]),
    fetchAuthorizedRequiredDeviceById(param("deviceId")),
    async function (request: Request, response: Response) {
      const speciesCount = await models.Device.getSpeciesCount(
        response.locals.requestUser,
        response.locals.device.id,
        request.query.from as unknown as Date,
        request.query["window-size"] as unknown as number,
        request.query.type as unknown as string
      );
      return successResponse(response, { speciesCount });
    }
  );

  /**
   * @api {get} /api/v1/devices/{:deviceId}/species-count-bulk Get the species breakdown for a device across a given range of time frames
   * @apiName species-count-bulk
   * @apiGroup Device
   * @apiDescription Get a species count
   * for a given device, showing the count of recordings that are of each species across a give range of time frames
   *
   * @apiUse V1UserAuthorizationHeader
   *
   * @apiParam {Integer} deviceId ID of the device.
   * @apiQuery {String} [from=now] ISO8601 date string
   * @apiQuery {Integer} [steps=7] Number of time frames to return [default=7]
   * @apiQuery {String} [interval=days] description of each time frame size
   * @apiQuery {Boolean} [type=audio] Type of recording to count
   * @apiQuery {Boolean} [only-active=true] Only operate if the device is active
   * @apiSuccess {Object} #TODO
   * @apiUse V1ResponseSuccess
   * @apiUse V1ResponseError
   */
  app.get(
    `${apiUrl}/:deviceId/species-count-bulk`,
    extractJwtAuthorizedUser,
    validateFields([
      idOf(param("deviceId")),
      query("from").isISO8601().toDate().default(new Date()),
      integerOfWithDefault(query("steps"), 7), // Default to 7 day window
      stringOf(query("interval")).default("days"),
      stringOf(query("type")).default("audio"),
      booleanOf(query("only-active"), false),
    ]),
    fetchAuthorizedRequiredDeviceById(param("deviceId")),
    async function (request: Request, response: Response) {
      const speciesCountBulk = await models.Device.getSpeciesCountBulk(
        response.locals.requestUser,
        response.locals.device.id,
        request.query.from as unknown as Date,
        request.query.steps as unknown as number,
        request.query.interval as unknown as String,
        request.query.type as unknown as string
      );
      return successResponse(response, { speciesCountBulk });
    }
  );

  /**
   * @api {get} /api/v1/devices/{:deviceId}/active-days Get the number of days a device was active across a given date range
   * @apiName active-days
   * @apiGroup Device
   * @apiDescription Get the number of days a device was active across a given date range
   *
   * @apiUse V1UserAuthorizationHeader
   *
   * @apiParam {Integer} deviceId ID of the device.
   * @apiQuery {String} [from=now] ISO8601 date string
   * @apiQuery {Integer} [window-size=2160] length of window in hours going backwards in time from the `from` param.  Default is 2160 (90 days)
   * @apiSuccess {Integer} Number of active days
   * @apiUse V1ResponseSuccess
   * @apiUse V1ResponseError
   */
  app.get(
    `${apiUrl}/:deviceId/days-active`,
    extractJwtAuthorizedUser,
    validateFields([
      idOf(param("deviceId")),
      query("from").isISO8601().toDate().default(new Date()),
      integerOfWithDefault(query("window-size"), 2160), // Default to a three month rolling window
      booleanOf(query("only-active")).optional(),
    ]),
    fetchAuthorizedRequiredDeviceById(param("deviceId")),
    async function (request: Request, response: Response) {
      const activeDaysCount = await models.Device.getDaysActive(
        response.locals.requestUser,
        response.locals.device.id,
        request.query.from as unknown as Date,
        request.query["window-size"] as unknown as number
      );
      return successResponse(response, { activeDaysCount });
    }
  );

  /**
     * @api {post} /api/v1/devices/heartbeat Send device heartbeat
     * @apiName heartbeat
     * @apiGroup Device
     *
     * @apiUse V1DeviceAuthorizationHeader
     *
     * @apiBody {Date} nextHeartbeat time next heartbeat is expected

     * @apiUse V1ResponseSuccess
     * @apiUse V1ResponseError
     */
  app.post(
    `${apiUrl}/heartbeat`,
    extractJwtAuthorisedDevice,
    validateFields([body("nextHeartbeat").isISO8601().toDate()]),
    async function (request: Request, response: Response) {
      const requestDevice = (await models.Device.findByPk(
        response.locals.requestDevice.id
      )) as Device;
      await requestDevice.updateHeartbeat(models, request.body.nextHeartbeat);
      return successResponse(response, "Heartbeat updated.");
    }
  );

  if (!config.productionEnv) {
    // NOTE: This api is currently for facilitating testing only, and is
    //  not available in production builds.

    /**
     * @api {post} /api/v1/devices/:deviceId/history Get device history
     * @apiName history
     * @apiGroup Device
     *
     * @apiUse V1UserAuthorizationHeader
     *
     * @apiUse V1ResponseSuccess
     * @apiUse V1ResponseError
     */
    app.get(
      `${apiUrl}/:deviceId/history`,
      extractJwtAuthorizedUser,
      validateFields([idOf(param("deviceId"))]),
      fetchAuthorizedRequiredDeviceById(param("deviceId")),
      async function (request: Request, response: Response) {
        const history = await models.DeviceHistory.findAll({
          where: {
            DeviceId: response.locals.device.id,
          },
          order: [["fromDateTime", "ASC"]],
        });
        return successResponse(response, "Got device history", { history });
      }
    );
  }
}<|MERGE_RESOLUTION|>--- conflicted
+++ resolved
@@ -1448,46 +1448,17 @@
       try {
         const atTime = request.query["at-time"] as unknown as Date;
         const device = response.locals.device as Device;
-<<<<<<< HEAD
         const deviceSettings: DeviceHistory | null =
           await models.DeviceHistory.latest(device.id, device.GroupId, atTime);
         const settings = {
           ...(deviceSettings.settings || {}),
         };
-        if (deviceSettings.location) {
-          settings.location = deviceSettings.location;
-        }
-
-        if (deviceSettings && deviceSettings.settings) {
-          return successResponse(
-            response,
-            "Device settings retrieved successfully",
-            { settings }
-          );
-        } else {
-=======
-        const where = {
-          DeviceId: device.id,
-          GroupId: device.GroupId,
-          location: { [Op.ne]: null },
-        };
-        debugger;
-
-        const deviceSettings: DeviceHistory | null =
-          await models.DeviceHistory.findOne({
-            where,
-            order: [["fromDateTime", "DESC"]],
-          });
-        if (!deviceSettings) {
->>>>>>> 72df1347
-          return successResponse(response, "No device settings found");
-        }
 
         return successResponse(
           response,
           "Device settings retrieved successfully",
           {
-            settings: deviceSettings.settings,
+            settings,
             location: deviceSettings.location,
           }
         );
