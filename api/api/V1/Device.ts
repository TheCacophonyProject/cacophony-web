/*
cacophony-api: The Cacophony Project API server
Copyright (C) 2018  The Cacophony Project

This program is free software: you can redistribute it and/or modify
it under the terms of the GNU Affero General Public License as published
by the Free Software Foundation, either version 3 of the License, or
(at your option) any later version.

This program is distributed in the hope that it will be useful,
but WITHOUT ANY WARRANTY; without even the implied warranty of
MERCHANTABILITY or FITNESS FOR A PARTICULAR PURPOSE.  See the
GNU Affero General Public License for more details.

You should have received a copy of the GNU Affero General Public License
along with this program.  If not, see <http://www.gnu.org/licenses/>.
*/

import { validateFields } from "../middleware.js";
import modelsInit from "@models/index.js";
import { successResponse } from "./responseUtil.js";
import { body, param, query } from "express-validator";
import type { Application, NextFunction, Request, Response } from "express";
import {
  ClientError,
  FatalError,
  UnprocessableError,
} from "../customErrors.js";
import {
  extractJWTInfo,
  extractJwtAuthorisedDevice,
  extractJwtAuthorizedActivatedUser,
  extractJwtAuthorizedUser,
  extractJwtAuthorizedUserFromBody,
  extractJwtAuthorizedUserOrDevice,
  fetchAdminAuthorizedRequiredDeviceById,
  fetchAdminAuthorizedRequiredGroupByNameOrId,
  fetchAuthorizedOptionalDeviceByNameOrId,
  fetchAuthorizedRequiredDeviceById,
  fetchAuthorizedRequiredDeviceInGroup,
  fetchAuthorizedRequiredDevices,
  fetchAuthorizedRequiredGroupById,
  fetchAuthorizedRequiredGroupByNameOrId,
  fetchAuthorizedRequiredStationById,
  fetchUnauthorizedRequiredGroupByNameOrId,
  fetchUnauthorizedRequiredScheduleById,
  fetchUnauthorizedRequiredUserById,
  parseJSONField,
} from "../extract-middleware.js";
import {
  anyOf,
  booleanOf,
  checkDeviceNameIsUniqueInGroup,
  deprecatedField,
  idOf,
  integerOfWithDefault,
  nameOf,
  nameOrIdOf,
  stringOf,
  validNameOf,
  validPasswordOf,
} from "../validation-middleware.js";
import type { Device } from "models/Device.js";
import type {
  ApiDeviceHistorySettings,
  ApiDeviceLocationFixup,
  ApiDeviceResponse,
  MaskRegion,
} from "@typedefs/api/device.js";
import ApiDeviceLocationFixupSchema from "@schemas/api/device/ApiDeviceLocationFixup.schema.json" assert { type: "json" };
import ApiDeviceHistorySettingsSchema from "@schemas/api/device/ApiDeviceHistorySettings.schema.json" assert { type: "json" };
import MaskRegionsSchema from "@schemas/api/device/MaskRegions.schema.json" assert { type: "json" };
import logging from "@log";
import type { ApiGroupUserResponse } from "@typedefs/api/group.js";
import { jsonSchemaOf } from "@api/schema-validation.js";
import Sequelize, { Op, QueryTypes } from "sequelize";
import type { DeviceHistory } from "@models/DeviceHistory.js";
import {
  DeviceType,
  HttpStatusCode,
  RecordingType,
} from "@typedefs/api/consts.js";
import type { Recording } from "@models/Recording.js";
import config from "@config";
import { streamS3Object } from "@api/V1/signedUrl.js";
import { uploadFileStream } from "@api/V1/util.js";
import type { ApiStationResponse } from "@typedefs/api/station.js";
import { mapStation } from "@api/V1/Station.js";
import { mapTrack } from "@api/V1/Recording.js";
import { createEntityJWT } from "@api/auth.js";
import logger from "@log";

const models = await modelsInit();

export const mapDeviceResponse = (
  device: Device,
  viewAsSuperUser: boolean
): ApiDeviceResponse => {
  try {
    const mapped: ApiDeviceResponse = {
      deviceName: device.deviceName,
      id: device.id,
      type: device.kind,
      groupName: device.Group?.groupName,
      groupId: device.GroupId,
      active: device.active,
      saltId: device.saltId,
      admin:
        viewAsSuperUser ||
        (device as any).Group?.Users[0]?.GroupUsers?.admin ||
        false,
    };
    if (device.lastConnectionTime) {
      mapped.lastConnectionTime = device.lastConnectionTime.toISOString();
    }
    if (device.lastRecordingTime) {
      mapped.lastRecordingTime = device.lastRecordingTime.toISOString();
    }
    if (device.active) {
      const twentyFiveHoursAgo = new Date();
      twentyFiveHoursAgo.setHours(twentyFiveHoursAgo.getHours() - 25);
      mapped.isHealthy =
        (device.lastConnectionTime &&
          device.lastConnectionTime.getTime() > twentyFiveHoursAgo.getTime()) ||
        false;
    }

    if (device.location) {
      mapped.location = device.location;
    }
    if (device.public) {
      mapped.public = true;
    }
    if (device.ScheduleId) {
      mapped.scheduleId = device.ScheduleId;
    }

    return mapped;
  } catch (e) {
    logging.warning("%s", e);
  }
};

export const mapLegacyDevicesResponse = (devices: ApiDeviceResponse[]) =>
  devices.map(({ deviceName, ...rest }) => ({
    devicename: deviceName,
    deviceName,
    ...rest,
  }));

export const mapDevicesResponse = (
  devices: Device[],
  viewAsSuperUser: boolean
): ApiDeviceResponse[] =>
  devices.map((device) => mapDeviceResponse(device, viewAsSuperUser));

// eslint-disable-next-line @typescript-eslint/no-unused-vars
interface ApiRegisterDeviceRequestBody {
  group: string; // Name of group to assign the device to.
  deviceName: string; // Unique (within group) device name.
  password: string; // password Password for the device.
  saltId?: number; // Salt ID of device. Will be set as device id if not given.
  deviceType?: DeviceType; // Hint about the kind of hardware we're registering.
}

// eslint-disable-next-line @typescript-eslint/no-unused-vars
interface ApiCreateProxyDeviceRequestBody {
  group: string; // Name of group to assign the device to.
  deviceName: string; // Unique (within group) device name.
  type: DeviceType;
}

// eslint-disable-next-line @typescript-eslint/no-unused-vars
interface ApiDeviceLocationFixupBody {
  setStationAtTime: ApiDeviceLocationFixup;
}

// eslint-disable-next-line @typescript-eslint/no-unused-vars
interface MaskRegionsDataBody {
  maskRegions: Record<string, MaskRegion[]>;
}

// eslint-disable-next-line @typescript-eslint/no-unused-vars
interface ApiDevicesResponseSuccess {
  devices: ApiDeviceResponse[];
}

// eslint-disable-next-line @typescript-eslint/no-unused-vars
interface ApiDeviceResponseSuccess {
  device: ApiDeviceResponse;
}

// eslint-disable-next-line @typescript-eslint/no-unused-vars
interface ApiStationResponseSuccess {
  station: ApiStationResponse;
}

// eslint-disable-next-line @typescript-eslint/no-unused-vars
interface ApiStationsResponseSuccess {
  stations: ApiStationResponse[];
}

// eslint-disable-next-line @typescript-eslint/no-unused-vars
interface ApiLocationResponseSuccess {
  location: ApiStationResponse;
}

// eslint-disable-next-line @typescript-eslint/no-unused-vars
interface ApiLocationsResponseSuccess {
  locations: { fromDateTime: Date; location: ApiStationResponse }[];
}

// eslint-disable-next-line @typescript-eslint/no-unused-vars
interface ApiDeviceSettingsResponseSuccess {
  settings: ApiDeviceHistorySettings;
}

// eslint-disable-next-line @typescript-eslint/no-unused-vars
interface ApiDeviceUsersResponseSuccess {
  users: ApiGroupUserResponse[];
}

export default function (app: Application, baseUrl: string) {
  const apiUrl = `${baseUrl}/devices`;

  /**
   * @api {post} /api/v1/devices Register a new device
   * @apiName RegisterDevice
   * @apiGroup Device
   *
   * @apiInterface {apiBody::ApiRegisterDeviceRequestBody}
   *
   * @apiUse V1ResponseSuccess
   * @apiSuccess {String} token JWT for authentication. Contains the device ID and type.
   * @apiSuccess {int} id id of device registered
   * @apiSuccess {int} saltId saltId of device registered
   * @apiUse V1ResponseError
   */
  app.post(
    apiUrl,
    validateFields([
      nameOf(body("group")),
      anyOf(validNameOf(body("devicename")), validNameOf(body("deviceName"))),
      validPasswordOf(body("password")),
      idOf(body("saltId")).optional(),
      body("deviceType").optional().isIn(Object.values(DeviceType)),
    ]),
    fetchUnauthorizedRequiredGroupByNameOrId(body("group")),
    checkDeviceNameIsUniqueInGroup(body(["devicename", "deviceName"])),
    async (request: Request, response: Response) => {
      if (request.body.devicename) {
        request.body.deviceName = request.body.devicename;
        delete request.body.devicename;
      }
      const device: Device = await models.Device.create({
        deviceName: request.body.deviceName,
        password: request.body.password,
        GroupId: response.locals.group.id,
      });
      let saltId;
      if (request.body.saltId) {
        /*
          NOTE: We decided not to use this check, since damage caused by someone
          spamming us with in-use saltIds is minimal.
          const existingSaltId = await models.Device.findOne({
            where: {
              saltId: request.body.saltId,
              active: true
            },
          });
          if (existingSaltId !== null) {
            return next(
              new ClientError(
                `saltId ${request.body.saltId} is already in use by another active device`
              )
            );
          }
          */
        saltId = request.body.saltId;
      } else {
        saltId = device.id;
      }
      await Promise.all([
        device.update({ saltId, uuid: device.id }),
        // Create the initial entry in the device history table.
        models.DeviceHistory.create({
          saltId,
          setBy: "register",
          GroupId: device.GroupId,
          DeviceId: device.id,
          fromDateTime: new Date(),
          deviceName: device.deviceName,
          uuid: device.id,
        }),
      ]);
      return successResponse(response, "Created new device.", {
        id: device.id,
        saltId: device.saltId,
        token: `JWT ${createEntityJWT(device)}`,
      });
    }
  );

  /**
   * @api {post} /api/v1/devices/create-proxy-device Create a new (proxy) device
   * @apiName CreateProxyDevice
   * @apiGroup Device
   *
   * @apiInterface {apiBody::ApiCreateProxyDeviceRequestBody}
   *
   * @apiUse V1ResponseSuccess
   * @apiSuccess {int} id id of device registered
   * @apiUse V1ResponseError
   */
  app.post(
    `${apiUrl}/create-proxy-device`,
    extractJwtAuthorizedUser,
    validateFields([
      nameOf(body("group")),
      validNameOf(body("deviceName")),
      body("type")
        .default("trailcam")
        .optional()
        .isIn(Object.values(DeviceType)),
    ]),
    fetchAuthorizedRequiredGroupByNameOrId(body("group")),
    checkDeviceNameIsUniqueInGroup(body("deviceName")),
    async (request: Request, response: Response) => {
      try {
        const device: Device = await models.Device.create({
          deviceName: request.body.deviceName,
          GroupId: response.locals.group.id,
          kind: request.body.type,
          password: "no-password",
        });
        await Promise.all([
          device.update({ uuid: device.id, saltId: device.id }),
          // Create the initial entry in the device history table.
          models.DeviceHistory.create({
            saltId: device.id,
            setBy: "register",
            GroupId: device.GroupId,
            DeviceId: device.id,
            fromDateTime: new Date(),
            deviceName: device.deviceName,
            uuid: device.id,
          }),
        ]);
        return successResponse(response, "Created new device.", {
          id: device.id,
        });
      } catch (e) {
        console.log(e);
      }
    }
  );

  /**
   * @api {delete} /api/v1/devices/:deviceId Delete a device
   * @apiName DeleteDevice
   * @apiGroup Device
   *
   * @apiDescription Permanently deletes a device if it has no recordings, or sets the active state
   * to `false` if it does have recordings.
   *
   * @apiUse V1UserAuthorizationHeader
   *
   * @apiUse V1ResponseSuccess
   * @apiUse V1ResponseError
   */
  app.delete(
    `${apiUrl}/:deviceId`,
    extractJwtAuthorizedUser,
    validateFields([
      idOf(param("deviceId")),
      nameOrIdOf(body("group")),
      booleanOf(body("only-active"), false),
    ]),
    fetchAdminAuthorizedRequiredGroupByNameOrId(body("group")),
    fetchAuthorizedRequiredDeviceById(param("deviceId")),
    async (request: Request, response: Response, _next: NextFunction) => {
      // Get the recording count for the device.
      const deviceId = response.locals.device.id;
      const hasRecording = await models.Recording.findOne({
        where: {
          DeviceId: deviceId,
          GroupId: response.locals.group.id,
        },
      });
      if (hasRecording) {
        logger.info("Setting device %s with recordings inactive", deviceId);
        await response.locals.device.update({
          active: false,
        });
        return successResponse(response, "Set device inactive", {
          id: deviceId,
        });
      } else {
        await models.DeviceHistory.destroy({
          where: {
            uuid: response.locals.device.uuid,
          },
        });
        await response.locals.device.destroy();
        return successResponse(response, "Removed device", {
          id: deviceId,
        });
      }
    }
  );

  /**
   * @api {get} /api/v1/devices Get list of devices
   * @apiName GetDevices
   * @apiGroup Device
   * @apiQuery {Boolean} [onlyActive] Only return active devices, defaults to `true`
   * If we want to return *all* devices this must be present and set to `false`
   * @apiQuery {string} [view-mode] `"user"` show only devices assigned to current user where
   * JWT Authorization supplied is for a superuser (default for superuser is to show all devices)
   *
   * @apiDescription Returns all devices the user can access
   * through both group membership and direct assignment.
   *
   * @apiUse V1UserAuthorizationHeader
   *
   * @apiUse V1ResponseSuccess
   * @apiInterface {apiSuccess::ApiDevicesResponseSuccess} devices Devices details
   * @apiUse DevicesList
   * @apiUse V1ResponseError
   */
  app.get(
    apiUrl,
    extractJwtAuthorizedUser,
    validateFields([
      query("view-mode").optional().equals("user"),
      deprecatedField(query("where")), // Sidekick
      anyOf(
        query("onlyActive").optional().isBoolean().toBoolean(),
        query("only-active").optional().isBoolean().toBoolean()
      ),
    ]),
    fetchAuthorizedRequiredDevices,
    async (request: Request, response: Response) => {
      if (request.headers["user-agent"].includes("okhttp")) {
        return successResponse(response, "Completed get devices query.", {
          devices: {
            rows: mapLegacyDevicesResponse(
              mapDevicesResponse(
                response.locals.devices,
                response.locals.viewAsSuperUser
              )
            ),
          },
        });
      }
      return successResponse(response, "Completed get devices query.", {
        devices: mapDevicesResponse(
          response.locals.devices,
          response.locals.viewAsSuperUser
        ),
      });
    }
  );

  app.get(
    `${apiUrl}/latest-software-versions`,
    extractJwtAuthorizedUser,
    async function (request: Request, response: Response) {
      const result = await (
        await fetch(
          "https://raw.githubusercontent.com/TheCacophonyProject/salt-version-info/main/salt-version-info.json"
        )
      ).json();
<<<<<<< HEAD
      logger.info("!!!!");
      console.log(result);
=======
>>>>>>> 4a6a6e97
      return successResponse(response, "Got latest software versions.", {
        versions: result,
      });
    }
  );

  /**
   * @api {get} /api/v1/devices/:deviceId Get a single device by its unique id
   * @apiName GetDeviceById
   * @apiGroup Device
   * @apiParam {Integer} deviceId Id of the device
   * @apiQuery {Boolean} [only-active=true] Only return active devices
   *
   * @apiDescription Returns details of the device if the user can access it either through
   * group membership or direct assignment to the device.
   *
   * @apiUse V1UserAuthorizationHeader
   *
   * @apiUse V1ResponseSuccess
   * @apiInterface {apiSuccess::ApiDeviceResponseSuccess} device Device details
   *
   * @apiSuccessExample {JSON} device:
   * {
   * "deviceName": "device name",
   *  "groupName": "group name",
   *  "groupId": 1,
   *  "deviceId: 2,
   *  "saltId": 2,
   *  "active": true,
   *  "admin": false,
   *  "type": "thermal",
   *  "public": "false",
   *  "lastConnectionTime": "2021-11-09T01:38:22.079Z",
   *  "lastRecordingTime": "2021-11-07T01:38:48.400Z",
   *  "location": {
   *   "lat": -43.5338812,
   *    "lng": 172.6451473
   *  },
   *  "users": [{
   *    "userName": "bob",
   *    "userId": 10,
   *    "admin": false,
   *  }]
   * }
   * @apiUse V1ResponseError
   */
  app.get(
    `${apiUrl}/device/:id`,
    extractJwtAuthorizedUser,
    validateFields([
      idOf(param("id")),
      query("view-mode").optional().equals("user"),
      deprecatedField(query("where")), // Sidekick
      anyOf(
        query("onlyActive").default(false).isBoolean().toBoolean(),
        query("only-active").default(false).isBoolean().toBoolean()
      ),
    ]),
    fetchAuthorizedRequiredDeviceById(param("id")),
    async (request: Request, response: Response) => {
      return successResponse(response, "Completed get device query.", {
        device: mapDeviceResponse(
          response.locals.device,
          response.locals.viewAsSuperUser
        ),
      });
    }
  );

  // Alias of /api/v1/devices/:deviceId for consistency reasons
  app.get(
    `${apiUrl}/:id`,
    extractJwtAuthorizedUser,
    validateFields([
      idOf(param("id")),
      query("view-mode").optional().equals("user"),
      deprecatedField(query("where")), // Sidekick
      anyOf(
        query("onlyActive").default(false).isBoolean().toBoolean(),
        query("only-active").default(false).isBoolean().toBoolean()
      ),
    ]),
    fetchAuthorizedRequiredDeviceById(param("id")),
    async (request: Request, response: Response) => {
      return successResponse(response, "Completed get device query.", {
        device: mapDeviceResponse(
          response.locals.device,
          response.locals.viewAsSuperUser
        ),
      });
    }
  );

  /**
   * @api {get} /api/v1/devices/:deviceId/reference-image Get the reference image (if any) for a device
   * @apiName GetDeviceReferenceImageAtTime
   * @apiGroup Device
   * @apiParam {Integer} deviceId Id of the device
   * @apiParam {String} exists If set to 'exists' returns whether the device has a reference image at the given time.
   * @apiQuery {String} [at-time] ISO8601 formatted date string for when the reference image should be current.
   * @apiQuery {String} [type] Can be 'pov' for point-of-view reference image or 'in-situ' for a reference image showing device placement in the environment.
   *
   * @apiDescription Returns a reference image for a device (if any has been set) at a given point in time, or now,
   * if no date time is specified
   *
   * @apiUse V1UserAuthorizationHeader
   *
   * @apiUse V1ResponseSuccess
   * @apiSuccess binary data of reference image
   * @apiUse V1ResponseError
   */
  app.get(
    `${apiUrl}/:id/reference-image/:exists?`,
    extractJwtAuthorizedUser,
    validateFields([
      idOf(param("id")),
      param("exists").optional(),
      query("view-mode").optional().equals("user"),
      query("at-time").isISO8601().toDate().optional(),
      query("type").optional().isIn(["pov", "in-situ"]),
      booleanOf(query("only-active"), false),
    ]),
    fetchAuthorizedRequiredDeviceById(param("id")),
    async (request: Request, response: Response, next: NextFunction) => {
      const checkIfExists = request.params.exists === "exists";
      const atTime =
        (request.query["at-time"] &&
          (request.query["at-time"] as unknown as Date)) ||
        new Date();
      const device = response.locals.device as Device;
      const deviceHistoryEntry: DeviceHistory | null =
        await models.DeviceHistory.latest(device.id, device.GroupId, atTime);
      if (!deviceHistoryEntry) {
        return next(
          new UnprocessableError(
            "No reference image available for device at time"
          )
        );
      }
      if (device.kind === DeviceType.TrailCam) {
        // NOTE: If the device is a trailcam, try and use the daytime image that closest matches the requested time, if any.

        //  The trailcam has been in this location since this time.
        const fromTime = deviceHistoryEntry.fromDateTime;
        if (!fromTime) {
          return next(
            new UnprocessableError(
              "No reference image available for device at time"
            )
          );
        }
        let recording: any;
        // See if this device has a later location
        const laterDeviceHistoryEntry: DeviceHistory | null =
          await models.DeviceHistory.findOne({
            where: [
              {
                DeviceId: device.id,
                GroupId: device.GroupId,
                fromDateTime: { [Op.gt]: fromTime },
              },
              models.sequelize.where(
                Sequelize.fn("ST_X", Sequelize.col("location")),
                { [Op.ne]: deviceHistoryEntry.location.lng }
              ),
              models.sequelize.where(
                Sequelize.fn("ST_Y", Sequelize.col("location")),
                { [Op.ne]: deviceHistoryEntry.location.lat }
              ),
            ] as any,
            order: [["fromDateTime", "ASC"]],
          });
        const payload: { fromDateTime: Date; untilDateTime?: Date } = {
          fromDateTime: fromTime,
        };
        if (laterDeviceHistoryEntry) {
          payload.untilDateTime = laterDeviceHistoryEntry.fromDateTime;
          // Now check if there's a daytime image in that timespan, preferably without any tracks,
          // to avoid there being animals present
          const options = {
            type: QueryTypes.SELECT,
            replacements: {
              groupId: device.GroupId,
              deviceId: device.id,
              atTime: fromTime,
              untilTime: laterDeviceHistoryEntry.fromDateTime,
            },
          };
          recording = await models.sequelize.query(
            `          
          select * from "Recordings"
          left outer join "Tracks"
          on "Tracks"."RecordingId" = "Tracks".id
          where "DeviceId" = :deviceId
          and "GroupId" = :groupId
          and location is not null
          and "recordingDateTime" >= :atTime
          and "recordingDateTime" < :untilTime
          and type = 'trailcam-image'
          and "Tracks".id is null
          and CAST (("recordingDateTime" AT TIME ZONE 'NZST') AS time)
          BETWEEN TIME '9:00' AND TIME '16:00'
          order by "recordingDateTime" desc
          where 
          limit 1
          `,
            options
          );
          if (!recording.length) {
            recording = await models.sequelize.query(
              `
          select * from "Recordings" 
          where "DeviceId" = :deviceId
          and "GroupId" = :groupId
          and location is not null
          and "recordingDateTime" >= :atTime
          and "recordingDateTime" < :untilTime
          and type = 'trailcam-image'
          and CAST (("recordingDateTime" AT TIME ZONE 'NZST') AS time)
          BETWEEN TIME '9:00' AND TIME '16:00'
          order by "recordingDateTime" desc
          limit 1
          `,
              options
            );
          }
        } else {
          // Now check if there's a daytime image in that timespan, preferably without any tracks,
          // to avoid there being animals present
          const options = {
            type: QueryTypes.SELECT,
            replacements: {
              groupId: device.GroupId,
              deviceId: device.id,
              atTime: fromTime,
            },
          };
          recording = await models.sequelize.query(
            `
          select * from "Recordings" 
          where "DeviceId" = :deviceId
          and "GroupId" = :groupId
          and location is not null
          and "recordingDateTime" >= :atTime
          and type = 'trailcam-image'
          and CAST (("recordingDateTime" AT TIME ZONE 'NZST') AS time)
          BETWEEN TIME '9:00' AND TIME '16:00'
          order by "recordingDateTime" desc
          limit 1
      `,
            options
          );
          if (!recording.length) {
            recording = await models.sequelize.query(
              `
          select * from "Recordings"         
          where "DeviceId" = :deviceId
          and "GroupId" = :groupId
          and location is not null
          and "recordingDateTime" >= :atTime
          and type = 'trailcam-image'        
          and CAST (("recordingDateTime" AT TIME ZONE 'NZST') AS time)
          BETWEEN TIME '9:00' AND TIME '16:00'
          order by "recordingDateTime" desc
          limit 1
      `,
              options
            );
          }
        }
        if (recording.length) {
          if (checkIfExists) {
            return successResponse(
              response,
              "Reference image exists at supplied time",
              payload
            );
          } else {
            // Actually return the image.
            const mimeType = "image/webp"; // Or something better
            const time = fromTime
              ?.toISOString()
              .replace(/:/g, "_")
              .replace(".", "_");
            const filename = `device-${device.id}-reference-image@${time}.webp`;
            // Get reference image for device at time if any.
            return streamS3Object(
              request,
              response,
              recording[0].fileKey,
              filename,
              mimeType,
              response.locals.requestUser.id,
              device.GroupId,
              recording[0].fileSize
            );
          }
        } else {
          return next(
            new UnprocessableError(
              "No reference image available for device at time"
            )
          );
        }
      } else if (
        [DeviceType.Hybrid, DeviceType.Thermal].includes(device.kind)
      ) {
        const kind = request.query.type || "pov";
        let referenceImage;
        let referenceImageFileSize;
        if (kind === "pov") {
          referenceImage = deviceHistoryEntry?.settings?.referenceImagePOV;
          referenceImageFileSize =
            deviceHistoryEntry?.settings?.referenceImagePOVFileSize;
        } else {
          referenceImage = deviceHistoryEntry?.settings?.referenceImageInSitu;
          referenceImageFileSize =
            deviceHistoryEntry?.settings?.referenceImageInSituFileSize;
        }
        const fromTime = deviceHistoryEntry?.fromDateTime;
        if (referenceImage && fromTime && referenceImageFileSize) {
          if (checkIfExists) {
            // We want to return the earliest time after creation that this reference image is valid for too, so that the client only
            // needs to query this API occasionally.
            const laterDeviceHistoryEntry: DeviceHistory =
              await models.DeviceHistory.findOne({
                where: [
                  {
                    DeviceId: device.id,
                    GroupId: device.GroupId,
                    fromDateTime: { [Op.gt]: fromTime },
                  },
                  models.sequelize.where(
                    Sequelize.fn("ST_X", Sequelize.col("location")),
                    { [Op.ne]: deviceHistoryEntry.location.lng }
                  ),
                  models.sequelize.where(
                    Sequelize.fn("ST_Y", Sequelize.col("location")),
                    { [Op.ne]: deviceHistoryEntry.location.lat }
                  ),
                ] as any,
                order: [["fromDateTime", "ASC"]],
              });
            const payload: { fromDateTime: Date; untilDateTime?: Date } = {
              fromDateTime: fromTime,
            };
            if (laterDeviceHistoryEntry) {
              payload.untilDateTime = laterDeviceHistoryEntry.fromDateTime;
            }
            return successResponse(
              response,
              "Reference image exists at supplied time",
              payload
            );
          } else {
            // Get reference image for device at time if any, and return it
            const mimeType = "image/webp"; // Or something better
            const time = fromTime
              ?.toISOString()
              .replace(/:/g, "_")
              .replace(".", "_");
            const filename = `device-${device.id}-reference-image@${time}.webp`;
            // Get reference image for device at time if any.
            return streamS3Object(
              request,
              response,
              referenceImage,
              filename,
              mimeType,
              response.locals.requestUser.id,
              device.GroupId,
              referenceImageFileSize
            );
          }
        }
        return next(
          new UnprocessableError(
            "No reference image available for device at time"
          )
        );
      } else {
        return next(
          new UnprocessableError(
            `Reference images not supported for ${device.kind} devices.`
          )
        );
      }
    }
  );

  /**
   * @api {get} /api/v1/devices/:deviceId/location Get the location for a device at a given time
   * @apiName GetDeviceLocationAtTime
   * @apiGroup Device
   * @apiParam {Integer} deviceId Id of the device
   * @apiQuery {String} [at-time] ISO8601 formatted date string for when the reference image should be current.
   *
   * @apiDescription Returns the location (station) for a device at a given point in time, or now,
   * if no date time is specified
   *
   * @apiUse V1UserAuthorizationHeader
   *
   * @apiUse V1ResponseSuccess
   * @apiInterface {apiSuccess::ApiLocationResponseSuccess} station Device location details
   * @apiUse V1ResponseError
   */
  app.get(
    `${apiUrl}/:id/location`,
    extractJwtAuthorizedUser,
    validateFields([
      idOf(param("id")),
      query("view-mode").optional().equals("user"),
      query("at-time").isISO8601().toDate().optional(),
      booleanOf(query("only-active"), false),
    ]),
    fetchAuthorizedRequiredDeviceById(param("id")),
    async (request: Request, response: Response, next: NextFunction) => {
      const atTime =
        (request.query["at-time"] &&
          (request.query["at-time"] as unknown as Date)) ||
        new Date();
      const device = response.locals.device as Device;
      const deviceHistoryEntry = await models.DeviceHistory.findOne({
        where: {
          DeviceId: device.id,
          GroupId: device.GroupId,
          location: { [Op.ne]: null },
          fromDateTime: { [Op.lte]: atTime },
        },
        include: [
          {
            model: models.Station,
            include: [
              {
                model: models.Group,
                attributes: ["groupName"],
              },
            ],
          },
        ],
        order: [["fromDateTime", "DESC"]],
      });
      if (deviceHistoryEntry && deviceHistoryEntry.Station) {
        return successResponse(response, "Got location for device at time", {
          location: mapStation(deviceHistoryEntry.Station),
        });
      }
      return next(
        new UnprocessableError("No location recorded for device at time")
      );
    }
  );

  app.get(
    `${apiUrl}/:id/tracks-with-tag/:tag`,
    extractJwtAuthorizedUser,
    validateFields([
      idOf(param("id")),
      param("tag").isString(),
      query("view-mode").optional().equals("user"),
      query("from-time").isISO8601().toDate().optional(),
      query("until-time").isISO8601().toDate().optional(),
      booleanOf(query("only-active"), false),
    ]),
    fetchAuthorizedRequiredDeviceById(param("id")),
    async (request: Request, response: Response, _next: NextFunction) => {
      const fromTime =
        request.query["from-time"] &&
        (request.query["from-time"] as unknown as Date);
      const untilTime =
        (request.query["until-time"] &&
          (request.query["until-time"] as unknown as Date)) ||
        new Date();

      const timeWindow = {};
      if (fromTime) {
        (timeWindow as any).recordingDateTime = {
          [Op.and]: [{ [Op.gt]: fromTime }, { [Op.lte]: untilTime }],
        };
      }
      const tag = request.params.tag;
      const tracks = await models.Track.findAll({
        raw: true,
        where: {
          archivedAt: { [Op.eq]: null },
        },
        include: [
          {
            model: models.TrackTag,
            required: true,
            where: {
              [Op.and]: {
                [Op.or]: [
                  { automatic: { [Op.eq]: true }, "data.name": "Master" },
                  { automatic: { [Op.eq]: false } },
                ],
              },
            },
            attributes: ["automatic", "what"],
          },
          {
            model: models.Recording,
            required: true,
            where: {
              DeviceId: response.locals.device.id,
              GroupId: response.locals.device.GroupId,
              ...timeWindow,
            },
            attributes: [],
          },
        ],
        order: [["id", "DESC"]],
      });

      const tracksById = new Map();
      for (const userTrack of tracks.filter(
        (track) => !track["TrackTags.automatic"]
      )) {
        tracksById.set(userTrack.id, userTrack);
      }
      for (const autoTrack of tracks.filter(
        (track) =>
          track["TrackTags.automatic"] && track["TrackTags.what"] === tag
      )) {
        if (
          !(
            tracksById.has(autoTrack.id) &&
            tracksById.get(autoTrack.id)["TrackTags.what"] !== tag
          )
        ) {
          tracksById.set(autoTrack.id, autoTrack);
        }
      }
      const filteredTracks = Array.from(tracksById.values()).filter(
        (track) => track["TrackTags.what"] === tag
      );
      return successResponse(response, "Got tracks with tag", {
        tracks: filteredTracks.map((x) => mapTrack(x)),
      });
    }
  );

  // Use this with device location history to work out what animals a device has seen in a given time window, and/or at a given station.
  app.get(
    `${apiUrl}/:id/unique-track-tags`,
    extractJwtAuthorizedUser,
    validateFields([
      idOf(param("id")),
      query("view-mode").optional().equals("user"),
      query("from-time").isISO8601().toDate().optional(),
      query("until-time").isISO8601().toDate().optional(),
      idOf(query("stationId")).optional(),
      booleanOf(query("only-active"), false),
    ]),
    fetchAuthorizedRequiredDeviceById(param("id")),
    async (request: Request, response: Response, _next: NextFunction) => {
      const fromTime =
        request.query["from-time"] &&
        (request.query["from-time"] as unknown as Date);
      const untilTime =
        (request.query["until-time"] &&
          (request.query["until-time"] as unknown as Date)) ||
        new Date();

      // We only want to get tracks that are not falsified by a human.
      const timeWindow = {};
      if (fromTime) {
        (timeWindow as any).recordingDateTime = {
          [Op.and]: [{ [Op.gt]: fromTime }, { [Op.lte]: untilTime }],
        };
      }
      const tracks = await models.Track.findAll({
        raw: true,
        where: {
          archivedAt: { [Op.eq]: null },
        },
        include: [
          {
            model: models.TrackTag,
            required: true,
            where: {
              [Op.and]: {
                [Op.or]: [
                  { automatic: { [Op.eq]: true }, "data.name": "Master" },
                  { automatic: { [Op.eq]: false } },
                ],
              },
            },
            attributes: ["automatic", "what", "path"],
          },
          {
            model: models.Recording,
            required: true,
            where: {
              DeviceId: response.locals.device.id,
              GroupId: response.locals.device.GroupId,
              ...timeWindow,
            },
            attributes: [],
          },
        ],
      });

      const tracksById = new Map();
      for (const userTrack of tracks.filter(
        (track) => !track["TrackTags.automatic"]
      )) {
        tracksById.set(userTrack.id, userTrack);
      }
      for (const autoTrack of tracks.filter(
        (track) => track["TrackTags.automatic"]
      )) {
        if (
          !(
            tracksById.has(autoTrack.id) &&
            tracksById.get(autoTrack.id)["TrackTags.what"] !==
              autoTrack["TrackTags.what"]
          )
        ) {
          tracksById.set(autoTrack.id, autoTrack);
        }
      }
      const uniqueTags = {};
      for (const track of tracksById.values()) {
        const what = track["TrackTags.what"];
        if (!uniqueTags[what]) {
          uniqueTags[what] = { what, path: track["TrackTags.path"], count: 1 };
        } else {
          uniqueTags[what].count += 1;
        }
      }
      return successResponse(response, "Got used track-tags", {
        trackTags: Object.values(uniqueTags),
      });
    }
  );

  /**
   * @api {get} /api/v1/devices/:deviceId/location-history Get the location history for a device
   * @apiName GetDeviceStations
   * @apiGroup Device
   * @apiParam {Integer} deviceId Id of the device
   *
   * @apiDescription Returns the all stations that a device has been part of, in reverse chronological order
   *
   * @apiUse V1UserAuthorizationHeader
   *
   * @apiUse V1ResponseSuccess
   * @apiInterface {apiSuccess::ApiLocationsResponseSuccess} stations Device station details
   * @apiUse V1ResponseError
   */
  app.get(
    `${apiUrl}/:id/location-history`,
    extractJwtAuthorizedUser,
    validateFields([
      idOf(param("id")),
      query("view-mode").optional().equals("user"),
      booleanOf(query("only-active"), false),
    ]),
    fetchAuthorizedRequiredDeviceById(param("id")),
    async (request: Request, response: Response, _next: NextFunction) => {
      const device = response.locals.device;
      const deviceLocations = await models.DeviceHistory.findAll({
        where: {
          DeviceId: device.id,
          GroupId: device.GroupId,
          location: { [Op.ne]: null },
        },
        include: [
          {
            model: models.Station,
            include: [
              {
                model: models.Group,
                attributes: ["groupName"],
              },
            ],
          },
        ],
        order: [["fromDateTime", "DESC"]],
      });

      const locations = Object.values(
        deviceLocations
          .map(({ Station, fromDateTime }) => ({
            fromDateTime,
            location: mapStation(Station),
          }))
          .reduce((acc, item) => {
            acc[item.location.id] = item;
            return acc;
          }, {})
      ).sort(
        (
          a: { fromDateTime: Date; location: ApiStationResponse },
          b: { fromDateTime: Date; location: ApiStationResponse }
        ) => {
          return (
            new Date(b.fromDateTime).getTime() -
            new Date(a.fromDateTime).getTime()
          );
        }
      );
      return successResponse(response, "Got locations for device", {
        locations,
      });
    }
  );

  /**
   * @api {post} /api/v1/devices/:deviceId/reference-image Set the reference image for a device
   * @apiName SetDeviceReferenceImageAtTime
   * @apiGroup Device
   * @apiParam {Integer} deviceId Id of the device
   * @apiQuery {String} [at-time] ISO8601 formatted date string for when the reference image should be current.
   * @apiQuery {String} [type] Can be 'pov' for point-of-view reference image or 'in-situ' for a reference image showing device placement in the environment.
   * @apiBody {Binary} Binary image file for reference image.
   *
   * @apiDescription Sets a reference image for a device at a given point in time, or now,
   * if no date time is specified.
   *
   * @apiUse V1UserAuthorizationHeader
   *
   * @apiUse V1ResponseSuccess
   * @apiSuccess binary data of reference image
   * @apiUse V1ResponseError
   */
  app.post(
    `${apiUrl}/:id/reference-image`,
    extractJwtAuthorizedUser,
    validateFields([
      idOf(param("id")),
      query("view-mode").optional().equals("user"),
      query("at-time").default(new Date().toISOString()).isISO8601().toDate(),
      query("type").optional().isIn(["pov", "in-situ"]),
      booleanOf(query("only-active"), false),
    ]),
    fetchAuthorizedRequiredDeviceById(param("id")),
    async (request: Request, response: Response) => {
      // Set the reference image.
      // If the location hasn't changed, we need to carry this forward whenever we create
      // another device history entry?
      const referenceType = request.query.type || "pov";
      const atTime = request.query["at-time"] as unknown as Date;
      const device = response.locals.device as Device;
      const previousDeviceHistoryEntry: DeviceHistory =
        await models.DeviceHistory.findOne({
          where: {
            DeviceId: device.id,
            GroupId: device.GroupId,
            location: { [Op.ne]: null },
            fromDateTime: { [Op.lt]: atTime },
          },
          order: [["fromDateTime", "DESC"]],
        });
      if (!previousDeviceHistoryEntry) {
        // We can't add an image, because we don't have a device location.
        return successResponse(
          response,
          "No location for device to tag with reference"
        );
      }

      // If there was a previous reference image for this location entry, delete it.
      const previousSettings: ApiDeviceHistorySettings =
        previousDeviceHistoryEntry.settings || {};
      const hadPreviousReferenceImage =
        !!previousSettings.referenceImagePOV ||
        !!previousSettings.referenceImageInSitu;

      const { key, size } = await uploadFileStream(request as any, "ref");
      const newSettings =
        referenceType === "pov"
          ? {
              referenceImagePOVFileSize: size,
              referenceImagePOV: key,
            }
          : {
              referenceImageInSituFileSize: size,
              referenceImageInSitu: key,
            };

      if (hadPreviousReferenceImage) {
        // Create a new entry at `at-time` for the new reference image, leaving the old
        // reference image intact in the previous device history entry.
        await models.DeviceHistory.create({
          ...previousDeviceHistoryEntry.get({ plain: true }),
          fromDateTime: atTime,
          settings: {
            ...previousSettings,
            ...newSettings,
          },
        });
      } else {
        await models.DeviceHistory.update(
          {
            settings: {
              ...previousSettings,
              ...newSettings,
            },
          },
          {
            where: {
              fromDateTime: previousDeviceHistoryEntry.fromDateTime,
              DeviceId: device.id,
              GroupId: device.GroupId,
            },
          }
        );
      }
      return successResponse(response, { key, size });
    }
  );

  /**
   * @api {post} /api/v1/devices/:deviceId/mask-regions Set mask regions for a device
   * @apiName SetDeviceMaskRegions
   * @apiGroup Device
   * @apiInterface {apiBody::MaskRegionsDataBody} device Mask region data.
   * @apiDescription Sets mask regions for a device in the DeviceHistory table.
   * These mask regions will be stored in the settings column as JSON.
   *
   * @apiUse V1UserAuthorizationHeader
   *
   * @apiUse V1ResponseSuccess
   * @apiSuccess {String} message Success message
   * @apiUse V1ResponseError
   */

  app.post(
    `${apiUrl}/:id/mask-regions`,
    extractJwtAuthorizedUser,
    validateFields([
      idOf(param("id")),
      body("maskRegions").custom(jsonSchemaOf(MaskRegionsSchema)),
      booleanOf(query("only-active"), false),
    ]),
    fetchAuthorizedRequiredDeviceById(param("id")),
    async (request: Request, response: Response, next: NextFunction) => {
      const maskRegions: Record<string, MaskRegion> = request.body.maskRegions;
      const device = response.locals.device as Device;
      try {
        const deviceHistoryEntry: DeviceHistory =
          await models.DeviceHistory.findOne({
            where: {
              DeviceId: device.id,
              GroupId: device.GroupId,
              location: { [Op.ne]: null },
            },
            order: [["fromDateTime", "DESC"]],
          });

        if (!deviceHistoryEntry) {
          return next(
            new ClientError(
              "No device history settings entry found to add mask regions"
            )
          );
        }
        const newSettings: ApiDeviceHistorySettings = {
          ...deviceHistoryEntry.settings,
        };
        const hadMaskRegion =
          !!newSettings.maskRegions &&
          Object.keys(newSettings.maskRegions).length !== 0;
        if (Object.keys(maskRegions).length) {
          newSettings.maskRegions = maskRegions;
        } else {
          delete newSettings.maskRegions;
        }
        if (hadMaskRegion) {
          // Create a new copy of the current DeviceHistory entry, so that previous mask regions at this location
          // are preserved.
          await models.DeviceHistory.create({
            ...deviceHistoryEntry.get({ plain: true }),
            fromDateTime: new Date(),
            settings: newSettings,
          });
        } else {
          // Update the existing DeviceHistory entry without mask regions in place.  The mask region will apply from
          // when this location was created.
          await models.DeviceHistory.update(
            {
              settings: newSettings,
            },
            {
              where: {
                fromDateTime: deviceHistoryEntry.fromDateTime,
                DeviceId: device.id,
                GroupId: device.GroupId,
              },
            }
          );
        }
        return successResponse(response, "Mask regions added successfully");
      } catch (e) {
        return next(
          new UnprocessableError(
            "An error occurred while processing the request"
          )
        );
      }
    }
  );

  /**
   * @api {get} /api/v1/devices/:deviceId/mask-regions Get device mask-regions
   * @apiName GetDeviceMaskRegions
   * @apiGroup Device
   * @apiParam {Integer} deviceId Id of the device
   * @apiQuery {String} [at-time] ISO8601 formatted date string for when the reference image should be current.
   * @apiDescription Retrieves mask regions for a device from the DeviceHistory table.
   *
   * @apiSuccessExample {JSON} device:
   * {
   *   "maskRegions": {
   *     "trap": {
   *        "regionData": [
   *          { "x": 0.99, "y": 0.66 },
   *          { "x": 0.80, "y": 0.83 },
   *          { "x": 0.58, "y": 0.18 }
   *      ]},
   *      "sky": {
   *        "regionData": [
   *          { "x": 0.3, "y": 0.1 },
   *          { "x": 0.5, "y": 0.7 },
   *          { "x": 0.8, "y": 0.4 }
   *       ]}
   *     }
   * }
   *
   * @apiUse V1UserAuthorizationHeader
   *
   * @apiUse V1ResponseSuccess
   * @apiInterface {apiSuccess::MaskRegionsDataBody}
   * @apiUse V1ResponseError
   */

  app.get(
    `${apiUrl}/:id/mask-regions`,
    extractJwtAuthorizedUserOrDevice,
    validateFields([
      idOf(param("id")),
      query("at-time").default(new Date().toISOString()).isISO8601().toDate(),
      booleanOf(query("only-active"), false),
    ]),
    fetchAuthorizedRequiredDeviceById(param("id")),
    async (request: Request, response: Response, next: NextFunction) => {
      const atTime = request.query["at-time"] as unknown as Date;
      const device = response.locals.device as Device;
      const deviceSettings: DeviceHistory | null =
        await models.DeviceHistory.latest(device.id, device.GroupId, atTime);
      if (
        deviceSettings &&
        deviceSettings.settings &&
        deviceSettings.settings.maskRegions
      ) {
        return successResponse(
          response,
          "Device mask-regions retrieved successfully",
          { maskRegions: deviceSettings.settings.maskRegions }
        );
      } else {
        return next(new UnprocessableError("No device mask-regions found"));
      }
    }
  );

  /**
   * @api {get} /api/v1/devices/:deviceId/settings Get device settings
   * @apiName GetDeviceSettings
   * @apiGroup Device
   * @apiParam {Integer} deviceId Id of the device
   *
   * @apiDescription Retrieves settings from the DeviceHistory table for a specified device.
   *
   * @apiUse V1UserAuthorizationHeader
   *
   * @apiUse V1ResponseSuccess
   * @apiInterface {apiSuccess::ApiDeviceSettingsResponseSuccess}
   * @apiUse V1ResponseError
   */

  app.get(
    `${apiUrl}/:id/settings`,
    extractJwtAuthorizedUserOrDevice,
    validateFields([
      idOf(param("id")),
      query("at-time").default(new Date().toISOString()).isISO8601().toDate(),
      booleanOf(query("only-active"), false),
      booleanOf(query("latest-synced"), false),
    ]),
    fetchAuthorizedRequiredDeviceById(param("id")),
    async (request: Request, response: Response, next: NextFunction) => {
      try {
        const atTime = request.query["at-time"] as unknown as Date;
        const device = response.locals.device as Device;
        let deviceSettings: DeviceHistory | null = null;
        if (request.query["latest-synced"]) {
          deviceSettings = await models.DeviceHistory.findOne({
            where: {
              DeviceId: device.id,
              GroupId: device.GroupId,
              location: { [Op.ne]: null },
              fromDateTime: { [Op.lte]: atTime },
              "settings.synced": true,
            },
            order: [["fromDateTime", "DESC"]],
          });
        } else {
          deviceSettings = await models.DeviceHistory.latest(
            device.id,
            device.GroupId,
            atTime
          );
        }
        if (deviceSettings) {
          const settings = {
            ...(deviceSettings.settings || {}),
          };

          return successResponse(
            response,
            "Device settings retrieved successfully",
            {
              settings,
              location: deviceSettings.location,
            }
          );
        } else {
          return next(new UnprocessableError("Could not get settings"));
        }
      } catch (e) {
        return next(new FatalError(e.message ?? "Could not get settings"));
      }
    }
  );

  /**
   * @api {post} /api/v1/devices/:deviceId/settings Update device settings
   * @apiName UpdateDeviceSettings
   * @apiGroup Device
   * @apiParam {Integer} deviceId Id of the device
   *
   * @apiDescription Updates settings in the DeviceHistory table for a specified device.
   *
   * @apiUse V1UserAuthorizationHeader
   *
   * @apiUse V1ResponseSuccess
   * @apiInterface {apiSuccess::ApiDeviceSettingsResponseSuccess}
   * @apiUse V1ResponseError
   */
  app.post(
    `${apiUrl}/:id/settings`,
    extractJwtAuthorizedUserOrDevice,
    validateFields([
      idOf(param("id")),
      body("settings").custom(jsonSchemaOf(ApiDeviceHistorySettingsSchema)),
      booleanOf(query("only-active"), false),
    ]),
    fetchAuthorizedRequiredDeviceById(param("id")),
    async (request: Request, response: Response, next: NextFunction) => {
      try {
        const device = response.locals.device as Device;
        const newSettings: ApiDeviceHistorySettings = request.body.settings;
        const setBy = response.locals.requestUser?.id ? "user" : "automatic";
        const updatedEntry = await models.DeviceHistory.updateDeviceSettings(
          device.id,
          device.GroupId,
          newSettings,
          setBy
        );
        return successResponse(
          response,
          "Device settings updated successfully",
          {
            settings: updatedEntry,
          }
        );
      } catch (e) {
        return next(new FatalError("Failed to update device settings."));
      }
    }
  );

  /**
   * @api {patch} /api/v1/devices/:deviceId/fix-location Fix a device location at a given time
   * @apiName FixupDeviceLocationAtTimeById
   * @apiGroup Device
   * @apiParam {Integer} deviceId Id of the device
   * @apiInterface {apiBody::ApiDeviceLocationFixupBody} recording The recording data.
   *
   * @apiDescription A group admin can fix a location of a device at a particular time.
   * If needed, a new station will be created.
   *
   * Once a new station is selected for the device at that time - and until such a time as the device moves again,
   * recordings from the device for that time interval will be re-assigned to that station, and have their location
   * set to the location of the station.
   *
   * @apiUse V1UserAuthorizationHeader
   *
   * @apiUse V1ResponseSuccess
   * @apiUse V1ResponseError
   */
  app.patch(
    `${apiUrl}/:id/fix-location`,
    extractJwtAuthorizedUser,
    validateFields([
      idOf(param("id")),
      body("setStationAtTime").custom(
        jsonSchemaOf(ApiDeviceLocationFixupSchema)
      ),
      booleanOf(query("only-active"), false),
    ]),
    fetchAdminAuthorizedRequiredDeviceById(param("id")),
    parseJSONField(body("setStationAtTime")),
    async (request, response, next) => {
      // Now make sure we have access to the station.
      await fetchAuthorizedRequiredStationById(
        response.locals.setStationAtTime.stationId
      )(request, response, next);
    },
    async (request: Request, response: Response, next: NextFunction) => {
      if (response.locals.device.GroupId !== response.locals.station.GroupId) {
        return next(
          new ClientError(
            "Supplied station doesn't belong to the same group as supplied device"
          )
        );
      }
      const { stationId, fromDateTime, location } =
        response.locals.setStationAtTime;
      const device = response.locals.device;
      let station = await models.Station.findByPk(stationId);
      let fromDateTimeParsed;
      try {
        fromDateTimeParsed = new Date(Date.parse(fromDateTime));
      } catch (e) {
        return next(
          new UnprocessableError(
            "Supplied fromDateTime is not a valid timestamp"
          )
        );
      }
      if (fromDateTimeParsed < station.activeAt) {
        station = await station.update({ activeAt: fromDateTime });
      }

      const setLocation = location || station.location;

      // Check if there's already a device entry at that time:
      const deviceHistoryEntry = await models.DeviceHistory.findOne({
        where: {
          uuid: device.uuid,
          //fromDateTime: { [Op.gte]: fromDateTime },
          fromDateTime,
        },
        //order: [["fromDateTime", "asc"]]
      });
      if (deviceHistoryEntry) {
        await deviceHistoryEntry.update({
          setBy: "user",
          location: setLocation,
          stationId: station.id,
          fromDateTime,
        });
      } else {
        await models.DeviceHistory.create({
          uuid: device.uuid,
          saltId: device.saltId,
          DeviceId: device.id,
          fromDateTime,
          location: setLocation,
          setBy: "user",
          GroupId: device.GroupId,
          deviceName: device.deviceName,
          stationId: station.id,
        });
      }
      // Get the earliest history location that's later than our current fromDateTime, if any
      const laterLocation: DeviceHistory = await models.DeviceHistory.findOne({
        where: {
          uuid: device.uuid,
          GroupId: device.GroupId,
          location: { [Op.ne]: null },
          fromDateTime: { [Op.gt]: fromDateTime },
        },
        order: [["fromDateTime", "ASC"]],
      });

      // FIXME - Do we need to exclude null recordingDateTime?
      const recordingTimeWindow = {
        DeviceId: device.id,
        StationId: { [Op.ne]: stationId },
        recordingDateTime: { [Op.gte]: fromDateTime },
      };
      if (laterLocation) {
        (recordingTimeWindow.recordingDateTime as any) = {
          [Op.and]: [
            { [Op.gte]: fromDateTime },
            { [Op.lt]: laterLocation.fromDateTime },
          ],
        };
      } else {
        // Update the device known location if this is the latest device history entry.
        await device.update({ location: setLocation });
      }

      const affectedRecordings = await models.Recording.findAll({
        where: recordingTimeWindow,
      });
      const stationsIdsToUpdateLatestRecordingFor = Object.keys(
        affectedRecordings.reduce((acc, recording) => {
          if (recording.StationId) {
            acc[recording.StationId] = true;
          }
          return acc;
        }, {})
      ).map(Number);

      // eslint-disable-next-line @typescript-eslint/no-unused-vars
      const [affectedCount] = await models.Recording.update(
        {
          location: setLocation,
          StationId: station.id,
        },
        {
          where: recordingTimeWindow,
        }
      );
      let stationsToUpdateLatestRecordingFor = [];
      if (stationsIdsToUpdateLatestRecordingFor.length !== 0) {
        stationsToUpdateLatestRecordingFor = await models.Station.findAll({
          where: {
            id: { [Op.in]: stationsIdsToUpdateLatestRecordingFor },
          },
        });
      }
      stationsToUpdateLatestRecordingFor.push(station);

      const allStationRecordingTimeUpdates = [];
      for (const station of stationsToUpdateLatestRecordingFor) {
        // Get the latest thermal recording, and the latest audio recording, and update

        // Make sure we update the latest times for both kinds of recordings on the station,
        // and if removing the last recording from a station, null out the lastXXRecordingTime field
        const [
          latestThermalRecording,
          latestAudioRecording,
          earliestRecording,
        ] = await Promise.all([
          models.Recording.findOne({
            where: {
              StationId: station.id,
              type: RecordingType.ThermalRaw,
              recordingDateTime: { [Op.ne]: null },
            },
            order: [["recordingDateTime", "DESC"]],
          }),
          models.Recording.findOne({
            where: {
              StationId: station.id,
              type: RecordingType.Audio,
              recordingDateTime: { [Op.ne]: null },
            },
            order: [["recordingDateTime", "DESC"]],
          }),

          models.Recording.findOne({
            where: {
              StationId: station.id,
              recordingDateTime: { [Op.ne]: null },
            },
            order: [["recordingDateTime", "ASC"]],
          }),
        ]);
        let updates: any = {};

        if (
          latestAudioRecording &&
          (!station.lastAudioRecordingTime ||
            latestAudioRecording.recordingDateTime !==
              station.lastAudioRecordingTime)
        ) {
          updates.lastAudioRecordingTime = (
            latestAudioRecording as Recording
          ).recordingDateTime;
        } else if (!latestAudioRecording && station.lastAudioRecordingTime) {
          updates.lastAudioRecordingTime = null;
        }
        if (
          latestThermalRecording &&
          (!station.lastThermalRecordingTime ||
            latestThermalRecording.recordingDateTime !==
              station.lastThermalRecordingTime)
        ) {
          updates.lastThermalRecordingTime = (
            latestThermalRecording as Recording
          ).recordingDateTime;
        } else if (
          !latestThermalRecording &&
          station.lastThermalRecordingTime
        ) {
          updates.lastThermalRecordingTime = null;
        }
        if (station.automatic && station.id !== stationId) {
          if (
            earliestRecording &&
            earliestRecording.recordingDateTime < station.activeAt
          ) {
            updates.activeAt = (
              earliestRecording as Recording
            ).recordingDateTime;
          } else if (!earliestRecording) {
            await station.destroy();
            updates = {};
            await models.DeviceHistory.destroy({
              where: {
                stationId: station.id,
              },
            });
          }
        }

        if (Object.keys(updates).length !== 0) {
          allStationRecordingTimeUpdates.push(station.update(updates));
        }
      }
      if (allStationRecordingTimeUpdates.length) {
        await Promise.all(allStationRecordingTimeUpdates);
      }
      return successResponse(response, [
        "Updated device station at time.",
        `Updated ${affectedCount} recording(s)`,
      ]);
    }
  );

  /**
   * @api {get} /api/v1/devices/:deviceName/in-group/:groupIdOrName Get a single device
   * @apiName GetDeviceInGroup
   * @apiGroup Device
   * @apiParam {string} deviceName Name of the device
   * @apiParam {stringOrInt} groupIdOrName Identifier of group device belongs to
   * @apiQuery {Boolean} [only-active=true] Only return active devices
   *
   * @apiDescription Returns details of the device if the user can access it through
   * group membership.
   *
   * @apiUse V1UserAuthorizationHeader
   *
   * @apiUse V1ResponseSuccess
   * @apiInterface {apiSuccess::ApiDeviceResponseSuccess} device Device details
   *
   * @apiSuccessExample {JSON} device:
   * {
   * "deviceName": "device name",
   *  "groupName": "group name",
   *  "groupId": 1,
   *  "deviceId: 2,
   *  "saltId": 2,
   *  "active": true,
   *  "admin": false,
   *  "type": "thermal",
   *  "public": "false",
   *  "lastConnectionTime": "2021-11-09T01:38:22.079Z",
   *  "lastRecordingTime": "2021-11-07T01:38:48.400Z",
   *  "location": {
   *   "lat": -43.5338812,
   *    "lng": 172.6451473
   *  },
   *  "users": [{
   *    "userName": "bob",
   *    "userId": 10,
   *    "admin": false,
   *  }]
   * }
   * @apiUse V1ResponseError
   */
  app.get(
    `${apiUrl}/:deviceName/in-group/:groupIdOrName`,
    extractJwtAuthorizedUser,
    validateFields([
      nameOrIdOf(param("groupIdOrName")),
      nameOf(param("deviceName")),
      booleanOf(query("only-active"), false),
      query("view-mode").optional().equals("user"),
    ]),
    fetchAuthorizedRequiredDeviceInGroup(
      param("deviceName"),
      param("groupIdOrName")
    ),
    async (request: Request, response: Response) => {
      return successResponse(response, "Request successful", {
        device: mapDeviceResponse(
          response.locals.device,
          response.locals.viewAsSuperUser
        ),
      });
    }
  );

  const getUsersFns = [
    async (request, response, next) => {
      await fetchAuthorizedRequiredGroupById(response.locals.device.GroupId)(
        request,
        response,
        next
      );
    },
    async (request: Request, response: Response) => {
      const users = (
        await response.locals.group.getUsers({
          attributes: ["id", "userName"],
          through: {
            where: { removedAt: { [Op.eq]: null, pending: { [Op.eq]: null } } },
          },
        })
      ).map((user) => ({
        userName: user.userName,
        id: user.id,
        admin: (user as any).GroupUsers.admin,
        owner: (user as any).GroupUsers.admin,
      }));
      return successResponse(response, "OK.", { users });
    },
  ];

  /**
   * @api {get} /api/v1/devices/users Get all users who can access a device.
   * @apiName GetDeviceUsers
   * @apiGroup Device
   * @apiDescription Returns all users that have access to the device
   * through group membership.
   *
   * @apiUse V1UserAuthorizationHeader
   *
   * @apiQuery {Integer} deviceId ID of the device.
   * @apiQuery {Boolean} [only-active=true] Only return active devices
   *
   * @apiUse V1ResponseSuccess
   * @apiInterface {apiSuccess::ApiDeviceUsersResponseSuccess} users Array of users who have access to the
   * device via the devices group.
   * @apiSuccessExample {JSON} users:
   * [{
   *  "id": 1564,
   *  "userName": "user name",
   *  "admin": true
   * }]
   *
   * @apiUse V1ResponseError
   */
  app.get(
    `${apiUrl}/users`,
    extractJwtAuthorizedUser,
    validateFields([
      idOf(query("deviceId")),
      booleanOf(query("only-active"), false),
      query("view-mode").optional().equals("user"),
    ]),
    // Should this require admin access to the device?
    fetchAdminAuthorizedRequiredDeviceById(query("deviceId")),
    ...getUsersFns
  );

  // Alias of /api/v1/devices/users for consistency reasons
  app.get(
    `${apiUrl}/:deviceId/users`,
    extractJwtAuthorizedUser,
    validateFields([
      idOf(param("deviceId")),
      booleanOf(query("only-active"), false),
      query("view-mode").optional().equals("user"),
    ]),
    // Should this require admin access to the device?
    fetchAdminAuthorizedRequiredDeviceById(param("deviceId")),
    ...getUsersFns
  );

  /**
   * @api {post} /api/v1/devices/:deviceId/assign-schedule Assign a schedule to a device.
   * @apiName AssignScheduleToDevice
   * @apiGroup Schedules
   * @apiDescription This call assigns a schedule to a device.
   *
   * @apiUse V1UserAuthorizationHeader
   *
   * @apiParam {Number} deviceId ID of the device.
   * @apiBody {Number} scheduleId ID of the schedule to assign to the device.
   * @apiBody {Boolean} admin If true, the user should have administrator access to the device.
   * @apiQuery {Boolean} [only-active=true] Only operate if the device is active
   *
   * @apiUse V1ResponseSuccess
   * @apiUse V1ResponseError
   */
  app.post(
    `${apiUrl}/:deviceId/assign-schedule`,
    extractJwtAuthorizedUser,
    validateFields([
      idOf(body("scheduleId")),
      idOf(param("deviceId")),
      // Allow adding a schedule to an inactive device by default
      booleanOf(query("only-active"), false),
      query("view-mode").optional().equals("user"),
    ]),
    fetchAuthorizedRequiredDeviceById(param("deviceId")),
    fetchUnauthorizedRequiredScheduleById(body("scheduleId")),
    (request, response, next) => {
      if (
        response.locals.schedule.UserId == response.locals.requestUser.id ||
        response.locals.requestUser.hasGlobalWrite()
      ) {
        next();
      } else {
        return next(
          new ClientError(
            "Schedule doesn't belong to user",
            HttpStatusCode.Forbidden
          )
        );
      }
    },
    async (request, response) => {
      await response.locals.device.update({
        ScheduleId: response.locals.schedule.id,
      });
      return successResponse(response, "schedule assigned");
    }
  );

  /**
   * @api {post} /api/v1/devices/:deviceId/remove-schedule Remove a schedule from a device.
   * @apiName RemoveScheduleFromDevice
   * @apiGroup Schedules
   * @apiDescription This call removes a schedule from a device.
   *
   * @apiUse V1UserAuthorizationHeader
   *
   * @apiBody {Number} deviceId ID of the device.
   * @apiBody {Number} scheduleId ID of the schedule to remove from the device.
   * @apiBody {Boolean} admin If true, the user should have administrator access to the device.
   * @apiQuery {Boolean} [only-active=true] Only operate if the device is active
   *
   * @apiUse V1ResponseSuccess
   * @apiUse V1ResponseError
   */
  app.post(
    `${apiUrl}/:deviceId/remove-schedule`,
    extractJwtAuthorizedUser,
    validateFields([
      idOf(body("scheduleId")),
      idOf(param("deviceId")),
      // Allow removing a schedule from an inactive device by default
      booleanOf(query("only-active"), false),
      query("view-mode").optional().equals("user"),
    ]),
    fetchAuthorizedRequiredDeviceById(param("deviceId")),
    fetchUnauthorizedRequiredScheduleById(body("scheduleId")),
    (request, response, next) => {
      if (
        response.locals.schedule.UserId == response.locals.requestUser.id ||
        response.locals.requestUser.hasGlobalWrite()
      ) {
        next();
      } else {
        return next(
          new ClientError(
            "Schedule doesn't belong to user",
            HttpStatusCode.Forbidden
          )
        );
      }
    },
    async (request, response) => {
      await response.locals.device.update({
        ScheduleId: null,
      });
      return successResponse(response, "schedule removed");
    }
  );

  /**
   * @api {post} /api/v1/devices/reregister Reregister the device.
   * @apiName Reregister
   * @apiGroup Device
   * @apiDescription This call is to reregister a device to change the name and/or group
   *
   * @apiUse V1DeviceAuthorizationHeader
   *
   * @apiBody {String} newName new name of the device.
   * @apiBody {String} newGroup name of the group you want to move the device to.
   * @apiBody {String} newPassword password for the device
   *
   * @apiSuccess {String} token JWT string to provide to further API requests
   * @apiSuccess {int} id id of device re-registered
   * @apiUse V1ResponseSuccess
   * @apiUse V1ResponseError
   */
  app.post(
    `${apiUrl}/reregister`,
    extractJwtAuthorisedDevice,
    validateFields([
      nameOf(body("newGroup")),
      validNameOf(body("newName")),
      validPasswordOf(body("newPassword")),
      // NOTE: Re-register only works on currently active devices
    ]),
    // FIXME: Should you really be allowed to move a device into a group you aren't an admin of?
    fetchUnauthorizedRequiredGroupByNameOrId(body("newGroup")),
    async function (request: Request, response: Response, next: NextFunction) {
      const requestDevice: Device = await models.Device.findByPk(
        response.locals.requestDevice.id
      );

      const device = await requestDevice.reRegister(
        models,
        request.body.newName,
        response.locals.group,
        request.body.newPassword
      );
      if (device === false) {
        return next(
          new ClientError(
            `already a device in group '${response.locals.group.groupName}' with the name '${request.body.newName}'`
          )
        );
      }
      return successResponse(response, "Registered the device again.", {
        id: device.id,
        token: `JWT ${createEntityJWT(device)}`,
      });
    }
  );

  /**
   * @api {get} /api/v1/devices/:deviceId/cacophony-index Get the cacophony index for a device
   * @apiName cacophony-index
   * @apiGroup Device
   * @apiDescription Get a single number Cacophony Index
   * for a given device.  This number is the average of all the Cacophony Index values from a
   * given time (defaulting to 'Now'), within a given timespan (defaulting to 3 months)
   *
   * @apiUse V1UserAuthorizationHeader
   *
   * @apiParam {Integer} deviceId ID of the device.
   * @apiQuery {String} [from=now] ISO8601 date string
   * @apiQuery {Integer} [window-size=2160] length of rolling window in hours.  Default is 2160 (90 days)
   * @apiQuery {Boolean} [only-active=true] Only operate if the device is active
   * @apiSuccess {Float} cacophonyIndex A number representing the average index over the period `from` minus `window-size`
   * @apiUse V1ResponseSuccess
   * @apiUse V1ResponseError
   */
  app.get(
    `${apiUrl}/:deviceId/cacophony-index`,
    extractJwtAuthorizedUser,
    validateFields([
      idOf(param("deviceId")),
      query("from").isISO8601().toDate().default(new Date()),
      integerOfWithDefault(query("window-size"), 2160), // Default to a three month rolling window
      booleanOf(query("only-active"), false),
    ]),
    fetchAuthorizedRequiredDeviceById(param("deviceId")),
    async function (request: Request, response: Response) {
      const cacophonyIndex = await models.Device.getCacophonyIndex(
        response.locals.requestUser,
        response.locals.device,
        request.query.from as unknown as Date, // Get the current cacophony index
        request.query["window-size"] as unknown as number
      );
      return successResponse(response, { cacophonyIndex });
    }
  );

  /**
   * @api {post} /api/v1/devices/reregister-authorized Authorized reregister the device.
   * @apiName Reregister
   * @apiGroup Device
   * @apiDescription This call is to reregister authorized a device to change the name and/or group
   *
   * @apiUse V1DeviceAuthorizationHeader
   *
   * @apiBody {String} deviceId id of the device.
   * @apiBody {String} newName new name of the device.
   * @apiBody {String} newGroup name of the group you want to move the device to.
   * @apiBody {String} newPassword password for the device
   *
   * @apiSuccess {String} token JWT string to provide to further API requests
   * @apiSuccess {int} id id of device re-registered
   * @apiUse V1ResponseSuccess
   * @apiUse V1ResponseError
   */
  app.post(
    `${apiUrl}/reregister-authorized`,
    extractJwtAuthorisedDevice,
    extractJwtAuthorizedUserFromBody("authorizedToken"),
    validateFields([
      nameOf(body("newGroup")),
      validNameOf(body("newName")),
      validPasswordOf(body("newPassword")),
      body("authorizedToken").exists(),
    ]),
    fetchAuthorizedRequiredGroupByNameOrId(body("newGroup")),
    async (request: Request, response: Response, next: NextFunction) => {
      // The user should be the admin of both groups
      const requestDevice: Device = await models.Device.findByPk(
        response.locals.requestDevice.id
      );
      if (!requestDevice) {
        return next(
          new ClientError(
            `device not found: ${response.locals.requestDevice.id}`
          )
        );
      }
      response.locals.requestDevice = requestDevice;
      response.locals.destGroup = response.locals.group;
      if (response.locals.group.id !== response.locals.requestDevice.GroupId) {
        await fetchAdminAuthorizedRequiredGroupByNameOrId(
          requestDevice.GroupId
        )(request, response, next);
      } else {
        return next();
      }
    },
    async function (request: Request, response: Response, next: NextFunction) {
      const newDevice = await response.locals.requestDevice.reRegister(
        models,
        request.body.newName,
        response.locals.destGroup,
        request.body.newPassword,
        true
      );
      if (newDevice === false) {
        return next(
          new ClientError(
            `already a device in group '${response.locals.destGroup.groupName}' with the name '${request.body.newName}'`
          )
        );
      }
      const token = `JWT ${createEntityJWT(newDevice)}`;
      return successResponse(response, "Registered the device again.", {
        id: newDevice.id,
        token,
      });
    }
  );

  /**
   * @api {get} /api/v1/devices/{:deviceId}/cacophony-index-bulk Get the cacophony index for a device across a given range of time frames
   * @apiName cacophony-index-bulk
   * @apiGroup Device
   * @apiDescription Get multiple Cacophony Index values
   * for a given device.  These numbers are the averages of all the Cacophony Index values within the
   * given windows of time.
   *
   * @apiUse V1UserAuthorizationHeader
   *
   * @apiParam {Integer} deviceId ID of the device.
   * @apiQuery {String} [from=now] ISO8601 date string
   * @apiQuery {Integer} [steps=7] Number of time frames to return [default=7]
   * @apiQuery {String} [interval=days] description of each time frame size
   * @apiQuery {Boolean} [only-active=true] Only operate if the device is active
   * @apiSuccess {Object} #TODO
   * @apiUse V1ResponseSuccess
   * @apiUse V1ResponseError
   */
  app.get(
    `${apiUrl}/:deviceId/cacophony-index-bulk`,
    extractJwtAuthorizedUser,
    validateFields([
      idOf(param("deviceId")),
      query("from").isISO8601().toDate().default(new Date()),
      integerOfWithDefault(query("steps"), 7), // Default to 7 day window
      stringOf(query("interval")).default("days"),
      booleanOf(query("only-active"), false),
    ]),
    fetchAuthorizedRequiredDeviceById(param("deviceId")),
    async function (request: Request, response: Response) {
      const cacophonyIndexBulk = await models.Device.getCacophonyIndexBulk(
        response.locals.requestUser,
        response.locals.device,
        request.query.from as unknown as Date,
        request.query.steps as unknown as number,
        request.query.interval as unknown as String
      );
      return successResponse(response, { cacophonyIndexBulk });
    }
  );

  /**
   * @api {get} /api/v1/devices/{:deviceId}/cacophony-index-histogram Get the cacophony index 24hr histogram for a device
   * @apiName cacophony-index-histogram
   * @apiGroup Device
   * @apiDescription Get a histogram of the Cacophony Index
   * for a given device, bucketed by hour of the day.  These buckets are the average of all the Cacophony Index values
   * for each hour of the day, taken from a given time (defaulting to 'Now'), within a given timespan (defaulting to 3 months)
   *
   * @apiUse V1UserAuthorizationHeader
   *
   * @apiParam {Integer} deviceId ID of the device.
   * @apiQuery {String} [from=now] ISO8601 date string
   * @apiQuery {Integer} [window-size=2160] length of window in hours going backwards in time from the `from` param.  Default is 2160 (90 days)
   * @apiQuery {Boolean} [only-active=true] Only operate if the device is active
   * @apiSuccess {Object} cacophonyIndex in the format `[{hour: number, index: number}, ...]`
   * @apiUse V1ResponseSuccess
   * @apiUse V1ResponseError
   */
  app.get(
    `${apiUrl}/:deviceId/cacophony-index-histogram`,
    extractJwtAuthorizedUser,
    validateFields([
      idOf(param("deviceId")),
      query("from").isISO8601().toDate().default(new Date()),
      integerOfWithDefault(query("window-size"), 2160), // Default to a three month rolling window
      booleanOf(query("only-active"), false),
    ]),
    fetchAuthorizedRequiredDeviceById(param("deviceId")),
    async function (request: Request, response: Response) {
      const cacophonyIndex = await models.Device.getCacophonyIndexHistogram(
        response.locals.requestUser,
        response.locals.device.id,
        request.query.from as unknown as Date, // Get the current cacophony index
        request.query["window-size"] as unknown as number
      );
      return successResponse(response, { cacophonyIndex });
    }
  );

  /**
   * @api {get} /api/v1/devices/{:deviceId}/species-count Get the species breakdown for a device
   * @apiName species-count
   * @apiGroup Device
   * @apiDescription Get a species count
   * for a given device, showing the count of recordings that are of each species.
   *
   * @apiUse V1UserAuthorizationHeader
   *
   * @apiParam {Integer} deviceId ID of the device.
   * @apiQuery {String} [from=now] ISO8601 date string
   * @apiQuery {Integer} [window-size=2160] length of window in hours going backwards in time from the `from` param.  Default is 2160 (90 days)
   * @apiQuery {Boolean} [type=audio] Type of recording to count
   * @apiQuery {Boolean} [only-active=true] Only operate if the device is active
   * @apiSuccess {Object} #TODO
   * @apiUse V1ResponseSuccess
   * @apiUse V1ResponseError
   */
  app.get(
    `${apiUrl}/:deviceId/species-count`,
    extractJwtAuthorizedUser,
    validateFields([
      idOf(param("deviceId")),
      query("from").isISO8601().toDate().default(new Date()),
      integerOfWithDefault(query("window-size"), 2160), // Default to a three month rolling window
      stringOf(query("type")).default("audio"),
      booleanOf(query("only-active"), false),
    ]),
    fetchAuthorizedRequiredDeviceById(param("deviceId")),
    async function (request: Request, response: Response) {
      const speciesCount = await models.Device.getSpeciesCount(
        response.locals.requestUser,
        response.locals.device.id,
        request.query.from as unknown as Date,
        request.query["window-size"] as unknown as number,
        request.query.type as unknown as string
      );
      return successResponse(response, { speciesCount });
    }
  );

  /**
   * @api {get} /api/v1/devices/{:deviceId}/species-count-bulk Get the species breakdown for a device across a given range of time frames
   * @apiName species-count-bulk
   * @apiGroup Device
   * @apiDescription Get a species count
   * for a given device, showing the count of recordings that are of each species across a give range of time frames
   *
   * @apiUse V1UserAuthorizationHeader
   *
   * @apiParam {Integer} deviceId ID of the device.
   * @apiQuery {String} [from=now] ISO8601 date string
   * @apiQuery {Integer} [steps=7] Number of time frames to return [default=7]
   * @apiQuery {String} [interval=days] description of each time frame size
   * @apiQuery {Boolean} [type=audio] Type of recording to count
   * @apiQuery {Boolean} [only-active=true] Only operate if the device is active
   * @apiSuccess {Object} #TODO
   * @apiUse V1ResponseSuccess
   * @apiUse V1ResponseError
   */
  app.get(
    `${apiUrl}/:deviceId/species-count-bulk`,
    extractJwtAuthorizedUser,
    validateFields([
      idOf(param("deviceId")),
      query("from").isISO8601().toDate().default(new Date()),
      integerOfWithDefault(query("steps"), 7), // Default to 7 day window
      stringOf(query("interval")).default("days"),
      stringOf(query("type")).default("audio"),
      booleanOf(query("only-active"), false),
    ]),
    fetchAuthorizedRequiredDeviceById(param("deviceId")),
    async function (request: Request, response: Response) {
      const speciesCountBulk = await models.Device.getSpeciesCountBulk(
        response.locals.requestUser,
        response.locals.device.id,
        request.query.from as unknown as Date,
        request.query.steps as unknown as number,
        request.query.interval as unknown as String,
        request.query.type as unknown as string
      );
      return successResponse(response, { speciesCountBulk });
    }
  );

  /**
   * @api {get} /api/v1/devices/{:deviceId}/active-days Get the number of days a device was active across a given date range
   * @apiName active-days
   * @apiGroup Device
   * @apiDescription Get the number of days a device was active across a given date range
   *
   * @apiUse V1UserAuthorizationHeader
   *
   * @apiParam {Integer} deviceId ID of the device.
   * @apiQuery {String} [from=now] ISO8601 date string
   * @apiQuery {Integer} [window-size=2160] length of window in hours going backwards in time from the `from` param.  Default is 2160 (90 days)
   * @apiSuccess {Integer} Number of active days
   * @apiUse V1ResponseSuccess
   * @apiUse V1ResponseError
   */
  app.get(
    `${apiUrl}/:deviceId/days-active`,
    extractJwtAuthorizedUser,
    validateFields([
      idOf(param("deviceId")),
      query("from").isISO8601().toDate().default(new Date()),
      integerOfWithDefault(query("window-size"), 2160), // Default to a three month rolling window
      booleanOf(query("only-active"), false),
    ]),
    fetchAuthorizedRequiredDeviceById(param("deviceId")),
    async function (request: Request, response: Response) {
      const activeDaysCount = await models.Device.getDaysActive(
        response.locals.requestUser,
        response.locals.device.id,
        request.query.from as unknown as Date,
        request.query["window-size"] as unknown as number
      );
      return successResponse(response, { activeDaysCount });
    }
  );

  /**
     * @api {post} /api/v1/devices/heartbeat Send device heartbeat
     * @apiName heartbeat
     * @apiGroup Device
     *
     * @apiUse V1DeviceAuthorizationHeader
     *
     * @apiBody {Date} nextHeartbeat time next heartbeat is expected

     * @apiUse V1ResponseSuccess
     * @apiUse V1ResponseError
     */
  app.post(
    `${apiUrl}/heartbeat`,
    extractJwtAuthorisedDevice,
    validateFields([body("nextHeartbeat").isISO8601().toDate()]),
    async function (request: Request, response: Response) {
      const requestDevice = (await models.Device.findByPk(
        response.locals.requestDevice.id
      )) as Device;
      await requestDevice.updateHeartbeat(models, request.body.nextHeartbeat);
      return successResponse(response, "Heartbeat updated.");
    }
  );

  if (!config.productionEnv) {
    // NOTE: This api is currently for facilitating testing only, and is
    //  not available in production builds.

    /**
     * @api {post} /api/v1/devices/:deviceId/history Get device history
     * @apiName history
     * @apiGroup Device
     *
     * @apiUse V1UserAuthorizationHeader
     *
     * @apiUse V1ResponseSuccess
     * @apiUse V1ResponseError
     */
    app.get(
      `${apiUrl}/:deviceId/history`,
      extractJwtAuthorizedUser,
      validateFields([
        idOf(param("deviceId")),
        booleanOf(query("only-active"), false),
      ]),
      fetchAuthorizedRequiredDeviceById(param("deviceId")),
      async function (request: Request, response: Response) {
        const history = await models.DeviceHistory.findAll({
          where: {
            DeviceId: response.locals.device.id,
          },
          order: [["fromDateTime", "ASC"]],
        });
        return successResponse(response, "Got device history", { history });
      }
    );
  }
}<|MERGE_RESOLUTION|>--- conflicted
+++ resolved
@@ -471,11 +471,6 @@
           "https://raw.githubusercontent.com/TheCacophonyProject/salt-version-info/main/salt-version-info.json"
         )
       ).json();
-<<<<<<< HEAD
-      logger.info("!!!!");
-      console.log(result);
-=======
->>>>>>> 4a6a6e97
       return successResponse(response, "Got latest software versions.", {
         versions: result,
       });
