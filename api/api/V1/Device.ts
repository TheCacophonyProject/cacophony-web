--- conflicted
+++ resolved
@@ -1727,9 +1727,6 @@
   );
 
   /**
-<<<<<<< HEAD
-     * @api {post} /api/v1/devices/heartbeat Send device heartbeat
-=======
    * @api {get} /api/v1/devices/{:deviceId}/species-count Get the species breakdown for a device
    * @apiName species-count
    * @apiGroup Device
@@ -1850,8 +1847,7 @@
   );
 
   /**
-     * @api {post} /api/v1/devices/heartbeat send device heartbeat
->>>>>>> 52220322
+     * @api {post} /api/v1/devices/heartbeat Send device heartbeat
      * @apiName heartbeat
      * @apiGroup Device
      *
