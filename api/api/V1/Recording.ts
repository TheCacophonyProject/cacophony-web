--- conflicted
+++ resolved
@@ -133,13 +133,10 @@
   end: track.data.end_s,
   tags: (track.TrackTags && mapTrackTags(track.TrackTags)) || [],
   positions: mapPositions(track.data.positions),
-<<<<<<< HEAD
   automatic: track.data.automatic ?? true,
   ...(track.data.minFreq && { minFreq: track.data.minFreq }),
   ...(track.data.maxFreq && { maxFreq: track.data.maxFreq }),
-=======
   filtered: track.filtered,
->>>>>>> df955803
 });
 
 const mapTracks = (tracks: Track[]): ApiTrackResponse[] => {
