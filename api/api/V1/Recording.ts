/*
cacophony-api: The Cacophony Project API server
Copyright (C) 2018  The Cacophony Project

This program is free software: you can redistribute it and/or modify
it under the terms of the GNU Affero General Public License as published
by the Free Software Foundation, either version 3 of the License, or
(at your option) any later version.

This program is distributed in the hope that it will be useful,
but WITHOUT ANY WARRANTY; without even the implied warranty of
MERCHANTABILITY or FITNESS FOR A PARTICULAR PURPOSE.  See the
GNU Affero General Public License for more details.

You should have received a copy of the GNU Affero General Public License
along with this program.  If not, see <http://www.gnu.org/licenses/>.
*/

<<<<<<< HEAD
import { jsonSchemaOf } from "@api/schema-validation";
import util from "@api/V1/util";
import config from "@config";
import log from "@log";
=======
import { Application, NextFunction, Request, Response } from "express";
import { expectedTypeOf, validateFields } from "../middleware";
import recordingUtil, {
  mapPosition,
  reportRecordings,
  reportVisits,
  signedToken,
  uploadRawRecording,
} from "./recordingUtil";
import responseUtil from "./responseUtil";
>>>>>>> 5e7817b0
import models from "@models";
import { Recording } from "@models/Recording";
import { Tag } from "@models/Tag";
import { Track } from "@models/Track";
import { TrackTag } from "@models/TrackTag";
import ApiRecordingResponseSchema from "@schemas/api/recording/ApiRecordingResponse.schema.json";
import ApiRecordingUpdateRequestSchema from "@schemas/api/recording/ApiRecordingUpdateRequest.schema.json";
import ApiRecordingTagRequestSchema from "@schemas/api/tag/ApiRecordingTagRequest.schema.json";
import ApiTrackDataRequestSchema from "@schemas/api/track/ApiTrackDataRequest.schema.json";
import ApiTrackTagAttributesSchema from "@schemas/api/trackTag/ApiTrackTagAttributes.schema.json";
import { RecordingProcessingState, RecordingType } from "@typedefs/api/consts";
import {
  ApiAudioRecordingMetadataResponse,
  ApiAudioRecordingResponse,
  ApiGenericRecordingResponse,
  ApiRecordingResponse,
  ApiRecordingUpdateRequest,
  ApiThermalRecordingMetadataResponse,
  ApiThermalRecordingResponse,
} from "@typedefs/api/recording";
// eslint-disable-next-line @typescript-eslint/no-unused-vars
import {
  ApiRecordingTagRequest,
  ApiRecordingTagResponse,
} from "@typedefs/api/tag";
import { ApiTrackResponse } from "@typedefs/api/track";
import {
  ApiAutomaticTrackTagResponse,
  ApiHumanTrackTagResponse,
  ApiTrackTagAttributes,
  ApiTrackTagResponse,
} from "@typedefs/api/trackTag";
import { Application, NextFunction, Request, Response } from "express";
import { body, param, query } from "express-validator";
// @ts-ignore
import * as csv from "fast-csv";
import { Validator } from "jsonschema";
import jwt from "jsonwebtoken";
import { Op } from "sequelize";

import { ClientError } from "../customErrors";
import {
  extractJwtAuthorisedDevice,
  extractJwtAuthorizedUser,
  fetchAuthorizedRequiredDeviceById,
  fetchAuthorizedRequiredDeviceInGroup,
  fetchAuthorizedRequiredDevices,
  fetchAuthorizedRequiredRecordingById,
  fetchUnauthorizedRequiredRecordingById,
  fetchUnauthorizedRequiredRecordingTagById,
  fetchUnauthorizedRequiredTrackById,
  fetchUnauthorizedRequiredTrackTagById,
  parseJSONField,
} from "../extract-middleware";
import { expectedTypeOf, validateFields } from "../middleware";
import {
  anyOf,
  booleanOf,
  idOf,
  integerOf,
  stringOf,
  validNameOf,
} from "../validation-middleware";
<<<<<<< HEAD

import recordingUtil, {
  mapPositions,
  reportRecordings,
  reportVisits,
  signedToken,
  uploadRawRecording,
} from "./recordingUtil";
import responseUtil from "./responseUtil";
=======
import util from "@api/V1/util";
import {
  ApiAudioRecordingMetadataResponse,
  ApiAudioRecordingResponse,
  ApiGenericRecordingResponse,
  ApiRecordingResponse,
  ApiRecordingUpdateRequest,
  ApiThermalRecordingMetadataResponse,
  ApiThermalRecordingResponse,
} from "@typedefs/api/recording";
import ApiRecordingResponseSchema from "@schemas/api/recording/ApiRecordingResponse.schema.json";
import ApiRecordingUpdateRequestSchema from "@schemas/api/recording/ApiRecordingUpdateRequest.schema.json";
import ApiTrackDataRequestSchema from "@schemas/api/track/ApiTrackDataRequest.schema.json";
import { Validator } from "jsonschema";
import { RecordingProcessingState, RecordingType } from "@typedefs/api/consts";
import { ApiTrackResponse } from "@typedefs/api/track";
import { Tag } from "@models/Tag";
// eslint-disable-next-line @typescript-eslint/no-unused-vars
import {
  ApiRecordingTagRequest,
  ApiRecordingTagResponse,
} from "@typedefs/api/tag";
import {
  ApiAutomaticTrackTagResponse,
  ApiHumanTrackTagResponse,
  ApiTrackTagResponse,
} from "@typedefs/api/trackTag";
import { jsonSchemaOf } from "@api/schema-validation";
import ApiRecordingTagRequestSchema from "@schemas/api/tag/ApiRecordingTagRequest.schema.json";
>>>>>>> 5e7817b0

const mapTrackTag = (
  trackTag: TrackTag
): ApiHumanTrackTagResponse | ApiAutomaticTrackTagResponse => {
  let data = trackTag?.data;
  if (data && typeof data === "string") {
    try {
      data = JSON.parse(data);
    } catch (e) {
      // ...
    }
  }

  const trackTagBase: ApiTrackTagResponse = {
    confidence: trackTag.confidence,
    createdAt: trackTag.createdAt?.toISOString(),
    data: data as any, // FIXME - Probably returning a bit too much useless
    // data to the front-end?
    id: trackTag.id,
    automatic: false, // Unset
    trackId: trackTag.TrackId,
    updatedAt: trackTag.updatedAt?.toISOString(),
    what: trackTag.what,
  };
  if (trackTag.automatic) {
    (trackTagBase as ApiAutomaticTrackTagResponse).automatic = true;
    return trackTagBase as ApiAutomaticTrackTagResponse;
  } else {
    (trackTagBase as ApiHumanTrackTagResponse).automatic = false;
    (trackTagBase as ApiHumanTrackTagResponse).userId = trackTag.UserId;
    (trackTagBase as ApiHumanTrackTagResponse).userName =
      trackTag.User.username;
    return trackTagBase as ApiHumanTrackTagResponse;
  }
};

const mapTrackTags = (
  trackTags: TrackTag[]
): (ApiHumanTrackTagResponse | ApiAutomaticTrackTagResponse)[] => {
  const t = trackTags.map(mapTrackTag);
  // Make sure tags are always in some deterministic order for testing purposes.
  t.sort((a, b) => a.id - b.id);
  return t;
};

<<<<<<< HEAD
const mapTrack = (track: Track): ApiTrackResponse => ({
  id: track.id,
  start: track.data.start_s,
  end: track.data.end_s,
  tags: (track.TrackTags && mapTrackTags(track.TrackTags)) || [],
  positions: mapPositions(track.data.positions),
  automatic: track.data.automatic ?? true,
  ...(track.data.minFreq && { minFreq: track.data.minFreq }),
  ...(track.data.maxFreq && { maxFreq: track.data.maxFreq }),
  filtered: track.filtered,
});
=======
const mapTrack = (track: Track): ApiTrackResponse => {
  const t: ApiTrackResponse = {
    id: track.id,
    start: track.data.start_s,
    end: track.data.end_s,
    tags: (track.TrackTags && mapTrackTags(track.TrackTags)) || [],
    automatic: track.data.automatic ?? true,
    ...(track.data.minFreq && { minFreq: track.data.minFreq }),
    ...(track.data.maxFreq && { maxFreq: track.data.maxFreq }),
    filtered: track.filtered,
  };
  if (track.data.positions && track.data.positions.length) {
    t.positions = track.data.positions.map(mapPosition);
  }
  return t;
};
>>>>>>> 5e7817b0

const mapTracks = (tracks: Track[]): ApiTrackResponse[] => {
  const t = tracks.map(mapTrack);
  // Sort tracks by start time
  t.sort((a, b) => a.start - b.start);
  return t;
};

const mapTag = (tag: Tag): ApiRecordingTagResponse => {
  const result: ApiRecordingTagResponse = {
    automatic: tag.automatic,
    confidence: tag.confidence,
    detail: tag.detail,
    id: tag.id,
    recordingId: tag.recordingId,
    version: tag.version,
    createdAt: (tag.createdAt as unknown as Date).toISOString(),
  };
  if (tag.taggerId) {
    result.taggerId = tag.taggerId;
    if ((tag as any).tagger) {
      result.taggerName = (tag as any).tagger.username;
    }
  }
  if (tag.startTime !== undefined) {
    result.startTime = tag.startTime;
  }
  if (tag.duration !== undefined) {
    result.duration = tag.duration;
  }
  if (tag.what) {
    result.what = tag.what;
  }
  return result;
};

const mapTags = (tags: Tag[]): ApiRecordingTagResponse[] => tags.map(mapTag);

const ifNotNull = (val: any | null) => {
  if (val !== null) {
    return val;
  }
  return undefined;
};

const mapRecordingResponse = (
  recording: Recording
): ApiThermalRecordingResponse | ApiAudioRecordingResponse => {
<<<<<<< HEAD
  const commonRecording: ApiRecordingResponse = {
    id: recording.id,
    deviceId: recording.DeviceId,
    duration: recording.duration,
    location: recording.location && {
      lat: (
        recording.location as {
          coordinates: [number, number];
        }
      ).coordinates[1],
      lng: (
        recording.location as {
          coordinates: [number, number];
        }
      ).coordinates[0],
    },
    rawMimeType: recording.rawMimeType,
    comment: ifNotNull(recording.comment),
    deviceName: recording.Device?.devicename,
    groupId: recording.GroupId,
    groupName: recording.Group?.groupname,
    processing: recording.processing || false,
    processingState: recording.processingState,
    recordingDateTime: recording.recordingDateTime,
    stationId: ifNotNull(recording.StationId),
    stationName: recording.Station?.name,
    type: recording.type,
    fileHash: recording.rawFileHash,
    tags: recording.Tags && mapTags(recording.Tags),
    tracks: recording.Tracks && mapTracks(recording.Tracks),
  };
  if (recording.type === RecordingType.ThermalRaw) {
    return {
      ...commonRecording,
      type: recording.type,
      additionalMetadata:
        recording.additionalMetadata as ApiThermalRecordingMetadataResponse, // TODO - strip and map
      // metadata?
    };
  } else if (recording.type === RecordingType.Audio) {
    return {
      ...commonRecording,
      fileMimeType: ifNotNull(recording.fileMimeType),
      additionalMetadata:
        recording.additionalMetadata as ApiAudioRecordingMetadataResponse, // TODO - strip and map
      // metadata?
      airplaneModeOn: ifNotNull(recording.airplaneModeOn),
      batteryCharging: ifNotNull(recording.batteryCharging),
      batteryLevel: ifNotNull(recording.batteryLevel),
      relativeToDawn: ifNotNull(recording.relativeToDawn),
      relativeToDusk: ifNotNull(recording.relativeToDusk),
      cacophonyIndex: ifNotNull(recording.cacophonyIndex),
      type: recording.type,
      version: recording.version,
=======
  try {
    const commonRecording: ApiRecordingResponse = {
      id: recording.id,
      deviceId: recording.DeviceId,
      duration: recording.duration,
      location: recording.location,
      rawMimeType: recording.rawMimeType,
      comment: ifNotNull(recording.comment),
      deviceName: recording.Device?.devicename,
      groupId: recording.GroupId,
      groupName: recording.Group?.groupname,
      processing: recording.processing || false,
      processingState: recording.processingState,
      recordingDateTime: recording.recordingDateTime?.toISOString(),
      stationId: ifNotNull(recording.StationId),
      stationName: recording.Station?.name,
      type: recording.type,
      fileHash: recording.rawFileHash,
      tags: recording.Tags && mapTags(recording.Tags),
      tracks: recording.Tracks && mapTracks(recording.Tracks),
>>>>>>> 5e7817b0
    };
    if (recording.type === RecordingType.ThermalRaw) {
      return {
        ...commonRecording,
        type: recording.type,
        additionalMetadata:
          recording.additionalMetadata as ApiThermalRecordingMetadataResponse, // TODO - strip and map metadata?
      };
    } else if (recording.type === RecordingType.Audio) {
      return {
        ...commonRecording,
        fileMimeType: ifNotNull(recording.fileMimeType),
        additionalMetadata:
          recording.additionalMetadata as ApiAudioRecordingMetadataResponse, // TODO - strip and map metadata?
        airplaneModeOn: ifNotNull(recording.airplaneModeOn),
        batteryCharging: ifNotNull(recording.batteryCharging),
        batteryLevel: ifNotNull(recording.batteryLevel),
        relativeToDawn: ifNotNull(recording.relativeToDawn),
        relativeToDusk: ifNotNull(recording.relativeToDusk),
        cacophonyIndex: ifNotNull(recording.cacophonyIndex),
        type: recording.type,
        version: recording.version,
      };
    }
  } catch (e) {
    log.error("%s", e);
  }
};

// eslint-disable-next-line @typescript-eslint/no-unused-vars
interface ApiTracksResponseSuccess {
  tracks: ApiTrackResponse[];
}
// eslint-disable-next-line @typescript-eslint/no-unused-vars
interface ApiTracksResponseSuccess {
  track: ApiTrackResponse;
}

// eslint-disable-next-line @typescript-eslint/no-unused-vars
interface ApiUpdateRecordingRequestBody {
  updates: ApiRecordingUpdateRequest;
}

// eslint-disable-next-line @typescript-eslint/no-unused-vars
interface ApiRecordingResponseSuccess {
  recording: ApiGenericRecordingResponse;
}

export default (app: Application, baseUrl: string) => {
  const apiUrl = `${baseUrl}/recordings`;

  /**
   * @apiDefine RecordingMetaData
   *
   * @apiBody {JSON} data[metadata] recording tracks and predictions:
   * <ul>
   * <li>(REQUIRED) tracks - array of track JSON, each track should have
   *   <ul>
   *    <li> positions - array of track positions
   *    a position is
   *          <ul>
   *            <li> x -  left coordinate
   *            <li> y - top coordinate
   *            <li> width - region width
   *            <li> height - region height
   *            <li> mass - mass (count of non zero pixels in the filtered image
   * of this track) <li> frame_number <li> blank - if this is a blank match i.e.
   * from  kalman filter
   *          </ul>
   *    <li> start_s - start time of track in seconds
   *    <li> end_s - end time of track in seconds
   *    <li> predictions - array of prediction info for each model
   *    a prediction object:
   *    <ul>
   *      <li> model_id - reference to a model defined in the models section
   *      <li>(OPTIONAL) confident_tag - if present create a track tag from this
   *      <li>(OPTIONAL) confidence - confidence between 0 - 1 of the prediction
   *      <li>(OPTIONAL) clarity - confidence between 0 - 1 of the prediction
   *      <li>(OPTIONAL) classify_time - time in seconds taken to classify
   *      <li>(OPTIONAL) prediction_frames - frames used in the predictions
   *      <li>(OPTIONAL) predictions - array of prediction confidences for each
   * prediction e.g. [[0,1,99,0,0,0]] <li>(OPTIONAL) label - the classified
   * label (this may be different to the confident_tag) <li>(OPTIONAL)
   * all_class_confidences - dictionary of confidence per class
   *  </ul>
   *  <li> models - array of models used
   *    a model object:
   *    <ul>
   *      <li> id - id of model used for tracks to reference
   *      <li> name - friendly name given to the model
   *    </ul>
<<<<<<< HEAD
   *  <li>  algorithm(OPTIONAL) - dictionary describing algorithm, model_name
   * should be present
=======
   *  <li>  algorithm(OPTIONAL) - dictionary describing algorithm, model_name should be present
>>>>>>> 5e7817b0
   * </ul>
   * @apiParamExample {JSON} Example recording track metadata:
   * {
   *  "algorithm": {
   *     "model_name": "resnet-wallaby"
   *    },
   *   "tracks": [{
   *     "positions":[{"x":1, "y":10, "frame_number":20, "mass": 25, "blank":
   * false}], "start_s": 10, "end_s": 22.2, "predictions":[{"model_id":1,
   * "confident_tag":"unidentified", "confidence": 0.6, "classify_time":0.3,
   * "classify_time": 0.6, "prediction_frames": [[0,2,3,4,5,10,12]],
   * "predictions": [[0.6,0.3,0.1]], "label":"cat",
   * "all_class_confidences": {"cat":0.6, "rodent":0.3, "possum":0.1} }],
   *    }],
   *    "models": [{ "id": 1, "name": "inc3" }]
   * }
   */

  /**
   * @apiDefine RecordingParams
   *
   * @apiBody {JSON} data Metadata about the recording.   Valid tags are:
   * <ul>
   * <li>(REQUIRED) type: 'thermalRaw', or 'audio'
   * <li>fileHash - Optional sha1 hexadecimal formatted hash of the file to be
   * uploaded <li>duration <li>recordingDateTime <li>location <li>version
   * <li>batteryCharging
   * <li>batteryLevel
   * <li>airplaneModeOn
   * <li>additionalMetadata
   * <li>comment
   * <li>processingState - Initial processing state to set recording at
   * </ul>
   * @apiBody {File} file Recording file to upload
   */

  /**
   * @api {post} /api/v1/recordings Add a new recording
   * @apiName PostRecording
   * @apiGroup Recordings
<<<<<<< HEAD
   * @apiDescription Uploads a device's own raw thermal video to the server.  It
   * currently supports raw thermal video but will eventually support all
   * recording types.
=======
   * @apiDescription Uploads a device's own recording to the server.
>>>>>>> 5e7817b0
   *
   * @apiUse V1DeviceAuthorizationHeader
   *
   * @apiUse RecordingParams
   *
   * @apiUse RecordingMetaData
   *
   * @apiUse V1ResponseSuccess
   * @apiSuccess {Number} recordingId ID of the recording.
   * @apiuse V1ResponseError
   */
  app.post(apiUrl, extractJwtAuthorisedDevice, uploadRawRecording);

  /**
   * @api {post} /api/v1/recordings/device/:deviceName/group/:groupName Add a
   * new recording on behalf of device using group
   * @apiName PostRecordingOnBehalfUsingGroup
   * @apiGroup Recordings
   * @apiDescription Called by a user to upload raw thermal video on behalf of a
   * device. The user must have permission to view videos from the device or the
   * call will return an error.
   *
   * @apiUse V1UserAuthorizationHeader
   *
   * @apiParam {String} deviceName name of device to add recording for
   * @apiParam {String} groupName name of group to add recording for
   * @apiUse RecordingParams
   *
   * @apiUse RecordingMetaData
   *
   * @apiUse V1ResponseSuccess
   * @apiSuccess {Number} recordingId ID of the recording.
   * @apiuse V1ResponseError
   */

  app.post(
    `${apiUrl}/device/:deviceName/group/:groupName`,
    extractJwtAuthorizedUser,
    validateFields([
      validNameOf(param("groupName")),
      validNameOf(param("deviceName")),

      // Default to also allowing inactive devices to have uploads on
      // their behalf
      query("only-active").default(false).isBoolean().toBoolean(),
    ]),
    fetchAuthorizedRequiredDeviceInGroup(
      param("deviceName"),
      param("groupName")
    ),
    uploadRawRecording
  );

  /**
   * @api {post} /api/v1/recordings/device/:deviceId Add a new recording on
   * behalf of device
   * @apiName PostRecordingOnBehalf
   * @apiGroup Recordings
   * @apiDescription Called by a user to upload raw thermal video on behalf of a
   * device. The user must have permission to view videos from the device or the
   * call will return an error.
   *
   * @apiParam {Integer} deviceId ID of the device to upload on behalf of. If
   * you don't have access to the ID the devicename can be used instead in it's
   * place.
   * @apiQuery {Boolean} [only-active=false] operate only on active devices
   * @apiUse V1UserAuthorizationHeader
   *
   * @apiUse RecordingParams
   *
   * @apiUse RecordingMetaData
   *
   * @apiUse V1ResponseSuccess
   * @apiSuccess {Number} recordingId ID of the recording.
   * @apiuse V1ResponseError
   */

  app.post(
    `${apiUrl}/device/:deviceId`,
    extractJwtAuthorizedUser,
    validateFields([
      idOf(param("deviceId")),
      // Default to also allowing inactive devices to have uploads on their
      // behalf
      query("only-active").default(false).isBoolean().toBoolean(),
    ]),
    fetchAuthorizedRequiredDeviceById(param("deviceId")),
    uploadRawRecording
  );

  /**
   * @api {post} /api/v1/recordings/:deviceName Legacy upload on behalf of
   * @apiName PostRecordingOnBehalfLegacy
   * @apiGroup Recordings
   * @apiDeprecated use now (#Recordings:PostRecordingOnBehalf)
   *
   * @apiDescription Called by a user to upload raw thermal video on
   * behalf of a device. This endpoint can only be used if a device's
   * name is unique across all groups. It should not be used for new code.
   *
   * @apiUse V1UserAuthorizationHeader
   * @apiParam {Integer} deviceName
   * @apiUse RecordingParams
   *
   * @apiUse RecordingMetaData
   *
   * @apiUse V1ResponseSuccess
   * @apiSuccess {Number} recordingId ID of the recording.
   * @apiuse V1ResponseError
   */
  app.post(
    `${apiUrl}/:deviceName`,
    extractJwtAuthorizedUser,
    validateFields([validNameOf(param("deviceName"))]),
    fetchAuthorizedRequiredDevices,
    (request: Request, response: Response, next: NextFunction) => {
      const targetDeviceName = request.params.deviceName;
      const devices = response.locals.devices.filter(
        ({ deviceName }) => deviceName === targetDeviceName
      );
      if (devices.length !== 1) {
        return next(
          new ClientError(
            `Could not find unique device with name ${targetDeviceName} - try the /api/v1/recordings/device/:deviceName/group/:groupName endpoint.`
          )
        );
      }
      response.locals.device = devices.pop();
      next();
    },
    uploadRawRecording
  );

  // FIXME - Should we just delete this now?
  /**
   * @api {get} /api/v1/recordings/visits Query available recordings and
   * generate visits
   * @apiName QueryVisits
   * @apiGroup Recordings
   *
   * @apiParam {string} view-mode (Optional) - can be set to "user"
   *
   * @apiUse V1UserAuthorizationHeader
   * @apiUse BaseQueryParams
   * @apiUse RecordingOrder
   * @apiUse MoreQueryParams
   * @apiUse V1ResponseSuccessQuery
   * @apiUse V1ResponseError
   */
  app.get(
    `${apiUrl}/visits`,
    extractJwtAuthorizedUser,
    validateFields([
      query("view-mode").optional().equals("user"),
      query("type").optional().isIn(["thermalRaw", "audio"]),
      query("processingState")
        .optional()
        .isIn(Object.values(RecordingProcessingState)),
      query("where").isJSON().optional(),
      integerOf(query("offset")).optional(),
      integerOf(query("limit")).optional(),
      query("order").isJSON().optional(),
      query("tags").isJSON().optional(),
      query("tagMode")
        .optional()
        .custom((value) => {
          return models.Recording.isValidTagMode(value);
        }),
      query("filterOptions").isJSON().optional(),
    ]),
    parseJSONField(query("order")),
    parseJSONField(query("where")),
    parseJSONField(query("tags")),
    parseJSONField(query("filterOptions")), // FIXME - this doesn't seem to be used.
    async (request: Request, response: Response) => {
      const result = await recordingUtil.queryVisits(
        response.locals.requestUser.id,
        response.locals.viewAsSuperUser,
        response.locals.where,
        request.query.tagMode,
        response.locals.tags || [],
        request.query.offset && parseInt(request.query.offset as string),
        request.query.limit && parseInt(request.query.limit as string)
      );
      responseUtil.send(response, {
        statusCode: 200,
        messages: ["Completed query."],
        limit: request.query.limit,
        offset: request.query.offset,
        numRecordings: result.numRecordings,
        numVisits: result.numVisits,
        queryOffset: result.queryOffset,
        totalRecordings: result.totalRecordings,
        hasMoreVisits: result.hasMoreVisits,
        visits: result.visits,
        summary: result.summary.generateAnimalSummary(),
      });
    }
  );

  /**
   * @api {get} /api/v1/recordings Query available recordings
   * @apiName QueryRecordings
   * @apiGroup Recordings
   *
   * @apiUse V1UserAuthorizationHeader
   * @apiQuery {String="user"} [view-mode] Allow a super-user to view as a
   * regular user
   * @apiQuery {Boolean} [deleted=false] Include only deleted recordings
<<<<<<< HEAD
   * @apiQuery {JSON} [order] Whether the recording should be ascending or
   * descending in time
   * @apiInterface {apiQuery::RecordingProcessingState} [processingState]
   * Current processing state of recordings
=======
   * @apiQuery {Boolean} [countAll=true] Count all query matches rather than just number of results (as much as the limit parameter)
   * @apiQuery {JSON} [order] Whether the recording should be ascending or descending in time
   * @apiInterface {apiQuery::RecordingProcessingState} [processingState] Current processing state of recordings
>>>>>>> 5e7817b0
   * @apiInterface {apiQuery::RecordingType} [type] Type of recordings
   * @apiUse BaseQueryParams
   * @apiUse MoreQueryParams
   * @apiUse V1ResponseSuccessQuery
   * @apiUse V1ResponseError
   */
  app.get(
    apiUrl,
    extractJwtAuthorizedUser,
    validateFields([
      query("view-mode").optional().equals("user"),
      query("type").optional().isIn(Object.values(RecordingType)),
      query("processingState")
        .optional()
        .isIn(Object.values(RecordingProcessingState)),
      query("where").isJSON().optional(),
      integerOf(query("offset")).optional(),
      integerOf(query("limit")).optional(),
      query("order").isJSON().optional(),
      query("tags").isJSON().optional(),
      query("deleted").default(false).isBoolean().toBoolean(),
      query("tagMode")
        .optional()
        .custom((value) => {
          return models.Recording.isValidTagMode(value);
        }),
      query("hideFiltered").default(false).isBoolean().toBoolean(),
      query("countAll").default(true).isBoolean().toBoolean(),
    ]),
    parseJSONField(query("order")),
    parseJSONField(query("where")),
    parseJSONField(query("tags")),

    async (request: Request, response: Response) => {
      // FIXME Stop allowing arbitrary where queries
      const where = response.locals.where || {};
      if (request.query.hasOwnProperty("deleted")) {
        if (request.query.deleted) {
          where.deletedAt = { [Op.ne]: null };
        } else {
          where.deletedAt = { [Op.eq]: null };
        }
      }

      const result = await recordingUtil.query(
        response.locals.requestUser.id,
        response.locals.viewAsSuperUser,
        where,
        request.query.tagMode,
        response.locals.tags || [],
        request.query.limit && parseInt(request.query.limit as string),
        request.query.offset && parseInt(request.query.offset as string),
        response.locals.order,
        request.query.type as RecordingType,
        request.query.hideFiltered ? true : false,
        request.query.countAll ? true : false
      );
      responseUtil.send(response, {
        statusCode: 200,
        messages: ["Completed query."],
        limit: request.query.limit,
        offset: request.query.offset,
        count: result.count,
        rows: result.rows.map(mapRecordingResponse),
      });
    }
  );

  /**
   * @api {get} /api/v1/recordings/count Query available recording count
   * @apiName QueryRecordingsCount
   * @apiGroup Recordings
   *
   * @apiUse V1UserAuthorizationHeader
   * @apiQuery {String="user"} [view-mode] Allow a super-user to view as a
   * regular user
   * @apiQuery {Boolean} [deleted=false] Include only deleted recordings
   * @apiInterface {apiQuery::RecordingProcessingState} [processingState]
   * Current processing state of recordings
   * @apiInterface {apiQuery::RecordingType} [type] Type of recordings
   * @apiUse BaseQueryParams
   * @apiUse MoreQueryParams
   * @apiUse V1ResponseSuccessQuery
   * @apiUse V1ResponseError
   */
  app.get(
    `${apiUrl}/count`,
    extractJwtAuthorizedUser,
    validateFields([
      query("view-mode").optional().equals("user"),
      query("type").optional().isIn(Object.values(RecordingType)),
      query("processingState")
        .optional()
        .isIn(Object.values(RecordingProcessingState)),
      query("where").isJSON().optional(),
      integerOf(query("offset")).optional(),
      integerOf(query("limit")).optional(),
      query("order").isJSON().optional(),
      query("tags").isJSON().optional(),
      query("deleted").default(false).isBoolean().toBoolean(),
      query("tagMode")
        .optional()
        .custom((value) => {
          return models.Recording.isValidTagMode(value);
        }),
    ]),
    parseJSONField(query("order")),
    parseJSONField(query("where")),
    parseJSONField(query("tags")),
    async (request: Request, response: Response) => {
      const user = response.locals.requestUser;

      // FIXME - Is this redundant now?
      let userWhere = request.query.where || {};
      if (typeof userWhere === "string") {
        try {
          userWhere = JSON.parse(userWhere);
        } catch (e) {
          responseUtil.send(response, {
            statusCode: 400,
            messages: ["Malformed JSON"],
          });
        }
      }
      if (request.query.hasOwnProperty("deleted")) {
        if (request.query.deleted) {
          (userWhere as any).deletedAt = { [Op.ne]: null };
        } else {
          (userWhere as any).deletedAt = { [Op.eq]: null };
        }
      }
      const countQuery = {
        where: {
          [Op.and]: [
            userWhere, // User query
          ],
        },
        include: [
          {
            model: models.Group,
            include: [
              {
                model: models.User,
                where: {
                  [Op.and]: [{ id: user.id }],
                },
              },
            ],
            required: true,
          },
        ],
      };
      if (response.locals.viewAsSuperUser && user.hasGlobalRead()) {
        // Don't filter on user if the user has global read permissions.
        delete countQuery.include[0].include;
      }
      const count = await models.Recording.count(countQuery);
      responseUtil.send(response, {
        statusCode: 200,
        messages: ["Completed query."],
        count,
      });
    }
  );

  /**
   * @api {get} /api/v1/recordings/needs-tag Get a random recording that needs
   * human tagging applied.
   * @apiName NeedsTag
   * @apiGroup Recordings
   * @apiDescription Parameters are as per GET /api/V1/recordings. On
   * success (status 200), the response body will contain JSON
   * formatted details of the selected recordings.
   *
   * @apiUse V1UserAuthorizationHeader
   * @apiParam {Integer} [deviceId] Optional deviceId to bias returned recording
   * to.
   * @apiUse V1ResponseError
   */
  app.get(
    `${apiUrl}/needs-tag`,
    extractJwtAuthorizedUser,
    validateFields([idOf(query("deviceId")).optional()]),
    async (request: Request, response: Response) => {
      // NOTE: We only return the minimum set of fields we need to play
      // back
      //  a recording, show tracks in the UI, and have the user add a tag.
<<<<<<< HEAD
      //  Generate a short-lived JWT token for each recording we return,
      //  keyed to that recording.  Only return a single recording at a
      //  time.
      //
=======
      //  Generate a short-lived JWT token for each recording we return, keyed
      //  to that recording.  Only return a single recording at a time.

>>>>>>> 5e7817b0
      let result;
      if (!request.query.deviceId) {
        result = await models.Recording.getRecordingWithUntaggedTracks();
      } else {
        // NOTE: Optionally, the returned recordings can be biased to be
        // from
        //  a preferred deviceId, to handle the case where we'd like a
        //  series of random recordings to tag constrained to a single
        //  device.
        result = await models.Recording.getRecordingWithUntaggedTracks(
          Number(request.query.deviceId)
        );
      }
      responseUtil.send(response, {
        statusCode: 200,
        messages: ["Completed query."],
        // FIXME - should be a mapped recording?
        rows: [result],
      });
    }
  );

  /**
   * @api {get} /api/v1/recordings/report Generate report for a set of
   * recordings
   * @apiName Report
   * @apiGroup Recordings
   * @apiDescription Parameters are as per GET /api/V1/recordings. On
   * success (status 200), the response body will contain CSV
   * formatted details of the selected recordings.
   *
   * @apiUse V1UserAuthorizationHeader
   * @apiParam {String} [jwt] Signed JWT as produced by the
   * [Token](#api-Authentication-Token) endpoint
   * @apiParam {string} [type] Optional type of report either recordings or
   * visits. Recordings is default.
   * @apiUse BaseQueryParams
   * @apiUse RecordingOrder
   * @apiUse MoreQueryParams
   * @apiParam {boolean} [audiobait] To add audiobait to a recording query set
   * this to true.
   * @apiUse V1ResponseError
   */
  app.get(
    `${apiUrl}/report`,
    extractJwtAuthorizedUser,
    validateFields([
      query("type").isString().optional().isIn(["recordings", "visits"]),
      query("where").isJSON().optional(),
      query("jwt").optional(),
      integerOf(query("offset")).optional(),
      integerOf(query("limit")).optional(),
      query("audiobait").isBoolean().optional(),
      query("order").isJSON().optional(),
      query("tags").isJSON().optional(),
      query("tagMode")
        .optional()
        .custom((value) => {
          return models.Recording.isValidTagMode(value);
        }),
      query("view-mode").optional().equals("user"),
      query("deleted").default(false).isBoolean().toBoolean(),
      // middleware.parseJSON("filterOptions", query).optional(),
    ]),
    parseJSONField(query("order")),
    parseJSONField(query("where")),
    parseJSONField(query("tags")),
    async (request: Request, response: Response) => {
      // FIXME - deprecate and generate report client-side from other
      // available API data.
      if (request.query.hasOwnProperty("deleted")) {
        if (request.query.deleted) {
          response.locals.where.deletedAt = { [Op.ne]: null };
        } else {
          response.locals.where.deletedAt = { [Op.eq]: null };
        }
      }

      // 10 minute timeout because the query can take a while to run
      // when the result set is large.
      let rows;
      if (request.query.type == "visits") {
        rows = await reportVisits(
          response.locals.requestUser.id,
          response.locals.viewAsSuperUser,
          response.locals.where,
          request.query.tagMode,
          response.locals.tags || [],
          request.query.offset && parseInt(request.query.offset as string),
          request.query.limit && parseInt(request.query.limit as string)
        );
      } else {
        rows = await reportRecordings(
          response.locals.requestUser.id,
          response.locals.viewAsSuperUser,
          response.locals.where,
          request.query.tagMode,
          response.locals.tags || [],
          request.query.offset && parseInt(request.query.offset as string),
          request.query.limit && parseInt(request.query.limit as string),
          response.locals.order,
          Boolean(request.query.audiobait)
        );
      }
      response.status(200).set({
        "Content-Type": "text/csv",
        "Content-Disposition": "attachment; filename=recordings.csv",
      });
      csv.writeToStream(response, rows);
    }
  );

  /**
   * @api {get} /api/v1/recordings/:id Get a recording
   * @apiName GetRecording
   * @apiGroup Recordings
   *
   * @apiUse MetaDataAndJWT
   * @apiUse V1UserAuthorizationHeader
   *
   * @apiUse V1ResponseSuccess
   *
   * @apiParam {Integer} id Id of the recording to get.
   * @apiQuery {Boolean} [deleted=false] Whether or not to only include deleted
   * recordings.
   * @apiSuccess {int} fileSize the number of bytes in recording file.
   * @apiSuccess {int} rawSize the number of bytes in raw recording file.
   * @apiSuccess {String} downloadFileJWT JSON Web Token to use to download the
   * recording file.
   * @apiSuccess {String} downloadRawJWT JSON Web Token to use to download
   * the raw recording data.
   * @apiInterface {apiSuccess::ApiRecordingResponseSuccess} recording The
   * recording data.
   *
   * @apiUse V1ResponseError
   */
  app.get(
    `${apiUrl}/:id`,
    extractJwtAuthorizedUser,
    validateFields([
      idOf(param("id")),
      query("deleted").default(false).isBoolean().toBoolean(),
    ]),
    fetchAuthorizedRequiredRecordingById(param("id")),
    async (request: Request, response: Response) => {
      const recordingItem = response.locals.recording;
      let rawJWT;
      let cookedJWT;
      let rawSize;
      let cookedSize;
      if (recordingItem.fileKey) {
        cookedJWT = signedToken(
          recordingItem.fileKey,
          recordingItem.getFileName(),
          recordingItem.fileMimeType
        );
        cookedSize =
          recordingItem.fileSize ||
          (await util.getS3ObjectFileSize(recordingItem.fileKey));
      }
      if (recordingItem.rawFileKey) {
        rawJWT = signedToken(
          recordingItem.rawFileKey,
          recordingItem.getRawFileName(),
          recordingItem.rawMimeType
        );
        rawSize =
          recordingItem.rawFileSize ||
          (await util.getS3ObjectFileSize(recordingItem.rawFileKey));
      }
      const recording = mapRecordingResponse(response.locals.recording);

      if (!config.productionEnv) {
        const JsonSchema = new Validator();
        console.assert(
          JsonSchema.validate(recording, ApiRecordingResponseSchema).valid
        );
      }

      responseUtil.send(response, {
        statusCode: 200,
        messages: [],
        recording,
        rawSize: rawSize,
        fileSize: cookedSize,
        downloadFileJWT: cookedJWT,
        downloadRawJWT: rawJWT,
      });
    }
  );

  /**
   * @api {get} /api/v1/recordings/:id/thumbnail Gets a thumbnail png for this
   * recording
   * @apiName RecordingThumbnail
   * @apiGroup Recordings
   * @apiDescription Gets a thumbnail png for this recording in Viridis palette
   *
   * @apiParam {Integer} id Id of the recording to get the thumbnail for.
   * @apiQuery {Boolean} [deleted=false] Whether or not to only include deleted
   * recordings.
   *
   * @apiSuccess {file} file Raw data stream of the png.
   * @apiUse V1ResponseError
   */
  app.get(
    `${apiUrl}/:id/thumbnail`,
    validateFields([
      idOf(param("id")),
      query("deleted").default(false).isBoolean().toBoolean(),
    ]),
    fetchUnauthorizedRequiredRecordingById(param("id")),
    async (request: Request, response: Response) => {
      const rec = response.locals.recording;
      const mimeType = "image/png";
      const filename = `${rec.id}-thumb.png`;

      if (!rec.rawFileKey) {
        throw new ClientError("Rec has no raw file key.");
      }

      recordingUtil
        .getThumbnail(rec)
        .then((data) => {
          response.setHeader(
            "Content-disposition",
            "attachment; filename=" + filename
          );
          response.setHeader("Content-type", mimeType);
          response.setHeader("Content-Length", data.ContentLength);
          response.write(data.Body, "binary");
          return response.end(null, "binary");
        })
        .catch((err) => {
          log.error(
            "Error getting thumbnail from s3 %s: %s",
            rec.id,
            err.message
          );
          return responseUtil.send(response, {
            statusCode: 400,
            messages: ["No thumbnail exists"],
          });
        });
    }
  );

  /**
   * @api {delete} /api/v1/recordings/:id Delete an existing recording
   * @apiName DeleteRecording
   * @apiGroup Recordings
   *
   * @apiUse V1UserAuthorizationHeader
   * @apiParam {Integer} id Id of the recording to delete.
   * @apiQuery {Boolean} [soft-delete=true] Pass false to actually permanently
   * delete this recording, otherwise by default it will just be marked as
   * deleted and hidden from the UI.
   *
   * @apiUse V1ResponseSuccess
   * @apiUse V1ResponseError
   */
  app.delete(
    `${apiUrl}/:id`,
    extractJwtAuthorizedUser,
    validateFields([
      idOf(param("id")),
      query("soft-delete").default(true).isBoolean().toBoolean(),
    ]),
    fetchAuthorizedRequiredRecordingById(param("id")),
    async (request: Request, response: Response) => {
      if (request.query["soft-delete"]) {
        const recording: Recording = response.locals.recording;
        recording.deletedAt = new Date();
        recording.deletedBy = response.locals.requestUser.id;
        await recording.save();
        responseUtil.send(response, {
          statusCode: 200,
          messages: ["Deleted recording."],
        });
      } else {
        let deleted = false;
        const recording: Recording = response.locals.recording;
        const rawFileKey = recording.rawFileKey;
        const fileKey = recording.fileKey;
        try {
          await recording.destroy();
          deleted = true;
        } catch (e) {
          // ..
        }
        if (deleted && rawFileKey) {
          await util.deleteS3Object(rawFileKey).catch((err) => {
            log.warning(err);
          });
        }
        if (deleted && fileKey) {
          await util.deleteS3Object(fileKey).catch((err) => {
            log.warning(err);
          });
        }
        responseUtil.send(response, {
          statusCode: 200,
          messages: ["Hard deleted recording."],
        });
      }
    }
  );

  /**
   * @api {patch} /api/v1/recordings/:id Update an existing recording
   * @apiName UpdateRecording
   * @apiGroup Recordings
   * @apiDescription This call is used for updating some selected fields of a previously
   * submitted recording.
   *
   * @apiUse V1UserAuthorizationHeader

   * @apiParam {Integer} id Id of the recording to update.
   * @apiBody {JSON} [updates] Data containg attributes for tag.
   *
   * @apiUse V1ResponseSuccess
   * @apiUse V1ResponseError
   */
  app.patch(
    `${apiUrl}/:id`,
    extractJwtAuthorizedUser,
    validateFields([
      idOf(param("id")),
      body("updates").custom(jsonSchemaOf(ApiRecordingUpdateRequestSchema)),
    ]),
    fetchAuthorizedRequiredRecordingById(param("id")),
    parseJSONField(body("updates")),
    async (request: Request, response: Response) => {
<<<<<<< HEAD
      // FIXME - If update includes location, rematch stations.  Maybe this
      // should
      //  be part of the setter for location, but might be too magic?
=======
>>>>>>> 5e7817b0
      await response.locals.recording.update(
        response.locals.updates as ApiRecordingUpdateRequest
      );
      return responseUtil.send(response, {
        statusCode: 200,
        messages: ["Updated recording."],
      });
    }
  );

  /**
   * @api {patch} /api/v1/recordings/:id/undelete Undelete an existing
   soft-deleted recording
   * @apiName UndeleteRecording
   * @apiGroup Recordings
   * @apiDescription This call is used for updating deletedAt and deletedBy
   fields of a previously
   * soft-deleted recording.
   *
   * @apiUse V1UserAuthorizationHeader

   * @apiParam {Integer} id Id of the recording to undelete.
   *
   * @apiUse V1ResponseSuccess
   * @apiUse V1ResponseError
   */
  app.patch(
    `${apiUrl}/:id/undelete`,
    extractJwtAuthorizedUser,
    validateFields([idOf(param("id"))]),
    (request: Request, response: Response, next: NextFunction) => {
      // Make sure we restrict this to deleted recordings
      response.locals.deleted = true;
      next();
    },
    fetchAuthorizedRequiredRecordingById(param("id")),
    async (request: Request, response: Response) => {
      await response.locals.recording.update({
        deletedAt: null,
        deletedBy: null,
      });
      return responseUtil.send(response, {
        statusCode: 200,
        messages: ["Undeleted recording."],
      });
    }
  );

  /**
   * @api {post} /api/v1/recordings/:id/tracks Add new track to recording
   * @apiName PostTrack
   * @apiGroup Tracks
   *
   * @apiUse V1UserAuthorizationHeader
   *
   * @apiParam {Integer} id Id of the recording to add the track to.
   *
   * @apiBody {JSON} data Data which defines the track (type specific).
   * @apiBody {JSON} [algorithm] Description of algorithm that generated track
   *
   * @apiUse V1ResponseSuccess
   * @apiSuccess {Integer} trackId Unique id of the newly created track.
   * @apiSuccess {Integer} algorithmId Id of tracking algorithm used
   *
   * @apiUse V1ResponseError
   */
  app.post(
    `${apiUrl}/:id/tracks`,
    extractJwtAuthorizedUser,
    validateFields([
      idOf(param("id")),
      body("data").custom(jsonSchemaOf(ApiTrackDataRequestSchema)),
      anyOf(
        body("algorithm").isJSON().optional(),
        body("algorithm").isArray().optional()
      ),
    ]),
    parseJSONField(body("data")),
    parseJSONField(body("algorithm")),
    fetchAuthorizedRequiredRecordingById(param("id")),
    async (request: Request, response: Response) => {
      const algorithm = response.locals.algorithm
        ? response.locals.algorithm
        : "{'status': 'User added.'}";
      const algorithmDetail = await models.DetailSnapshot.getOrCreateMatching(
        "algorithm",
        algorithm
      );
      const data = {
        userId: response.locals.requestUser.id,
        ...response.locals.data,
      };

      const track = await response.locals.recording.createTrack({
        data,
        AlgorithmId: algorithmDetail.id,
      });
      await track.updateIsFiltered();

      responseUtil.send(response, {
        statusCode: 200,
        messages: ["Track added."],
        trackId: track.id,
        algorithmId: track.AlgorithmId,
      });
    }
  );

  /**
   * @api {get} /api/v1/recordings/:id/tracks Get tracks for recording
   * @apiName GetTracks
   * @apiGroup Tracks
   * @apiDescription Get all tracks for a given recording and their tags.
   *
   * @apiUse V1UserAuthorizationHeader
   *
   * @apiParam {Integer} id Id of the recording
   *
   * @apiUse V1ResponseSuccess
   * @apiInterface {apiSuccess::ApiTracksResponseSuccess} tracks
   *
   * @apiUse V1ResponseError
   */
  app.get(
    `${apiUrl}/:id/tracks`,
    extractJwtAuthorizedUser,
    validateFields([idOf(param("id"))]),
    fetchAuthorizedRequiredRecordingById(param("id")),
    async (request: Request, response: Response) => {
      const tracks =
        await response.locals.recording.getActiveTracksTagsAndTagger();
      responseUtil.send(response, {
        statusCode: 200,
        messages: ["OK."],
        tracks: mapTracks(tracks),
      });
    }
  );

  /**
   * @api {get} /api/v1/recordings/:id/track Get track for recording
   * @apiName GetTrack
   * @apiGroup Track
   * @apiDescription Get track for a given recording and track id.
   *
   * @apiUse V1UserAuthorizationHeader
   *
   * @apiParam {Integer} id Id of the recording
   * @apiParam {Integer} trackId Id of the recording
   *
   * @apiUse V1ResponseSuccess
   * @apiInterface {apiSuccess::ApiTrackResponseSuccess} tracks
   *
   * @apiUse V1ResponseError
   */
  app.get(
    `${apiUrl}/:id/tracks/:trackId`,
    extractJwtAuthorizedUser,
    validateFields([idOf(param("id")), idOf(param("trackId"))]),
    fetchAuthorizedRequiredRecordingById(param("id")),
    fetchUnauthorizedRequiredTrackById(param("trackId")),
    async (request: Request, response: Response) => {
      const track = await response.locals.recording.getTrack(
        request.params.trackId
      );
      responseUtil.send(response, {
        statusCode: 200,
        messages: ["OK."],
        track: mapTrack(track),
      });
    }
  );

  /**
<<<<<<< HEAD
   * @api {delete} /api/v1/recordings/:id/tracks/:trackId Remove track from
   * recording
=======
   * @api {delete} /api/v1/recordings/:id/tracks/:trackId Remove track from recording
>>>>>>> 5e7817b0
   * @apiName DeleteTrack
   * @apiGroup Tracks
   *
   * @apiParam {Integer} id Id of the recording
   * @apiParam {Integer} trackId id of the recording track to remove
   * @apiQuery {Boolean} [soft-delete=true] Pass false to actually permanently
   * delete this recording, otherwise by default it will just be marked as
   * deleted and hidden from the UI.
   *
   * @apiUse V1UserAuthorizationHeader
   * @apiUse V1ResponseSuccess
   * @apiUse V1ResponseError
   */
  app.delete(
    `${apiUrl}/:id/tracks/:trackId`,
    extractJwtAuthorizedUser,
    validateFields([
      idOf(param("id")),
      idOf(param("trackId")),
      query("soft-delete").default(true).isBoolean().toBoolean(),
    ]),
    fetchAuthorizedRequiredRecordingById(param("id")),
    fetchUnauthorizedRequiredTrackById(param("trackId")),
    async (request, response) => {
      // Make sure the track belongs to the recording (this could
      // probably be one query)
      if (
        (response.locals.track as Track).RecordingId ===
        response.locals.recording.id
      ) {
        if (request.query["soft-delete"]) {
          await response.locals.track.archive();
        } else {
          await response.locals.track.destroy();
        }
        responseUtil.send(response, {
          statusCode: 200,
          messages: ["Track deleted."],
        });
      } else {
        responseUtil.send(response, {
          statusCode: 400,
          messages: ["No such track."],
        });
      }
    }
  );

  /**
   * @api {post} /api/v1/recordings/:id/tracks/:trackId/replaceTag Adds/Replaces
   * a Track Tag
   * @apiDescription Adds or Replaces track tag based off:
   * if tag already exists for this user, ignore request
   * Add tag if it is an additional tag e.g. :Part"
   * Add tag if this user hasn't already tagged this track
   * Replace existing tag, if user has an existing animal tag
   * @apiName PostTrackTag
   * @apiGroup Tracks
   *
   * @apiUse V1UserAuthorizationHeader
   *
   * @apiParam {Integer} id Id of the recording
   * @apiParam {Integer} trackId id of the recording track to tag
   *
   * @apiBody {String} what Object/event to tag.
   * @apiBody {Number} confidence Tag confidence score.
   * @apiBody {Boolean} automatic "true" if tag is machine generated, "false"
   * otherwise.
   * @apiBody {JSON} [data] Data Additional tag data.
   *
   * @apiUse V1ResponseSuccess
   * @apiSuccess {int} trackTagId Unique id of the newly created track tag.
   *
   * @apiUse V1ResponseError
   */
  app.post(
    `${apiUrl}/:id/tracks/:trackId/replaceTag`,
    extractJwtAuthorizedUser,
    validateFields([
      idOf(param("id")),
      idOf(param("trackId")),
      stringOf(body("what")),
      body("confidence").isFloat().toFloat(),
      body("automatic").isBoolean().toBoolean(),
      body("data").isJSON().optional(),
    ]),
    fetchAuthorizedRequiredRecordingById(param("id")),
    fetchUnauthorizedRequiredTrackById(param("trackId")),
    parseJSONField(body("data")),
    // FIXME - extract valid track for trackId on recording with id
    async (request: Request, response: Response) => {
      const requestUser = response.locals.requestUser;
      const newTag = models.TrackTag.build({
        what: request.body.what,
        confidence: request.body.confidence,
        automatic: request.body.automatic,
        data: response.locals.data || "",
        UserId: requestUser.id,
        TrackId: response.locals.track.id,
      }) as TrackTag;
      try {
        const tag = await response.locals.track.replaceTag(newTag);
        if (tag) {
          responseUtil.send(response, {
            statusCode: 200,
            messages: ["Track tag added."],
            trackTagId: tag.id,
          });
        } else {
          responseUtil.send(response, {
            statusCode: 200,
            messages: ["Tag already exists."],
          });
        }
      } catch (e) {
        log.warning("Failure replacing tag: %s", e);
        responseUtil.send(response, {
          statusCode: 500,
          messages: ["Server error replacing tag."],
        });
      }
    }
  );

  /**
   * @api {patch} /api/v1/recordings/:id/tracks/:trackId/tags/:tagId Adds/Replaces  a
   * Track Tag
   * @apiDescription Adds or Replaces track tag based off:
   * if tag already exists for this user, ignore request
   * Add tag if it is an additional tag e.g. :Part"
   * Add tag if this user hasn't already tagged this track
   * Replace existing tag, if user has an existing animal tag
   * @apiName PostTrackTag
   * @apiGroup Tracks
   *
   * @apiUse V1UserAuthorizationHeader
   *
   * @apiParam {Integer} id Id of the recording
   * @apiParam {Integer} trackId id of the recording track to tag
   * @apiParam {Integer} tagId id of the track tag
   *
   * @apiInterface {apiBody::ApiRecordingUpdateRequestBody} updates Object
   * containing the fields to update and their new values.
   *
   * @apiUse V1ResponseSuccess
   * @apiSuccess {int} trackTagId Unique id of the newly created track tag.
   *
   * @apiUse V1ResponseError
   */
  app.patch(
    `${apiUrl}/:id/tracks/:trackId/tags/:tagId`,
    extractJwtAuthorizedUser,
    validateFields([
      idOf(param("id")),
      idOf(param("trackId")),
      idOf(param("tagId")),
      body("updates").custom(jsonSchemaOf(ApiTrackTagAttributesSchema)),
    ]),
    fetchAuthorizedRequiredRecordingById(param("id")),
    fetchUnauthorizedRequiredTrackById(param("trackId")),
    parseJSONField(body("data")),
    // FIXME - extract valid track for trackId on recording with id
    async (request: Request, response: Response) => {
      try {
        const tag = await response.locals.track.updateTag(
          request.params.tagId,
          request.body.updates
        );
        responseUtil.send(response, {
          statusCode: 200,
          messages: ["Tag has been updated."],
        });
      } catch (e) {
        log.warning("Failure replacing tag: %s", e);
        responseUtil.send(response, {
          statusCode: 500,
          messages: ["Server error replacing tag."],
        });
      }
    }
  );

  /**
   * @api {patch} /api/v1/recordings/:id/tracks/:trackId/undelete Undelete an existing
   soft-deleted track
   * @apiName UndeleteTrack
   * @apiGroup Recordings
   * @apiDescription This call is used for updating archived of a previously
   * soft-deleted track.
   *
   * @apiUse V1UserAuthorizationHeader

   * @apiParam {Integer} id Id of the recording.
   * @apiParam {Integer} trackId id of the recording track to undelete.
   *
   * @apiUse V1ResponseSuccess
   * @apiUse V1ResponseError
   */
  app.patch(
    `${apiUrl}/:id/tracks/:trackId/undelete`,
    extractJwtAuthorizedUser,
    validateFields([idOf(param("id")), idOf(param("trackId"))]),
    fetchAuthorizedRequiredRecordingById(param("id")),
    fetchUnauthorizedRequiredTrackById(param("trackId")),
    async (request: Request, response: Response) => {
      await response.locals.track.unarchive();
      return responseUtil.send(response, {
        statusCode: 200,
        messages: ["Undeleted track."],
      });
    }
  );

  /**
   * @api {post} /api/v1/recordings/:id/tracks/:trackId/tags Add tag to track
   * @apiName PostTrackTag
   * @apiGroup Tracks
   *
   * @apiUse V1UserAuthorizationHeader
   *
   * @apiParam {Integer} id Id of the recording
   * @apiParam {Integer} trackId id of the recording track to tag
   *
   * @apiBody {String} what Object/event to tag.
   * @apiBody {Number} confidence Tag confidence score.
   * @apiBody {Boolean} automatic "true" if tag is machine generated, "false"
   * otherwise.
   * @apiBody {String} [tagJWT] JWT token to tag a recording/track that the user
   * would not otherwise have permission to view.
   * @apiBody {JSON} [data] Data Additional tag data.
   *
   * @apiUse V1ResponseSuccess
   * @apiSuccess {int} trackTagId Unique id of the newly created track tag.
   *
   * @apiUse V1ResponseError
   */
  app.post(
    `${apiUrl}/:id/tracks/:trackId/tags`,
    extractJwtAuthorizedUser,
    validateFields([
      idOf(param("id")),
      idOf(param("trackId")),
      stringOf(body("what")),
      body("confidence").isFloat().toFloat(),
      booleanOf(body("automatic")),
      body("tagJWT").optional().isString(),
      anyOf(
        body("data").isJSON().optional(),
        body("data").isObject().optional()
      ),
    ]),
    // FIXME - JSON schema for allowed data? At least a limit to how many
    // chars etc?
    parseJSONField(body("data")),
    async (request: Request, response: Response, next: NextFunction) => {
      if (request.body.tagJWT) {
        return next();
      } else {
        await fetchAuthorizedRequiredRecordingById(param("id"))(
          request,
          response,
          next
        );
      }
    },
    async (request: Request, response: Response) => {
      let track;
      if (request.body.tagJWT) {
        // If there's a tagJWT, then we don't need to check the users'
        // recording update permissions.
        track = await loadTrackForTagJWT(request, response);
      } else {
        // Otherwise, just check that the user can update this track.
        track = await response.locals.recording.getTrack(
          request.params.trackId
        );
        if (!track) {
          responseUtil.send(response, {
            statusCode: 403,
            messages: ["No such track."],
          });
          return;
        }
      }
      const tag = await track.addTag(
        request.body.what,
        request.body.confidence,
        request.body.automatic,
        response.locals.data || "",
        response.locals.requestUser.id
      );
      responseUtil.send(response, {
        statusCode: 200,
        messages: ["Track tag added."],
        trackTagId: tag.id,
      });
    }
  );

  /**
   * @api {delete} /api/v1/recordings/:id/tracks/:trackId/tags/:trackTagId
   * Delete a track tag
   * @apiName DeleteTrackTag
   * @apiGroup Tracks
   *
   * @apiUse V1UserAuthorizationHeader
   *
   * @apiUse V1ResponseSuccess
   * @apiUse V1ResponseError
   */
  app.delete(
    `${apiUrl}/:id/tracks/:trackId/tags/:trackTagId`,
    extractJwtAuthorizedUser,
    validateFields([
      idOf(param("id")),
      idOf(param("trackId")),
      idOf(param("trackTagId")),
      query("tagJWT").isString().optional(),
    ]),
    fetchAuthorizedRequiredRecordingById(param("id")),
    async (request, response) => {
      let track;
      if (request.query.tagJWT) {
        // If there's a tagJWT, then we don't need to check the users'
        // recording update permissions.
        track = await loadTrackForTagJWT(request, response);
      } else {
        // FIXME - fetch in middleware
        // Otherwise, just check that the user can update this track.
        track = await response.locals.recording.getTrack(
          request.params.trackId
        );
      }
      if (!track) {
        responseUtil.send(response, {
          statusCode: 400,
          messages: ["No such track."],
        });
        return;
      }

      const tag = await track.getTrackTag(request.params.trackTagId);
      if (!tag) {
        responseUtil.send(response, {
          statusCode: 400,
          messages: ["No such track tag."],
        });
        return;
      }

      await tag.destroy();
      await track.updateIsFiltered();
      responseUtil.send(response, {
        statusCode: 200,
        messages: ["Track tag deleted."],
      });
    }
  );

  /**
   * @api {delete} /api/v1/recordings/:id/tags/:tagId Delete an existing
   * recording tag
   * @apiName DeleteRecordingTag
   * @apiGroup Recordings
   *
   * @apiUse V1UserAuthorizationHeader
   *
   * @apiUse V1ResponseSuccess
   * @apiUse V1ResponseError
   */
  app.delete(
    `${apiUrl}/:id/tags/:tagId`,
    extractJwtAuthorizedUser,
    validateFields([idOf(param("id")), idOf(param("tagId"))]),
    fetchAuthorizedRequiredRecordingById(param("id")),
    fetchUnauthorizedRequiredRecordingTagById(param("tagId")),
    async (request: Request, response: Response) => {
      await response.locals.tag.destroy();
      responseUtil.send(response, {
        statusCode: 200,
        messages: ["Deleted tag."],
      });
    }
  );

  /**
   * @api {post} /api/v1/recordings/:id/tags Add a new recording tag
   * @apiName AddRecordingTag
   * @apiGroup Recordings
   *
   * @apiUse V1UserAuthorizationHeader
   * @apiParam {Integer} id Recording id to add tag to
   * @apiInterface {apiBody::ApiRecordingTagRequest} tag
   *
   * @apiSuccess {Integer} tagId id of the newly created tag
   * @apiUse V1ResponseSuccess
   * @apiUse V1ResponseError
   */
  app.post(
    `${apiUrl}/:id/tags`,
    extractJwtAuthorizedUser,
    validateFields([
      idOf(param("id")),
      body("tag")
        .exists()
        .withMessage(expectedTypeOf("ApiRecordingTagRequest"))
        .bail()
        .custom(jsonSchemaOf(ApiRecordingTagRequestSchema)),
    ]),
    fetchAuthorizedRequiredRecordingById(param("id")),
    parseJSONField(body("tag")),
    async (request: Request, response: Response) => {
      const tagInstance = await recordingUtil.addTag(
        response.locals.requestUser,
        response.locals.recording,
        response.locals.tag
      );
      responseUtil.send(response, {
        statusCode: 200,
        messages: ["Added new tag."],
        tagId: tagInstance.id,
      });
    }
  );

  // FIXME - This function doesn't belong here
  async function loadTrackForTagJWT(
    request: Request,
    response: Response
  ): Promise<Track> {
    let jwtDecoded;
    const tagJWT = request.body.tagJWT || request.query.tagJWT;
    try {
      jwtDecoded = jwt.verify(tagJWT, config.server.passportSecret);
      if (
        jwtDecoded._type === "tagPermission" &&
        jwtDecoded.recordingId === request.params.id
      ) {
        const track = await models.Track.findByPk(request.params.trackId);
        if (!track) {
          responseUtil.send(response, {
            statusCode: 403,
            messages: ["Track does not exist"],
          });
          return;
        }
        // Ensure track belongs to this recording.
        if (track.RecordingId !== request.params.id) {
          responseUtil.send(response, {
            statusCode: 403,
            messages: ["Track does not belong to recording"],
          });
          return;
        }
        return track;
      } else {
        responseUtil.send(response, {
          statusCode: 403,
          messages: ["JWT does not have permissions to tag this recording"],
        });
        return;
      }
    } catch (e) {
      responseUtil.send(response, {
        statusCode: 403,
        messages: ["Failed to verify JWT."],
      });
      return;
    }
  }
};<|MERGE_RESOLUTION|>--- conflicted
+++ resolved
@@ -16,23 +16,10 @@
 along with this program.  If not, see <http://www.gnu.org/licenses/>.
 */
 
-<<<<<<< HEAD
 import { jsonSchemaOf } from "@api/schema-validation";
 import util from "@api/V1/util";
 import config from "@config";
 import log from "@log";
-=======
-import { Application, NextFunction, Request, Response } from "express";
-import { expectedTypeOf, validateFields } from "../middleware";
-import recordingUtil, {
-  mapPosition,
-  reportRecordings,
-  reportVisits,
-  signedToken,
-  uploadRawRecording,
-} from "./recordingUtil";
-import responseUtil from "./responseUtil";
->>>>>>> 5e7817b0
 import models from "@models";
 import { Recording } from "@models/Recording";
 import { Tag } from "@models/Tag";
@@ -96,47 +83,15 @@
   stringOf,
   validNameOf,
 } from "../validation-middleware";
-<<<<<<< HEAD
 
 import recordingUtil, {
-  mapPositions,
+  mapPosition,
   reportRecordings,
   reportVisits,
   signedToken,
   uploadRawRecording,
 } from "./recordingUtil";
 import responseUtil from "./responseUtil";
-=======
-import util from "@api/V1/util";
-import {
-  ApiAudioRecordingMetadataResponse,
-  ApiAudioRecordingResponse,
-  ApiGenericRecordingResponse,
-  ApiRecordingResponse,
-  ApiRecordingUpdateRequest,
-  ApiThermalRecordingMetadataResponse,
-  ApiThermalRecordingResponse,
-} from "@typedefs/api/recording";
-import ApiRecordingResponseSchema from "@schemas/api/recording/ApiRecordingResponse.schema.json";
-import ApiRecordingUpdateRequestSchema from "@schemas/api/recording/ApiRecordingUpdateRequest.schema.json";
-import ApiTrackDataRequestSchema from "@schemas/api/track/ApiTrackDataRequest.schema.json";
-import { Validator } from "jsonschema";
-import { RecordingProcessingState, RecordingType } from "@typedefs/api/consts";
-import { ApiTrackResponse } from "@typedefs/api/track";
-import { Tag } from "@models/Tag";
-// eslint-disable-next-line @typescript-eslint/no-unused-vars
-import {
-  ApiRecordingTagRequest,
-  ApiRecordingTagResponse,
-} from "@typedefs/api/tag";
-import {
-  ApiAutomaticTrackTagResponse,
-  ApiHumanTrackTagResponse,
-  ApiTrackTagResponse,
-} from "@typedefs/api/trackTag";
-import { jsonSchemaOf } from "@api/schema-validation";
-import ApiRecordingTagRequestSchema from "@schemas/api/tag/ApiRecordingTagRequest.schema.json";
->>>>>>> 5e7817b0
 
 const mapTrackTag = (
   trackTag: TrackTag
@@ -182,19 +137,6 @@
   return t;
 };
 
-<<<<<<< HEAD
-const mapTrack = (track: Track): ApiTrackResponse => ({
-  id: track.id,
-  start: track.data.start_s,
-  end: track.data.end_s,
-  tags: (track.TrackTags && mapTrackTags(track.TrackTags)) || [],
-  positions: mapPositions(track.data.positions),
-  automatic: track.data.automatic ?? true,
-  ...(track.data.minFreq && { minFreq: track.data.minFreq }),
-  ...(track.data.maxFreq && { maxFreq: track.data.maxFreq }),
-  filtered: track.filtered,
-});
-=======
 const mapTrack = (track: Track): ApiTrackResponse => {
   const t: ApiTrackResponse = {
     id: track.id,
@@ -211,7 +153,6 @@
   }
   return t;
 };
->>>>>>> 5e7817b0
 
 const mapTracks = (tracks: Track[]): ApiTrackResponse[] => {
   const t = tracks.map(mapTrack);
@@ -260,62 +201,6 @@
 const mapRecordingResponse = (
   recording: Recording
 ): ApiThermalRecordingResponse | ApiAudioRecordingResponse => {
-<<<<<<< HEAD
-  const commonRecording: ApiRecordingResponse = {
-    id: recording.id,
-    deviceId: recording.DeviceId,
-    duration: recording.duration,
-    location: recording.location && {
-      lat: (
-        recording.location as {
-          coordinates: [number, number];
-        }
-      ).coordinates[1],
-      lng: (
-        recording.location as {
-          coordinates: [number, number];
-        }
-      ).coordinates[0],
-    },
-    rawMimeType: recording.rawMimeType,
-    comment: ifNotNull(recording.comment),
-    deviceName: recording.Device?.devicename,
-    groupId: recording.GroupId,
-    groupName: recording.Group?.groupname,
-    processing: recording.processing || false,
-    processingState: recording.processingState,
-    recordingDateTime: recording.recordingDateTime,
-    stationId: ifNotNull(recording.StationId),
-    stationName: recording.Station?.name,
-    type: recording.type,
-    fileHash: recording.rawFileHash,
-    tags: recording.Tags && mapTags(recording.Tags),
-    tracks: recording.Tracks && mapTracks(recording.Tracks),
-  };
-  if (recording.type === RecordingType.ThermalRaw) {
-    return {
-      ...commonRecording,
-      type: recording.type,
-      additionalMetadata:
-        recording.additionalMetadata as ApiThermalRecordingMetadataResponse, // TODO - strip and map
-      // metadata?
-    };
-  } else if (recording.type === RecordingType.Audio) {
-    return {
-      ...commonRecording,
-      fileMimeType: ifNotNull(recording.fileMimeType),
-      additionalMetadata:
-        recording.additionalMetadata as ApiAudioRecordingMetadataResponse, // TODO - strip and map
-      // metadata?
-      airplaneModeOn: ifNotNull(recording.airplaneModeOn),
-      batteryCharging: ifNotNull(recording.batteryCharging),
-      batteryLevel: ifNotNull(recording.batteryLevel),
-      relativeToDawn: ifNotNull(recording.relativeToDawn),
-      relativeToDusk: ifNotNull(recording.relativeToDusk),
-      cacophonyIndex: ifNotNull(recording.cacophonyIndex),
-      type: recording.type,
-      version: recording.version,
-=======
   try {
     const commonRecording: ApiRecordingResponse = {
       id: recording.id,
@@ -336,7 +221,6 @@
       fileHash: recording.rawFileHash,
       tags: recording.Tags && mapTags(recording.Tags),
       tracks: recording.Tracks && mapTracks(recording.Tracks),
->>>>>>> 5e7817b0
     };
     if (recording.type === RecordingType.ThermalRaw) {
       return {
@@ -428,12 +312,7 @@
    *      <li> id - id of model used for tracks to reference
    *      <li> name - friendly name given to the model
    *    </ul>
-<<<<<<< HEAD
-   *  <li>  algorithm(OPTIONAL) - dictionary describing algorithm, model_name
-   * should be present
-=======
    *  <li>  algorithm(OPTIONAL) - dictionary describing algorithm, model_name should be present
->>>>>>> 5e7817b0
    * </ul>
    * @apiParamExample {JSON} Example recording track metadata:
    * {
@@ -474,13 +353,7 @@
    * @api {post} /api/v1/recordings Add a new recording
    * @apiName PostRecording
    * @apiGroup Recordings
-<<<<<<< HEAD
-   * @apiDescription Uploads a device's own raw thermal video to the server.  It
-   * currently supports raw thermal video but will eventually support all
-   * recording types.
-=======
    * @apiDescription Uploads a device's own recording to the server.
->>>>>>> 5e7817b0
    *
    * @apiUse V1DeviceAuthorizationHeader
    *
@@ -690,16 +563,9 @@
    * @apiQuery {String="user"} [view-mode] Allow a super-user to view as a
    * regular user
    * @apiQuery {Boolean} [deleted=false] Include only deleted recordings
-<<<<<<< HEAD
-   * @apiQuery {JSON} [order] Whether the recording should be ascending or
-   * descending in time
-   * @apiInterface {apiQuery::RecordingProcessingState} [processingState]
-   * Current processing state of recordings
-=======
    * @apiQuery {Boolean} [countAll=true] Count all query matches rather than just number of results (as much as the limit parameter)
    * @apiQuery {JSON} [order] Whether the recording should be ascending or descending in time
    * @apiInterface {apiQuery::RecordingProcessingState} [processingState] Current processing state of recordings
->>>>>>> 5e7817b0
    * @apiInterface {apiQuery::RecordingType} [type] Type of recordings
    * @apiUse BaseQueryParams
    * @apiUse MoreQueryParams
@@ -887,16 +753,9 @@
       // NOTE: We only return the minimum set of fields we need to play
       // back
       //  a recording, show tracks in the UI, and have the user add a tag.
-<<<<<<< HEAD
-      //  Generate a short-lived JWT token for each recording we return,
-      //  keyed to that recording.  Only return a single recording at a
-      //  time.
-      //
-=======
       //  Generate a short-lived JWT token for each recording we return, keyed
       //  to that recording.  Only return a single recording at a time.
 
->>>>>>> 5e7817b0
       let result;
       if (!request.query.deviceId) {
         result = await models.Recording.getRecordingWithUntaggedTracks();
@@ -1230,12 +1089,6 @@
     fetchAuthorizedRequiredRecordingById(param("id")),
     parseJSONField(body("updates")),
     async (request: Request, response: Response) => {
-<<<<<<< HEAD
-      // FIXME - If update includes location, rematch stations.  Maybe this
-      // should
-      //  be part of the setter for location, but might be too magic?
-=======
->>>>>>> 5e7817b0
       await response.locals.recording.update(
         response.locals.updates as ApiRecordingUpdateRequest
       );
@@ -1410,12 +1263,8 @@
   );
 
   /**
-<<<<<<< HEAD
    * @api {delete} /api/v1/recordings/:id/tracks/:trackId Remove track from
    * recording
-=======
-   * @api {delete} /api/v1/recordings/:id/tracks/:trackId Remove track from recording
->>>>>>> 5e7817b0
    * @apiName DeleteTrack
    * @apiGroup Tracks
    *
@@ -1435,7 +1284,7 @@
     validateFields([
       idOf(param("id")),
       idOf(param("trackId")),
-      query("soft-delete").default(true).isBoolean().toBoolean(),
+      query("soft-delete").default(false).isBoolean().toBoolean(),
     ]),
     fetchAuthorizedRequiredRecordingById(param("id")),
     fetchUnauthorizedRequiredTrackById(param("trackId")),
