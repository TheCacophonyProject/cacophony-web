// Config instructions: Fill out required fields and save as 'app.js'

const server = {
  // General server settings
  passportSecret: "random string", // REQUIRED, String. Random string used for passport module for encrypting JWT.
  loggerLevel: "debug", // REQUIRED, one of ('debug', 'warning', 'info', 'error')
  http: {
    active: true,
    port: 80,
  },
<<<<<<< HEAD
  recording_url_base: "http://localhost:8080/recording",
  browse_url: "http://localhost:8080",
=======
  recording_url_base: "http://localhost/recording",
  adminEmails: [],
>>>>>>> 8ffff6fc
};

const fileProcessing = {
  // File processing API settings (runs on different port)
  port: 2002,
};

const database = {
  username: "root",
  password: "",
  database: "cacophony",
  host: "localhost",
  dialect: "postgres",
  slowQueryLogThresholdMs: 1000,
};

const s3Local = {
  // Used for storing audio & video recordings.
  publicKey: "", // REQUIRED, String:
  privateKey: "", // REQUIRED, String
  bucket: "cacophony", // REQUIRED, String
  endpoint: "http://localhost:9000", // REQUIRED, URL
  rootPath: "/.data/", // Root of the minio storage directory, so we can work out total and available disk space.
};

const s3Achive = {
  publicKey: "", // REQUIRED, String:
  privateKey: "", // REQUIRED, String
  bucket: "CacophonyBackblazeTest", // REQUIRED, String
  endpoint: "s3.us-west-002.backblazeb2.com", // REQUIRED, URL
  freeSpaceThresholdRatio: 0.7,
};

const smtpDetails = {
  host: "localhost",
  port: 25,
  tls: true,
  from_name: "Cacophony Reporting",
  //
  // service: "gmail",
  // auth: {
  //   user: "noinfo@cacophony.org.nz",
  //   pass: "thesecretpassword"
  // }
};

const influx = {
  host: "",
  database: "",
  username: "",
  password: "",
};

exports.smtpDetails = smtpDetails;
exports.server = server;
exports.fileProcessing = fileProcessing;
exports.database = database;
exports.s3Local = s3Local;
exports.s3Archive = s3Achive;
exports.influx = influx;

// This is needed because Sequelize looks for development by default when using db:migrate
exports.development = database;

exports.default = {
  smtpDetails: exports.smtpDetails,
  server: exports.server,
  s3Local: exports.s3Local,
  s3Archive: exports.s3Archive,
  fileProcessing: exports.fileProcessing,
  database: exports.database,
  influx: exports.influx,
};<|MERGE_RESOLUTION|>--- conflicted
+++ resolved
@@ -8,13 +8,9 @@
     active: true,
     port: 80,
   },
-<<<<<<< HEAD
   recording_url_base: "http://localhost:8080/recording",
   browse_url: "http://localhost:8080",
-=======
-  recording_url_base: "http://localhost/recording",
   adminEmails: [],
->>>>>>> 8ffff6fc
 };
 
 const fileProcessing = {
