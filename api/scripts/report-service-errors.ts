import config from "../config";
import log from "../logging";
import { errors } from "../api/V1/eventUtil";
import moment, { Moment } from "moment";
import { ServiceErrorMap } from "../api/V1/systemError";
import { sendEmail } from "./emailUtil";
async function main() {
  if (!config.smtpDetails) {
    throw "No SMTP details found in config/app.js";
  }
  const endDate = moment().tz(config.timeZone);
  const startDate = moment().tz(config.timeZone).subtract(24, "hours");
  const query = {
    endTime: endDate.toDate(),
    startTime: startDate.toDate(),
    offset: null,
    limit: null,
  };
  const serviceErrors = await errors(
    { query: query, res: { locals: { requestUser: null } } },
    true
  );
  if (Object.keys(serviceErrors).length == 0) {
    log.info("No service errors in the last 24 hours");
    return;
  }
  const html = generateHtml(startDate, endDate, serviceErrors);
  const text = generateText(startDate, endDate, serviceErrors);

  await sendEmail(
    html,
    text,
    "coredev@cacophony.org.nz",
    "Service Errors in the last 24 hours"
  );
}

function generateText(
  startDate: Moment,
  endDate: Moment,
  serviceErrors: ServiceErrorMap
): string {
  let textBody = `Service Errors ${startDate.format(
    "MMM ddd Do ha"
  )} - ${endDate.format("MMM ddd Do ha")}\r\n`;
  for (const [key, serviceError] of Object.entries(serviceErrors)) {
    let serviceText = `${key}\n`;
    let devices = serviceError.devices.join(", ");
    serviceText += `Devices: ${devices}\r\n`;
    serviceText += "\n";
    for (const error of serviceError.errors) {
      devices = error.devices.join(", ");
      serviceText += "\n";
      serviceText += "\n";
      const firstError = moment(error.timestamps[0]);
      const lastError = moment(error.timestamps[error.timestamps.length - 1]);
      const suffix = error.similar.length > 1 ? "s" : "";
      serviceText += `${
        error.similar.length
      } Error${suffix} from ${firstError.format(
        "MMM ddd Do H:MMa"
      )} - ${lastError.format("MMM ddd Do H:MMa")}\r\n`;
      serviceText += ` ${error.similar[0].lines}\r\n`;
      serviceText += `Devices Affected:\r\n`;
      serviceText += `${devices}\r\n`;
      serviceText += `\r\n`;
      serviceText += "\r\n";
    }
    serviceText += "\r\n";
    textBody += serviceText;
  }

  textBody += "Thanks, Cacophony Team";
  return textBody;
}
function generateHtml(
  startDate: Moment,
  endDate: Moment,
  serviceErrors: ServiceErrorMap
): string {
  let html = `<h1>Service Errors ${startDate.format(
    "MMM ddd Do ha"
  )} - ${endDate.format("MMM ddd Do ha")}<h1>`;
  for (const [key, serviceError] of Object.entries(serviceErrors)) {
    let serviceHtml = `<h2>${key}</h2>`;
    let devices = serviceError.devices.join(", ");
    serviceHtml += `<h3>Devices: ${devices}</h3>`;
    serviceHtml += "<ul>\n";
    for (const error of serviceError.errors) {
      devices = error.devices.join(", ");
      serviceHtml += "<li>\n";
      serviceHtml += "<p>\n";
      const firstError = moment(error.timestamps[0]);
      const lastError = moment(error.timestamps[error.timestamps.length - 1]);
      const suffix = error.similar.length > 1 ? "s" : "";
      serviceHtml += `${
        error.similar.length
      } Error${suffix} from ${firstError.format(
        "MMM ddd Do H:MMa"
      )} - ${lastError.format("MMM ddd Do H:MMa")}<br>`;
      serviceHtml += ` ${error.similar[0].lines}<br>`;
      serviceHtml += `Devices Affected:<br>`;
      serviceHtml += `${devices}<br>`;
      serviceHtml += `</p>\n`;
      serviceHtml += "</li>\n";
    }
    serviceHtml += "</ul>\n";
    html += serviceHtml;
  }

  html += "<br><p>Thanks,<br> Cacophony Team</p>";
  return html;
}

<<<<<<< HEAD
=======
const log = winston.createLogger({
  transports: [
    new winston.transports.Console({
      timestamp: function () {
        return moment().format();
      },
      colorize: true,
    }),
  ],
});

>>>>>>> 3c7c3deb
main()
  .catch(log.error)
  .then(() => {
    process.exit(0);
  });<|MERGE_RESOLUTION|>--- conflicted
+++ resolved
@@ -112,20 +112,6 @@
   return html;
 }
 
-<<<<<<< HEAD
-=======
-const log = winston.createLogger({
-  transports: [
-    new winston.transports.Console({
-      timestamp: function () {
-        return moment().format();
-      },
-      colorize: true,
-    }),
-  ],
-});
-
->>>>>>> 3c7c3deb
 main()
   .catch(log.error)
   .then(() => {
