--- conflicted
+++ resolved
@@ -29,29 +29,11 @@
         'UserId': user.id
       }});
 
-<<<<<<< HEAD
-      //find the name of the group the users in
-      const name = await models.Group.findOne({where: {
-        'id': group.GroupId
-      }});
-
-      const oneWeekAgo = new Date();
-      oneWeekAgo.setHours(oneWeekAgo.getHours() - 168);
-
-      //find all the visits that are in that group in past week
-      const visits = await models.Recording.findAll({where: {
-        'GroupId': group.GroupId,
-        'recordingDateTime': {
-          [Op.gte]: oneWeekAgo
-        }
-      }});
-=======
       groups.forEach(async group => {
         const recordingData = {};
         const name = await models.Group.findOne({where: {
           'id': group.GroupId
         }});
->>>>>>> 5e3a2805
 
         const stations = await models.Station.findAll({where: {
           'GroupId': group.GroupId
@@ -99,36 +81,6 @@
           }
         });
 
-<<<<<<< HEAD
-      const speciesListArray = Object.entries(recordingData).map(([species, count]) => {
-        return { species, count, widthPercent: 100 / Object.keys(recordingData).length };
-      });
-
-      const interpolants = {
-        groupName: `${name.groupName}`,
-        groupURL: `https://browse-next.cacophony.org.nz/${name.groupName}`,
-        visitsTotal: visitsTotal,
-        speciesList: speciesListArray,
-        recordingUrl: "https://browse-next.cacophony.org.nz/",
-        emailSettingsUrl: "https://browse-next.cacophony.org.nz/",
-        cacophonyBrowseUrl: "https://browse-next.cacophony.org.nz/",
-        cacophonyDisplayUrl: "Cacophony monitoring platform",
-      };
-      const { text, html } = await createEmailWithTemplate(
-        templateFilename,
-        interpolants
-      );
-      const speciesListWidth = `calc(100% / ${speciesListArray.length})`;
-      const speciesListStyle = `border: 2px solid #666666; width: 100%; margin-top: 10px; overflow: hidden; text-align: center; font-size: 0;`;
-      
-      const emailData = {
-        text: text,
-        from: "Cacophony <>",
-        to: `${user.userName} <${user.email}>`,
-        subject: "Daily digest",
-        attachment: [{ data: html.replace('<div id="speciesListContainer"', `<div id="speciesListContainer"`), alternative: true }],
-      };
-=======
         const visitsTotal = (visits as unknown as Array<any>).length;
         const speciesListArray = Object.entries(recordingData).map(([species, count]) => {
           return { species, count, widthPercent: 100 / Object.keys(recordingData).length };
@@ -159,7 +111,6 @@
           subject: "Daily digest",
           attachment: [{ data: html.replace('<div id="speciesListContainer"', `<div id="speciesListContainer"`), alternative: true }],
         };
->>>>>>> 5e3a2805
 
         client.send(emailData, (err, message) => {
           console.log(err || message);
