import {
  createEmailWithTemplate,
  StoppedDevice,
  urlNormaliseName,
} from "@/emails/htmlEmailUtils";
import { EmailImageAttachment } from "@/scripts/emailUtil";
import fs from "fs/promises";
import { sendEmail } from "@/emails/sendEmail";
import config from "@config";
import logger from "@/logging";

const commonAttachments = async (): Promise<EmailImageAttachment[]> => {
  const buffer = await fs.readFile(`${__dirname}/templates/cacophony-logo.png`);
  return [
    {
      buffer,
      mimeType: "image/png",
      cid: "cacophony-logo",
    },
  ];
};

const commonInterpolants = (origin: string) => {
  return {
    cacophonyBrowseUrl: origin,
    cacophonyDisplayUrl: "browse.cacophony.org.nz",
  };
};
// const emailSettingsUrl = `${cacophonyBrowseUrl}/${urlNormaliseGroupName(groupName)}/settings`;
// const stationUrl = `${cacophonyBrowseUrl}/${urlNormaliseGroupName(groupName)}/station/${urlNormaliseGroupName(stationName)}`;
// const recordingUrl = `${cacophonyBrowseUrl}/${urlNormaliseGroupName(groupName)}/station/${urlNormaliseGroupName(stationName)}/recording/${recordingId}/track/${trackId}`;

export const sendWelcomeEmailConfirmationEmail = async (
  origin: string,
  emailConfirmationToken: string,
  userEmailAddress: string
): Promise<boolean> => {
  try {
    const common = commonInterpolants(origin);
    const emailConfirmationUrl = `${
      common.cacophonyBrowseUrl
    }/confirm-account-email/${emailConfirmationToken.replace(/\./g, ":")}`;
    const { text, html } = await createEmailWithTemplate(
      "welcome-confirm-email.html",
      { emailConfirmationUrl, ...common }
    );
    return await sendEmail(
      html,
      text,
      userEmailAddress,
      "🔧 Finish setting up your new Cacophony Monitoring account",
      await commonAttachments()
    );
  } catch (e) {
    logger.error("%s", e);
  }
};

export const sendEmailConfirmationEmailLegacyUser = async (
<<<<<<< HEAD
  origin: string,
=======
>>>>>>> 57fe44d4
  emailConfirmationToken: string,
  userEmailAddress: string
): Promise<boolean> => {
  try {
<<<<<<< HEAD
    const common = commonInterpolants(origin);
=======
    const common = commonInterpolants();
>>>>>>> 57fe44d4
    const emailConfirmationUrl = `${
      common.cacophonyBrowseUrl
    }/confirm-account-email/${emailConfirmationToken.replace(/\./g, ":")}`;
    const { text, html } = await createEmailWithTemplate(
      "confirm-email-legacy-user.html",
<<<<<<< HEAD
      { emailConfirmationUrl, ...common }
=======
      { emailConfirmationUrl, ...commonInterpolants() }
>>>>>>> 57fe44d4
    );
    return await sendEmail(
      html,
      text,
      userEmailAddress,
      "🔧 Confirm your Cacophony Monitoring account email address",
      await commonAttachments()
    );
  } catch (e) {
    logger.error("%s", e);
  }
};

export const sendChangedEmailConfirmationEmail = async (
  origin: string,
  emailConfirmationToken: string,
  userEmailAddress: string
) => {
  const common = commonInterpolants(origin);
  const emailConfirmationUrl = `${
    common.cacophonyBrowseUrl
  }/confirm-account-email/${emailConfirmationToken.replace(/\./g, ":")}`;
  const { text, html } = await createEmailWithTemplate(
    "confirm-email-change.html",
    {
      emailConfirmationUrl,
<<<<<<< HEAD
      ...common,
=======
      ...commonInterpolants(),
>>>>>>> 57fe44d4
      newAccountEmailAddress: userEmailAddress,
    }
  );
  return await sendEmail(
    html,
    text,
    userEmailAddress,
    "🔧 Confirm your email change for Cacophony Monitoring",
    await commonAttachments()
  );
};

export const sendGroupInviteExistingMemberEmail = async (
  origin: string,
  existingAccountJoinGroupToken: string,
  requesterEmailAddress: string,
  requestGroupName: string,
  userEmailAddress: string
) => {
  const common = commonInterpolants(origin);
  const existingAccountJoinGroupUrl = `${
    common.cacophonyBrowseUrl
  }/${urlNormaliseName(
    requestGroupName
  )}/accept-invite/${existingAccountJoinGroupToken.replace(
    /\./g,
    ":"
  )}?existing-member=1`;
  const { text, html } = await createEmailWithTemplate(
    "group-invite-existing-member.html",
    {
      existingAccountJoinGroupUrl,
      requestGroupName,
      requesterEmailAddress,
      ...common,
    }
  );
  return await sendEmail(
    html,
    text,
    userEmailAddress,
    "You're invited to join a group on Cacophony Monitoring",
    await commonAttachments()
  );
};

export const sendGroupInviteNewMemberEmail = async (
  origin: string,
  newMemberJoinGroupToken: string,
  requesterEmailAddress: string,
  requestGroupName: string,
  userEmailAddress: string
) => {
  const common = commonInterpolants(origin);
  const signupAndJoinGroupUrl = `${
    common.cacophonyBrowseUrl
  }/register/accept-invite/${newMemberJoinGroupToken.replace(/\./g, ":")}`;
  const existingAccountJoinGroupUrl = `${
    common.cacophonyBrowseUrl
  }/${urlNormaliseName(
    requestGroupName
  )}/accept-invite/${newMemberJoinGroupToken.replace(
    /\./g,
    ":"
  )}?existing-member=1`;
  const { text, html } = await createEmailWithTemplate(
    "group-invite-new-member.html",
    {
      signupAndJoinGroupUrl,
      existingAccountJoinGroupUrl,
      requestGroupName,
      requesterEmailAddress,
      ...common,
    }
  );
  return await sendEmail(
    html,
    text,
    userEmailAddress,
    "You're invited to join a group on Cacophony Monitoring",
    await commonAttachments()
  );
};
export const sendAddedToGroupNotificationEmail = async (
  origin: string,
  userEmailAddress: string,
  groupNamesAdded: string[]
) => {
  const { text, html } = await createEmailWithTemplate(
    "added-to-group-notification.html",
    { groupNamesAdded, ...commonInterpolants(origin) }
  );
  let subject;
  if (groupNamesAdded.length === 1) {
    subject = `👌 You've been accepted to '${groupNamesAdded[0]}'`;
  } else {
    subject = "👌 You've been accepted to some Cacophony Monitoring groups";
  }
  return await sendEmail(
    html,
    text,
    userEmailAddress,
    subject,
    await commonAttachments()
  );
};

export const sendGroupMembershipRequestEmail = async (
  origin: string,
  acceptToGroupToken: string,
  requesterEmailAddress: string,
  requestGroupNames: string[],
  userEmailAddress: string
) => {
  const common = commonInterpolants(origin);
  if (requestGroupNames.length === 1) {
    const requestGroupName = requestGroupNames[0];
    const acceptToGroupUrl = `${
      common.cacophonyBrowseUrl
    }/confirm-group-membership-request/${acceptToGroupToken.replace(
      /\./g,
      ":"
    )}`;
    const { text, html } = await createEmailWithTemplate(
      "group-membership-request.html",
      {
        acceptToGroupUrl,
        requestGroupName,
        requesterEmailAddress,
        ...common,
      }
    );
    return await sendEmail(
      html,
      text,
      userEmailAddress,
      `A Cacophony Monitoring user wants to join your '${requestGroupName}' group`,
      await commonAttachments()
    );
  } else {
    const acceptToGroupsUrl = `${
      common.cacophonyBrowseUrl
    }/confirm-group-membership-request/${acceptToGroupToken.replace(
      /\./g,
      ":"
    )}`;
    const { text, html } = await createEmailWithTemplate(
      "groups-membership-request.html",
      {
        acceptToGroupsUrl,
        requesterEmailAddress,
        ...common,
      }
    );
    return await sendEmail(
      html,
      text,
      userEmailAddress,
      "A Cacophony Monitoring user wants to join some of your groups",
      await commonAttachments()
    );
  }
};

export const sendStoppedDevicesReportEmail = async (
  origin: string,
  groupName: string,
  stoppedDevices: StoppedDevice[],
  userEmailAddress: string
) => {
  const common = commonInterpolants(origin);
  // TODO User group settings
  const emailSettingsUrl = `${common.cacophonyBrowseUrl}/${urlNormaliseName(
    groupName
  )}/my-settings`;
  const { text, html } = await createEmailWithTemplate(
    "stopped-devices-report.html",
    { emailSettingsUrl, groupName, stoppedDevices, ...common }
  );
  return await sendEmail(
    html,
    text,
    userEmailAddress,
    "Daily device health check for Cacophony Monitoring",
    await commonAttachments()
  );
};

export const sendAnimalAlertEmail = async (
  origin: string,
  groupName: string,
  deviceName: string,
  stationName: string,
  classification: string,
  recordingId: number,
  trackId: number,
  userEmailAddress: string,
  recipientTimeZoneOffset: number
) => {
  const common = commonInterpolants(origin);
  const emailSettingsUrl = `${common.cacophonyBrowseUrl}/${urlNormaliseName(
    groupName
  )}/my-settings`;
  const targetSpecies =
    classification.charAt(0).toUpperCase() + classification.slice(1);
  const cacophonyBrowseUrl = config.server.browse_url;
  const stationUrl = `${cacophonyBrowseUrl}/${urlNormaliseName(
    groupName
  )}/station/${urlNormaliseName(stationName)}`;
  const recordingUrl = `${cacophonyBrowseUrl}/${urlNormaliseName(
    groupName
  )}/station/${urlNormaliseName(
    stationName
  )}/recording/${recordingId}/track/${trackId}`;

  const { text, html } = await createEmailWithTemplate("animal-alert.html", {
    targetSpecies:
      targetSpecies.charAt(0).toUpperCase() + targetSpecies.slice(1),
    emailSettingsUrl,
    groupName,
    recordingUrl,
    stationUrl,
    ...common,
  });
  // FIXME - fetch actual thumbnail
  return await sendEmail(
    html,
    text,
    userEmailAddress,
    `🎯 ${targetSpecies} alert at '${stationName}'`,
    [
      ...(await commonAttachments()),
      {
        buffer: await fs.readFile(`${__dirname}/templates/test-thumb.png`),
        mimeType: "image/png",
        cid: "thumbnail",
      },
    ]
  );
};

export const sendPasswordResetEmail = async (
  origin: string,
  resetPasswordToken: string,
  userEmailAddress: string
) => {
  const common = commonInterpolants(origin);
  const accountEmailAddress = userEmailAddress;
  const passwordResetUrl = `${
    common.cacophonyBrowseUrl
  }/reset-password/${resetPasswordToken.replace(/\./g, ":")}`;
  const { text, html } = await createEmailWithTemplate("reset-password.html", {
    accountEmailAddress,
    passwordResetUrl,
    ...common,
  });
  return await sendEmail(
    html,
    text,
    userEmailAddress,
    "Reset your Cacophony Monitoring password",
    await commonAttachments()
  );
};<|MERGE_RESOLUTION|>--- conflicted
+++ resolved
@@ -57,29 +57,44 @@
 };
 
 export const sendEmailConfirmationEmailLegacyUser = async (
-<<<<<<< HEAD
-  origin: string,
-=======
->>>>>>> 57fe44d4
+  origin: string,
   emailConfirmationToken: string,
   userEmailAddress: string
 ): Promise<boolean> => {
   try {
-<<<<<<< HEAD
     const common = commonInterpolants(origin);
-=======
-    const common = commonInterpolants();
->>>>>>> 57fe44d4
     const emailConfirmationUrl = `${
       common.cacophonyBrowseUrl
     }/confirm-account-email/${emailConfirmationToken.replace(/\./g, ":")}`;
     const { text, html } = await createEmailWithTemplate(
       "confirm-email-legacy-user.html",
-<<<<<<< HEAD
       { emailConfirmationUrl, ...common }
-=======
-      { emailConfirmationUrl, ...commonInterpolants() }
->>>>>>> 57fe44d4
+    );
+    return await sendEmail(
+      html,
+      text,
+      userEmailAddress,
+      "🔧 Confirm your Cacophony Monitoring account email address",
+      await commonAttachments()
+    );
+  } catch (e) {
+    logger.error("%s", e);
+  }
+};
+
+export const sendEmailConfirmationEmailLegacyUser = async (
+  origin: string,
+  emailConfirmationToken: string,
+  userEmailAddress: string
+): Promise<boolean> => {
+  try {
+    const common = commonInterpolants(origin);
+    const emailConfirmationUrl = `${
+      common.cacophonyBrowseUrl
+    }/confirm-account-email/${emailConfirmationToken.replace(/\./g, ":")}`;
+    const { text, html } = await createEmailWithTemplate(
+      "confirm-email-legacy-user.html",
+      { emailConfirmationUrl, ...common }
     );
     return await sendEmail(
       html,
@@ -106,11 +121,7 @@
     "confirm-email-change.html",
     {
       emailConfirmationUrl,
-<<<<<<< HEAD
       ...common,
-=======
-      ...commonInterpolants(),
->>>>>>> 57fe44d4
       newAccountEmailAddress: userEmailAddress,
     }
   );
