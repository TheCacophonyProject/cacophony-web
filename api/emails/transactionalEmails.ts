--- conflicted
+++ resolved
@@ -356,8 +356,6 @@
     `A Cacophony Monitoring user wants to join your '${requestGroupName}' group`,
     await commonAttachments()
   );
-<<<<<<< HEAD
-=======
 };
 
 export const sendUserDeletionEmail = async (
@@ -391,7 +389,6 @@
     "Your request to delete your Cacophony Monitoring account has been received",
     await commonAttachments()
   );
->>>>>>> 406df423
 };
 
 export const sendStoppedDevicesReportEmail = async (
@@ -472,35 +469,35 @@
 };
 
 export const sendAnimalAlertEmailForEvent = async (
-  origin: string,
-  groupName: string,
-  deviceName: string,
-  stationName: string,
-  classification: string,
-  recordingId: number,
-  trackId: number,
-  userEmailAddress: string,
-  recipientTimeZoneOffset: number
+    origin: string,
+    groupName: string,
+    deviceName: string,
+    stationName: string,
+    classification: string,
+    recordingId: number,
+    trackId: number,
+    userEmailAddress: string,
+    recipientTimeZoneOffset: number
 ) => {
   const common = commonInterpolants(origin);
   const emailSettingsUrl = `${common.cacophonyBrowseUrl}/${urlNormaliseName(
-    groupName
+      groupName
   )}/my-settings`;
   const targetSpecies =
-    classification.charAt(0).toUpperCase() + classification.slice(1);
+      classification.charAt(0).toUpperCase() + classification.slice(1);
   const cacophonyBrowseUrl = config.server.browse_url;
   const stationUrl = `${cacophonyBrowseUrl}/${urlNormaliseName(
-    groupName
+      groupName
   )}/station/${urlNormaliseName(stationName)}`;
   const recordingUrl = `${cacophonyBrowseUrl}/${urlNormaliseName(
-    groupName
+      groupName
   )}/station/${urlNormaliseName(
-    stationName
+      stationName
   )}/recording/${recordingId}/track/${trackId}`;
 
   const { text, html } = await createEmailWithTemplate("animal-alert.html", {
     targetSpecies:
-      targetSpecies.charAt(0).toUpperCase() + targetSpecies.slice(1),
+        targetSpecies.charAt(0).toUpperCase() + targetSpecies.slice(1),
     emailSettingsUrl,
     groupName,
     recordingUrl,
@@ -509,18 +506,18 @@
   });
   // FIXME - fetch actual thumbnail
   return await sendEmail(
-    html,
-    text,
-    userEmailAddress,
-    `🎯 ${targetSpecies} alert at '${stationName}'`,
-    [
-      ...(await commonAttachments()),
-      {
-        buffer: await fs.readFile(`${__dirname}/templates/test-thumb.png`),
-        mimeType: "image/png",
-        cid: "thumbnail",
-      },
-    ]
+      html,
+      text,
+      userEmailAddress,
+      `🎯 ${targetSpecies} alert at '${stationName}'`,
+      [
+        ...(await commonAttachments()),
+        {
+          buffer: await fs.readFile(`${__dirname}/templates/test-thumb.png`),
+          mimeType: "image/png",
+          cid: "thumbnail",
+        },
+      ]
   );
 };
 
