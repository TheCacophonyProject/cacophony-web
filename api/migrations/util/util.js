"use strict";
/*
cacophony-api: The Cacophony Project API server
Copyright (C) 2018  The Cacophony Project

This program is free software: you can redistribute it and/or modify
it under the terms of the GNU Affero General Public License as published
by the Free Software Foundation, either version 3 of the License, or
(at your option) any later version.

This program is distributed in the hope that it will be useful,
but WITHOUT ANY WARRANTY; without even the implied warranty of
MERCHANTABILITY or FITNESS FOR A PARTICULAR PURPOSE.  See the
GNU Affero General Public License for more details.

You should have received a copy of the GNU Affero General Public License
along with this program.  If not, see <http://www.gnu.org/licenses/>.
*/
Object.defineProperty(exports, "__esModule", { value: true });

function migrationAddBelongsTo(queryInterface, childTable, parentTable, opts) {
  if (!opts) {
    opts = {};
  }
  if (opts === "strict") {
    opts = {
      notNull: true,
      cascade: true,
    };
  }
  let columnName = `${parentTable.substring(0, parentTable.length - 1)}Id`;
  if (opts.name) {
    columnName = `${opts.name}Id`;
  }
  const constraintName = `${childTable}_${columnName}_fkey`;
  let deleteBehaviour = "SET NULL";
  if (opts.cascade) {
    deleteBehaviour = "CASCADE";
  }
  let columnNull = "";
  if (opts.notNull) {
    columnNull = "NOT NULL";
  }
  return new Promise(function (resolve, reject) {
    queryInterface.sequelize
      .query(
        `ALTER TABLE "${childTable}" ADD COLUMN "${columnName}" INTEGER ${columnNull};`
      )
      .then(() => {
        return queryInterface.sequelize.query(
          `ALTER TABLE "${childTable}" ADD CONSTRAINT "${constraintName}" FOREIGN KEY ("${columnName}") REFERENCES "${parentTable}" (id) ON DELETE ${deleteBehaviour} ON UPDATE CASCADE;`
        );
      })
      .then(() => resolve())
      .catch((err) => {
        console.log(err);
        reject(err);
      });
  });
}
exports.migrationAddBelongsTo = migrationAddBelongsTo;
function renameTableAndIdSeq(queryInterface, oldName, newName) {
  return Promise.all([
    queryInterface.sequelize.query(
      `ALTER TABLE "${oldName}" RENAME TO "${newName}";`
    ),
    queryInterface.sequelize.query(
      `ALTER TABLE "${oldName}_id_seq" RENAME TO "${newName}_id_seq";`
    ),
  ]);
}
exports.renameTableAndIdSeq = renameTableAndIdSeq;
function migrationRemoveBelongsTo(
  queryInterface,
  childTable,
  parentTable,
  opts = {}
) {
  let columnName = `${parentTable.substring(0, parentTable.length - 1)}Id`;
  if (opts.name) {
    columnName = `${opts.name}Id`;
  }
  const options = {};
  if (opts.transaction) {
    options.transaction = opts.transaction;
  }
  return queryInterface.sequelize.query(
<<<<<<< HEAD
    `ALTER TABLE "${childTable}" DROP COLUMN "${columnName}";`, options
=======
    `ALTER TABLE "${childTable}" DROP COLUMN "${columnName}";`,
    options
>>>>>>> cd10b0a3
  );
}
exports.migrationRemoveBelongsTo = migrationRemoveBelongsTo;
function belongsToMany(queryInterface, viaTable, table1, table2) {
  const columnName1 = `${table1.substring(0, table1.length - 1)}Id`;
  const constraintName1 = `${viaTable}_${columnName1}_fkey`;
  const columnName2 = `${table2.substring(0, table2.length - 1)}Id`;
  const constraintName2 = `${viaTable}_${columnName2}_fkey`;
  console.log("Adding belongs to many columns.");
  return new Promise(function (resolve, reject) {
    Promise.all([
      queryInterface.sequelize.query(
        `ALTER TABLE "${viaTable}" ADD COLUMN "${columnName1}" INTEGER;`
      ),
      queryInterface.sequelize.query(
        `ALTER TABLE "${viaTable}" ADD COLUMN "${columnName2}" INTEGER;`
      ),
    ])
      .then(() => {
        console.log("Adding belongs to many constraint.");
        return Promise.all([
          queryInterface.sequelize.query(
            `ALTER TABLE "${viaTable}" ADD CONSTRAINT "${constraintName1}" FOREIGN KEY ("${columnName1}") REFERENCES "${table1}" (id) ON DELETE CASCADE ON UPDATE CASCADE;`
          ),
          queryInterface.sequelize.query(
            `ALTER TABLE "${viaTable}" ADD CONSTRAINT "${constraintName2}" FOREIGN KEY ("${columnName2}") REFERENCES "${table2}" (id) ON DELETE CASCADE ON UPDATE CASCADE;`
          ),
        ]);
      })
      .then(() => resolve())
      .catch((err) => reject(err));
  });
}
exports.belongsToMany = belongsToMany;

<<<<<<< HEAD
function removeBelongsToMany(queryInterface, viaTable, table1, table2, options) {
=======
function removeBelongsToMany(
  queryInterface,
  viaTable,
  table1,
  table2,
  options
) {
>>>>>>> cd10b0a3
  const columnName1 = `${table1.substring(0, table1.length - 1)}Id`;
  const constraintName1 = `${viaTable}_${columnName1}_fkey`;
  const columnName2 = `${table2.substring(0, table2.length - 1)}Id`;
  const constraintName2 = `${viaTable}_${columnName2}_fkey`;
  console.log("Removing belongs to many columns.");
  return new Promise((resolve, reject) => {
    Promise.all([
      queryInterface.sequelize.query(
<<<<<<< HEAD
        `ALTER TABLE "${viaTable}" DROP COLUMN "${columnName1}";`, options
      ),
      queryInterface.sequelize.query(
        `ALTER TABLE "${viaTable}" DROP COLUMN "${columnName2}";`, options
=======
        `ALTER TABLE "${viaTable}" DROP COLUMN "${columnName1}";`,
        options
      ),
      queryInterface.sequelize.query(
        `ALTER TABLE "${viaTable}" DROP COLUMN "${columnName2}";`,
        options
>>>>>>> cd10b0a3
      ),
    ])
      .then(() => {
        console.log("Removing belongs to many constraint.");
        return Promise.all([
          queryInterface.sequelize.query(
<<<<<<< HEAD
            `ALTER TABLE "${viaTable}" DROP CONSTRAINT "${constraintName1}";`, options
          ),
          queryInterface.sequelize.query(
            `ALTER TABLE "${viaTable}" DROP CONSTRAINT "${constraintName2}";`, options
=======
            `ALTER TABLE "${viaTable}" DROP CONSTRAINT "${constraintName1}";`,
            options
          ),
          queryInterface.sequelize.query(
            `ALTER TABLE "${viaTable}" DROP CONSTRAINT "${constraintName2}";`,
            options
>>>>>>> cd10b0a3
          ),
        ]);
      })
      .then(() => resolve())
      .catch((err) => reject(err));
  });
}
exports.removeBelongsToMany = removeBelongsToMany;

function addSerial(queryInterface, tableName) {
  return queryInterface.sequelize.query(
    `ALTER TABLE "${tableName}" ADD COLUMN id SERIAL PRIMARY KEY;`
  );
}
exports.addSerial = addSerial;
exports.default = {
  migrationAddBelongsTo,
  migrationRemoveBelongsTo,
  belongsToMany,
  removeBelongsToMany,
  addSerial,
  renameTableAndIdSeq,
};<|MERGE_RESOLUTION|>--- conflicted
+++ resolved
@@ -85,12 +85,7 @@
     options.transaction = opts.transaction;
   }
   return queryInterface.sequelize.query(
-<<<<<<< HEAD
     `ALTER TABLE "${childTable}" DROP COLUMN "${columnName}";`, options
-=======
-    `ALTER TABLE "${childTable}" DROP COLUMN "${columnName}";`,
-    options
->>>>>>> cd10b0a3
   );
 }
 exports.migrationRemoveBelongsTo = migrationRemoveBelongsTo;
@@ -126,9 +121,6 @@
 }
 exports.belongsToMany = belongsToMany;
 
-<<<<<<< HEAD
-function removeBelongsToMany(queryInterface, viaTable, table1, table2, options) {
-=======
 function removeBelongsToMany(
   queryInterface,
   viaTable,
@@ -136,7 +128,6 @@
   table2,
   options
 ) {
->>>>>>> cd10b0a3
   const columnName1 = `${table1.substring(0, table1.length - 1)}Id`;
   const constraintName1 = `${viaTable}_${columnName1}_fkey`;
   const columnName2 = `${table2.substring(0, table2.length - 1)}Id`;
@@ -145,38 +136,24 @@
   return new Promise((resolve, reject) => {
     Promise.all([
       queryInterface.sequelize.query(
-<<<<<<< HEAD
-        `ALTER TABLE "${viaTable}" DROP COLUMN "${columnName1}";`, options
-      ),
-      queryInterface.sequelize.query(
-        `ALTER TABLE "${viaTable}" DROP COLUMN "${columnName2}";`, options
-=======
         `ALTER TABLE "${viaTable}" DROP COLUMN "${columnName1}";`,
         options
       ),
       queryInterface.sequelize.query(
         `ALTER TABLE "${viaTable}" DROP COLUMN "${columnName2}";`,
         options
->>>>>>> cd10b0a3
       ),
     ])
       .then(() => {
         console.log("Removing belongs to many constraint.");
         return Promise.all([
           queryInterface.sequelize.query(
-<<<<<<< HEAD
-            `ALTER TABLE "${viaTable}" DROP CONSTRAINT "${constraintName1}";`, options
-          ),
-          queryInterface.sequelize.query(
-            `ALTER TABLE "${viaTable}" DROP CONSTRAINT "${constraintName2}";`, options
-=======
             `ALTER TABLE "${viaTable}" DROP CONSTRAINT "${constraintName1}";`,
             options
           ),
           queryInterface.sequelize.query(
             `ALTER TABLE "${viaTable}" DROP CONSTRAINT "${constraintName2}";`,
             options
->>>>>>> cd10b0a3
           ),
         ]);
       })
