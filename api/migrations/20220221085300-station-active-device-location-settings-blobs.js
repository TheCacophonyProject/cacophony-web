--- conflicted
+++ resolved
@@ -165,15 +165,6 @@
   },
 
   down: async function (queryInterface, Sequelize) {
-    // Delete automatically generated stations.
-<<<<<<< HEAD
-    await queryInterface.sequelize.query(`delete from "Stations" where automatic = true`);
-=======
-    await queryInterface.sequelize.query(
-      `delete from "Stations" where automatic = true`
-    );
->>>>>>> 900082d0
-
     await queryInterface.removeColumn("Stations", "activeAt");
     await queryInterface.removeColumn("Stations", "automatic");
     await queryInterface.removeColumn("Stations", "needsRename");
