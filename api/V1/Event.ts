/*
cacophony-api: The Cacophony Project API server
Copyright (C) 2018  The Cacophony Project

This program is free software: you can redistribute it and/or modify
it under the terms of the GNU Affero General Public License as published
by the Free Software Foundation, either version 3 of the License, or
(at your option) any later version.

This program is distributed in the hope that it will be useful,
but WITHOUT ANY WARRANTY; without even the implied warranty of
MERCHANTABILITY or FITNESS FOR A PARTICULAR PURPOSE.  See the
GNU Affero General Public License for more details.

You should have received a copy of the GNU Affero General Public License
along with this program.  If not, see <http://www.gnu.org/licenses/>.
*/

import middleware from "../middleware";
import auth from "../auth";
import models from "../../models";
import { QueryOptions } from "../../models/Event";
import responseUtil from "./responseUtil";
import { param, body, oneOf, query } from "express-validator/check";
import { Application } from "express";
import eventUtil from "./eventUtil";

export default function(app: Application, baseUrl: string) {
  const apiUrl = `${baseUrl}/events`;

  /**
   * @api {post} /api/v1/events Add new events
   * @apiName Add Event
   * @apiGroup Events
   * @apiDescription This call is used to upload new events.
   * The event can be described by specifying an existing eventDetailId or by
   * the 'description' parameter.
   *
   * `Either eventDetailId or description is required`
   * @apiUse V1DeviceAuthorizationHeader
   *
   * @apiUse EventParams
   * @apiUse EventExampleDescription
   * @apiUse EventExampleEventDetailId
   *
   * @apiUse V1ResponseSuccess
   * @apiSuccess {Integer} eventsAdded Number of events added
   * @apiSuccess {Integer} eventDetailId Id of the Event Detail record used.  May be existing or newly created
   * @apiuse V1ResponseError
   */
  app.post(
    apiUrl,
    [auth.authenticateDevice, ...eventUtil.eventAuth],
    middleware.requestWrapper(eventUtil.uploadEvent)
  );

  /**
   * @api {post} /api/v1/events/device/:deviceID Add new events on behalf of device
   * @apiName AddEventOnBehalf
   * @apiGroup Events
   * @apiDescription This call is used to upload new events on behalf of a device.
   * The event can be described by specifying an existing eventDetailId or by
   * the 'description' parameter.
   *
   * `Either eventDetailId or description is required`
   * @apiParam {String} deviceID ID of the device to upload on behalf of. If you don't have access to the ID the devicename can be used instead in it's place.
   * @apiUse V1UserAuthorizationHeader
   *
   * @apiUse EventParams
   * @apiUse EventExampleDescription
   * @apiUse EventExampleEventDetailId
   *
   * @apiUse V1ResponseSuccess
   * @apiSuccess {Integer} eventsAdded Number of events added
   * @apiSuccess {Integer} eventDetailId Id of the Event Detail record used.  May be existing or newly created
   * @apiuse V1ResponseError
   */
  app.post(
    apiUrl + "/device/:deviceID",
    [
      auth.authenticateUser,
      middleware.getDevice(param, "deviceID"),
      auth.userCanAccessDevices,
      ...eventUtil.eventAuth
    ],
    middleware.requestWrapper(eventUtil.uploadEvent)
  );

  /**
   * @api {get} /api/v1/events Query recorded events
   * @apiName QueryEvents
   * @apiGroup Events
   *
   * @apiUse V1UserAuthorizationHeader
   * @apiParam {Datetime} [startTime] Return only events after this time
   * @apiParam {Datetime} [endTime] Return only events from before this time
   * @apiParam {Integer} [deviceId] Return only events for this device id
   * @apiParam {Integer} [limit] Limit returned events to this number (default is 100)
   * @apiParam {Integer} [offset] Offset returned events by this amount (default is 0)
   * @apiParam {String} [type] Alphaonly string describing the type of event wanted 
   *
   * @apiSuccess {JSON} rows Array containing details of events matching the criteria given.
   * @apiUse V1ResponseError
   */
  app.get(
    apiUrl,
    [
      auth.authenticateUser,
      query("startTime")
        // @ts-ignore
        .isISO8601({ strict: true })
        .optional(),
      query("endTime")
        // @ts-ignore
        .isISO8601({ strict: true })
        .optional(),
<<<<<<< HEAD
      query("deviceId")
        .isInt()
        .optional()
        .toInt(),
      query("offset")
        .isInt()
        .optional()
        .toInt(),
      query("limit")
        .isInt()
        .optional()
        .toInt()
=======
      query("deviceId").isInt().optional().toInt(),
      query("offset").isInt().optional().toInt(),
      query("limit").isInt().optional().toInt(),
      query("type").isAlpha().optional()
>>>>>>> 406b13ee
    ],
    middleware.requestWrapper(async (request, response) => {
      const query = request.query;
      query.offset = query.offset || 0;
      let options : QueryOptions;
      if (query.type) { 
        options = { eventType: query.type } as QueryOptions;
      }

      const result = await models.Event.query(
        request.user,
        query.startTime,
        query.endTime,
        query.deviceId,
        query.offset,
        query.limit,
        options
      );

      return responseUtil.send(response, {
        statusCode: 200,
        messages: ["Completed query."],
        limit: query.limit,
        offset: query.offset,
        count: result.count,
        rows: result.rows
      });
    })
  );

  /**
   * @api {get} /api/v1/events/errors Query recorded errors
   * @apiName QueryErrors
   * @apiGroup Events
   *
   * @apiUse V1UserAuthorizationHeader
   * @apiParam {Datetime} [startTime] Return only errors after this time
   * @apiParam {Datetime} [endTime] Return only errors from before this time
   * @apiParam {Integer} [deviceId] Return only errors for this device id
   * @apiParam {Integer} [limit] Limit returned errors to this number (default is 100)
   * @apiParam {Integer} [offset] Offset returned errors by this amount (default is 0)
   *
   * @apiSuccess {JSON} map of Service Name to Service errors
   * @apiUse V1ResponseError
   */
  app.get(
    apiUrl + "/errors",
    [
      auth.authenticateUser,
      query("startTime")
        // @ts-ignore
        .isISO8601({ strict: true })
        .optional(),
      query("endTime")
        // @ts-ignore
        .isISO8601({ strict: true })
        .optional(),
      query("deviceId")
        .isInt()
        .optional()
        .toInt(),
      query("offset")
        .isInt()
        .optional()
        .toInt(),
      query("limit")
        .isInt()
        .optional()
        .toInt()
    ],
    middleware.requestWrapper(async (request, response) => {
      const query = request.query;
      const result = await eventUtil.errors(request);

      return responseUtil.send(response, {
        statusCode: 200,
        messages: ["Completed query."],
        limit: query.limit,
        offset: query.offset,
        rows: result
      });
    })
  );
}<|MERGE_RESOLUTION|>--- conflicted
+++ resolved
@@ -97,7 +97,7 @@
    * @apiParam {Integer} [deviceId] Return only events for this device id
    * @apiParam {Integer} [limit] Limit returned events to this number (default is 100)
    * @apiParam {Integer} [offset] Offset returned events by this amount (default is 0)
-   * @apiParam {String} [type] Alphaonly string describing the type of event wanted 
+   * @apiParam {String} [type] Alphaonly string describing the type of event wanted
    *
    * @apiSuccess {JSON} rows Array containing details of events matching the criteria given.
    * @apiUse V1ResponseError
@@ -114,31 +114,16 @@
         // @ts-ignore
         .isISO8601({ strict: true })
         .optional(),
-<<<<<<< HEAD
-      query("deviceId")
-        .isInt()
-        .optional()
-        .toInt(),
-      query("offset")
-        .isInt()
-        .optional()
-        .toInt(),
-      query("limit")
-        .isInt()
-        .optional()
-        .toInt()
-=======
       query("deviceId").isInt().optional().toInt(),
       query("offset").isInt().optional().toInt(),
       query("limit").isInt().optional().toInt(),
       query("type").isAlpha().optional()
->>>>>>> 406b13ee
     ],
     middleware.requestWrapper(async (request, response) => {
       const query = request.query;
       query.offset = query.offset || 0;
       let options : QueryOptions;
-      if (query.type) { 
+      if (query.type) {
         options = { eventType: query.type } as QueryOptions;
       }
 
