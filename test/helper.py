--- conflicted
+++ resolved
@@ -88,21 +88,19 @@
             self._admin = UserAPI(self.config.api_server, self.config.admin_username, self.config.admin_password).login()
         return self._admin
 
-<<<<<<< HEAD
     def _print_actual_name(self, name):
         print("  ({})".format(name))
 
+    def _print_description(self, description):
+        print(description, end='')
+
     def _check_admin_and_group_exist(self):
-=======
-    def _check_admin_exists(self):
->>>>>>> 729295d4
         try:
             self._get_admin()
         except Exception:
             # create admin
             print('Creating admin user')
             UserAPI(self.config.api_server, self.config.admin_username, self.config.admin_password).register_as_new()
-<<<<<<< HEAD
 
         allGroups = self._get_admin().get_groups_as_string()
 
@@ -110,17 +108,3 @@
         if ('"{}"'.format(default_group) not in allGroups):
             print('Creating default group')
             self.admin_user().create_group(default_group)
-
-
-
-
-=======
-            self.admin_user().create_group(self.config.default_group)
-
-    def _print_actual_name(self, name):
-        print("  ({})".format(name))
-
-    def _print_description(self, description): 
-        print(description, end='')        
->>>>>>> 729295d4
-
