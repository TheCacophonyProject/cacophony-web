import io

import pytest

from .testexception import TestException

class TestUser:
    def __init__(self, username, userapi):
        self._userapi = userapi
        self.username = username
        self._group = None

    def when_searching_with(self, queryParams):
        return RecordingQueryPromise(self, queryParams)

    def when_searching_with_tagmode(self, tagmode):
        queryParams = {"tagmode": tagmode}
        return RecordingQueryPromise(self, queryParams)

    def when_searching_for_tags(self, *tags):
        queryParams = {"tags": tags}
        return RecordingQueryPromise(self, queryParams)

    def can_see_recordings(self, *expectedTestRecordings):
        self._can_see_recordings_with_query({}, *expectedTestRecordings)

    def _can_see_recordings_with_query(self, queryParams,
                                       *expectedTestRecordings):
        recordings = self._userapi.query(**queryParams)
        if not recordings:
            raise TestException(
                "User '{}' could not see any recordings.".format(
                    self.username))

        _errors = []
        for testRecording in expectedTestRecordings:
            if not self._recording_in_list(recordings, testRecording):
                _errors.append(
                    "User '{}' cannot see recording with id {}.".format(
                        self.username, testRecording.recordingId))

        if _errors:
            raise TestException(_errors)

    def cannot_see_recordings(self, *expectedTestRecordings):
        self._cannot_see_recordings_with_query({}, *expectedTestRecordings)

    def _cannot_see_recordings_with_query(self, queryParams,
                                          *expectedTestRecordings):
        recordings = self._userapi.query(**queryParams)

        _errors = []
        for testRecording in expectedTestRecordings:
            if self._recording_in_list(recordings, testRecording):
                _errors.append(
                    "User '{}' can see recording with id {}, but shouldn't be able to..".
                    format(self.username, testRecording.recordingId))

        if _errors:
            raise TestException(_errors)

    def _recording_in_list(self, recordings, testRecording):
        for recording in recordings:
            if recording['id'] == testRecording.recordingId:
                return True
        return False

    def can_see_recording_from(self, testdevice):
        recordings = self._userapi.query(limit=1)
        assert recordings, \
            "User '{}' could not see any recordings.".format(self.username)

        lastDevice = recordings[0]['Device']['devicename']
        assert lastDevice == testdevice.devicename, \
            "Latest recording is from device '{}', not from '{}'".format(lastDevice, testdevice.devicename)

    def cannot_see_any_recordings(self):
        recordings = self._userapi.query(limit=10)
        if recordings:
            raise TestException(
                "User '{}' can see a recording from '{}'".format(
                    self.username, recordings[0]['Device']['devicename']))

<<<<<<< HEAD
    def create_group(self, groupname, printname=True):
=======
    def can_download_correct_recording(self, recording):
        content = io.BytesIO()
        for chunk in self._userapi.download_cptv(recording.recordingId):
            content.write(chunk)
        assert content.getvalue() == recording.content

        recv_props = self._userapi.get_recording(recording.recordingId)

        props = recording.props.copy()

        # # These are expected to be there but the values aren't tested.
        del recv_props['Device']
        del recv_props['Tags']
        del recv_props['GroupId']
        del recv_props['location']
        del recv_props['fileKey']
        del recv_props['rawFileKey']
        del recv_props['rawFileSize']
        del recv_props['fileMimeType']
        del recv_props['fileSize']

        assert recv_props.pop('id') == recording.recordingId
        assert recv_props.pop('processingState') == 'toMp4'

        # # Time formatting may differ so these are handled specially.
        assertDateTimeStrings(
            recv_props.pop('recordingDateTime'),
            props.pop('recordingDateTime'),
        )

        # Compare the remaining properties.
        assert recv_props == props

    def delete_recording(self, recording):
        self._userapi.delete_recording(recording.recordingId)

    def create_group(self, groupname):
>>>>>>> fd9d4440
        try:
            self._userapi.create_group(groupname)
        except Exception as exception:
            raise TestException(
                "Failed to create group ({}) {}.  If error is 'group name in use', your super-user needs admin rights".
                format(groupname, exception))
        if (printname):
            print("({})".format(groupname))
        return groupname

    def get_user_details(self, user):
        self._userapi.get_user_details(user.username)

    def tag_recording(self, recordingId, tagDictionary):
        self._userapi.tag_recording(recordingId, tagDictionary)

    def can_see_audio_recording(self, recording):
        self._userapi.get_audio(recording.recordingId)

    def cannot_see_audio_recording(self, recording):
        with pytest.raises(IOError, match=r'.*No file found with given datapoint.'):
            self._userapi.get_audio(recording.recordingId)

    def cannot_see_any_audio_recordings(self):
        rows = self._userapi.query_audio()
        assert not rows

    def can_see_audio_recordings(self, recordings):
        expected_ids = {rec.recordingId for rec in recordings}
        actual_ids = {row['id'] for row in self._userapi.query_audio()}
        assert actual_ids == expected_ids

    def delete_audio_recording(self, recording):
        self._userapi.delete_audio(recording.recordingId)

    def can_download_correct_audio_recording(self, recording):
        content = io.BytesIO()
        for chunk in self._userapi.download_audio(recording.recordingId):
            content.write(chunk)
        assert content.getvalue() == recording.content

<<<<<<< HEAD
    def get_own_group(self):
        if (self._group is None):
            self._group = self.create_group(self.username + "s_devices", False)
        return self._group

    def can_see_events(self, device=None):
        deviceId = None
        if (device is not None):
            deviceId = device.get_id()
        return self._userapi.query_events(limit=10, deviceId=deviceId)

    def cannot_see_events(self):
        events = self._userapi.query_events(limit=10)
        if events:
            raise TestException(
                "User '{}' can see a events from '{}'".format(
                    self.username, recordings[0]['DeviceId']))

    def get_device_id(self, devicename):
        return self._userapi.get_device_id(devicename)
=======
        # For audio recordings there's no way to get audio metadata
        # directly so the query API must be used.
        for row in self._userapi.query_audio(limit=10):
            if row['id'] == recording.recordingId:
                props = recording.props.copy()

                # These are expected to be there but the values aren't tested.
                del row['id']
                del row['groupId']
                del row['group']
                del row['deviceId']
                del row['location']
                del row['fileKey']

                # Time formatting may differ so these are handled specially.
                assertDateTimeStrings(
                    row.pop('recordingDateTime'),
                    props.pop('recordingDateTime'),
                )

                # Tags have never been used for audio recordings.
                assert row.pop('tags') == []

                # Compare the remaining properties.
                assert row == props
                return

        # Shouldn't happen
        raise ValueError("audio recording not found in query result")

>>>>>>> fd9d4440

class RecordingQueryPromise:
    def __init__(self, testUser, queryParams):
        self._testUser = testUser
        self._queryParams = queryParams
        self._expectedTestRecordings = None

    def can_see_recordings(self, *expectedTestRecordings):
        self._testUser._can_see_recordings_with_query(self._queryParams,
                                                      *expectedTestRecordings)

    def cannot_see_recordings(self, *expectedTestRecordings):
        self._testUser._cannot_see_recordings_with_query(
            self._queryParams, *expectedTestRecordings)

    def can_see_all_recordings_from_(self, allRecordings):
        self.can_see_recordings(*allRecordings)

    def can_only_see_recordings(self, *expectedTestRecordings):
        self._expectedTestRecordings = expectedTestRecordings
        return self

    def from_(self, allRecordings):
        if not self._expectedTestRecordings:
            raise TestException(
                "You must call 'can_only_see_recordings' before calling function 'from_list'."
            )

        ids = [
            testRecording.recordingId
            for testRecording in self._expectedTestRecordings
        ]
        print("Then searching with {} should give only {}.".format(
            self._queryParams, ids))

        # test what should be there, is there
        self.can_see_recordings(*self._expectedTestRecordings)

        #test what shouldn't be there, isn't there
        expectedMissingRecordings = [
            x for x in allRecordings if x not in self._expectedTestRecordings
        ]
        self.cannot_see_recordings(*expectedMissingRecordings)


def assertDateTimeStrings(left, right):
    assert left[:23] == right[:23]<|MERGE_RESOLUTION|>--- conflicted
+++ resolved
@@ -81,9 +81,6 @@
                 "User '{}' can see a recording from '{}'".format(
                     self.username, recordings[0]['Device']['devicename']))
 
-<<<<<<< HEAD
-    def create_group(self, groupname, printname=True):
-=======
     def can_download_correct_recording(self, recording):
         content = io.BytesIO()
         for chunk in self._userapi.download_cptv(recording.recordingId):
@@ -120,8 +117,7 @@
     def delete_recording(self, recording):
         self._userapi.delete_recording(recording.recordingId)
 
-    def create_group(self, groupname):
->>>>>>> fd9d4440
+    def create_group(self, groupname, printname=True):
         try:
             self._userapi.create_group(groupname)
         except Exception as exception:
@@ -157,34 +153,33 @@
     def delete_audio_recording(self, recording):
         self._userapi.delete_audio(recording.recordingId)
 
+    def get_own_group(self):
+        if (self._group is None):
+            self._group = self.create_group(self.username + "s_devices", False)
+        return self._group
+
+    def can_see_events(self, device=None):
+        deviceId = None
+        if (device is not None):
+            deviceId = device.get_id()
+        return self._userapi.query_events(limit=10, deviceId=deviceId)
+
+    def cannot_see_events(self):
+        events = self._userapi.query_events(limit=10)
+        if events:
+            raise TestException(
+                "User '{}' can see a events from '{}'".format(
+                    self.username, recordings[0]['DeviceId']))
+
+    def get_device_id(self, devicename):
+        return self._userapi.get_device_id(devicename)
+
     def can_download_correct_audio_recording(self, recording):
         content = io.BytesIO()
         for chunk in self._userapi.download_audio(recording.recordingId):
             content.write(chunk)
         assert content.getvalue() == recording.content
 
-<<<<<<< HEAD
-    def get_own_group(self):
-        if (self._group is None):
-            self._group = self.create_group(self.username + "s_devices", False)
-        return self._group
-
-    def can_see_events(self, device=None):
-        deviceId = None
-        if (device is not None):
-            deviceId = device.get_id()
-        return self._userapi.query_events(limit=10, deviceId=deviceId)
-
-    def cannot_see_events(self):
-        events = self._userapi.query_events(limit=10)
-        if events:
-            raise TestException(
-                "User '{}' can see a events from '{}'".format(
-                    self.username, recordings[0]['DeviceId']))
-
-    def get_device_id(self, devicename):
-        return self._userapi.get_device_id(devicename)
-=======
         # For audio recordings there's no way to get audio metadata
         # directly so the query API must be used.
         for row in self._userapi.query_audio(limit=10):
@@ -215,8 +210,6 @@
         # Shouldn't happen
         raise ValueError("audio recording not found in query result")
 
->>>>>>> fd9d4440
-
 class RecordingQueryPromise:
     def __init__(self, testUser, queryParams):
         self._testUser = testUser
