import csv
import io
import pytest

from .testexception import TestException, AuthorizationError
from .recording import Recording
from .track import Track, TrackTag
from .testdevice import TestDevice
from typing import List


class TestUser:
    def __init__(self, username, userapi, email=None):
        self._userapi = userapi
        self.username = username
        self.email = email
        self._group = None

    def new_token(self, access=None, set_token=False):
        return self._userapi.token(access, set_token)["token"]

    def update(self, username=None, email=None, password=None):
        data = {}
        if username:
            data["username"] = username
        if email:
            data["email"] = email
        if password:
            data["password"] = password
        self._userapi.update_user(data)

    def reprocess_recordings(self, recordings, params=None):
        return self._userapi.reprocess_recordings(recordings, params)

    def reprocess(self, recording, params=None):
        return self._userapi.reprocess(recording.id_, params)

    def when_searching_for(self):
        return RecordingQueryPromise(self)

    def when_searching_for_tagmode_and_tags(self, tagmode, tags):
        return self.when_searching_for().tagmode(tagmode).tags(tags)

    def when_searching_for_tagmode(self, tagmode):
        return self.when_searching_for().tagmode(tagmode)

    def when_searching_for_tags(self, *tags):
        return self.when_searching_for().tags(tags)

    def get_recording(self, recording, params=None):
        return self._userapi.get_recording(recording.id_, params)

<<<<<<< HEAD
    def get_recording_by_id(self, recording_id, params=None):
        return self._userapi.get_recording(recording_id, params)

    def get_recording_needs_tag(self, device_id=None):
        return self._userapi.get_recording_needs_tag(device_id=device_id)
=======
    def get_recording_response(self, recording, params=None):
        return self._userapi.get_recording_response(recording.id_, params)
>>>>>>> f665708f

    def query_recordings(self, **options):
        return self._userapi.query(**options)

    def can_see_recordings(self, *expected_recordings):
        self._can_see_recordings_with_query({}, *expected_recordings)

    def _can_see_recordings_with_query(self, queryParams, *expected_recordings):
        recordings = self._userapi.query(**queryParams)
        if not recordings:
            raise TestException("User '{}' could not see any recordings.".format(self.username))

        # Check presence of various fields
        r0 = recordings[0]
        assert r0["id"]
        assert r0["type"]
        assert r0["recordingDateTime"]
        assert r0["rawMimeType"]
        assert "fileMimeType" in r0
        assert r0["processingState"]
        assert r0["duration"] > 0
        assert "location" in r0
        assert "batteryLevel" in r0
        assert r0["DeviceId"]
        assert r0["GroupId"]

        _errors = []
        for testRecording in expected_recordings:
            if not self._recording_in_list(recordings, testRecording):
                _errors.append(
                    "User '{}' cannot see recording with id {}, name {}.".format(
                        self.username, testRecording.id_, testRecording.name
                    )
                )

        if _errors:
            recordingIds = "Recording ids seen are: "
            for recording in recordings:
                recordingIds += str(recording["id"])
                recordingIds += ","
            _errors.append(recordingIds)
            raise TestException(_errors)

    def cannot_see_recordings(self, *expected_recordings):
        self._cannot_see_recordings_with_query({}, *expected_recordings)

    def _cannot_see_recordings_with_query(self, queryParams, *expected_recordings):
        recordings = self._userapi.query(**queryParams)

        _errors = []
        for testRecording in expected_recordings:
            if self._recording_in_list(recordings, testRecording):
                _errors.append(
                    "User '{}' can see recording with id {}, name {}, but shouldn't be able to..".format(
                        self.username, testRecording.id_, testRecording.name
                    )
                )

        if _errors:
            raise TestException(_errors)

    def _recording_in_list(self, recordings, testRecording):
        for recording in recordings:
            if recording["id"] == testRecording.id_:
                return True
        return False

    def can_see_recording_from(self, testdevice):
        recordings = self._userapi.query(limit=1)
        assert recordings, "User '{}' could not see any recordings.".format(self.username)

        lastDevice = recordings[0]["Device"]["devicename"]
        assert (
            lastDevice == testdevice.devicename
        ), "Latest recording is from device '{}', not from '{}'".format(lastDevice, testdevice.devicename)

    def cannot_see_any_recordings(self):
        recordings = self._userapi.query(limit=10)
        if recordings:
            raise TestException(
                "User '{}' can see a recording from '{}'".format(
                    self.username, recordings[0]["Device"]["devicename"]
                )
            )

    def get_report(self, **args):
        text = self._userapi.report(**args)
        return csv.DictReader(text.splitlines())

    def can_download_correct_recording(self, recording):
        r = self._userapi.get_recording_response(recording.id_)
        content = io.BytesIO()
        for chunk in self._userapi._download_signed(r["downloadRawJWT"]):
            content.write(chunk)
        assert content.getvalue() == recording.content
        assert len(content.getvalue()) == r["rawSize"]
        recv_props = r["recording"]

        props = recording.props.copy()

        if "relativeToDawn" not in props:
            props["relativeToDawn"] = None
        if "relativeToDusk" not in props:
            props["relativeToDusk"] = None

        # # These are expected to be there but the values aren't tested.
        del recv_props["Device"]
        del recv_props["Tags"]
        del recv_props["GroupId"]
        del recv_props["location"]
        if "rawMimeType" not in props:
            del recv_props["rawMimeType"]
        del recv_props["fileMimeType"]
        if "type" not in props:
            recv_props.pop("type", None)
        if "comment" not in props:
            recv_props.pop("comment", None)
        if "recordingTime" not in recv_props:
            props.pop("recordingTime", None)

        assert recv_props.pop("id") == recording.id_
        assert recv_props.pop("processingState") != "FINISHED"

        # # Time formatting may differ so these are handled specially.
        assertDateTimeStrings(recv_props.pop("recordingDateTime"), props.pop("recordingDateTime"))

        # Compare the remaining properties.
        assert_props_exist(props, recv_props)

    def cannot_download_recording(self, recording):
        with pytest.raises(AuthorizationError):
            self._userapi.get_recording(recording.id_)

    def delete_recording(self, recording):
        self._userapi.delete_recording(recording.id_)

    def update_recording(self, recording, **updates):
        self._userapi.update_recording(recording.id_, updates)
        recording.props.update(updates)

    def create_group(self, groupname, printname=True):
        self._userapi.create_group(groupname)
        if printname:
            print("({})".format(groupname))
        return groupname

    def get_user_details(self, user):
        return self._userapi.get_user_details(user.username)

    def tag_recording(self, recording, tagDictionary):
        return self._userapi.tag_recording(recording.id_, tagDictionary)

    def cannot_delete_recording_tag(self, tag_id):
        with pytest.raises(AuthorizationError):
            self._userapi.delete_recording_tag(tag_id)

    def delete_recording_tag(self, tag_id):
        return self._userapi.delete_recording_tag(tag_id)

    def can_see_audio_recording(self, recording):
        self._userapi.get_audio(recording.id_)

    def cannot_see_audio_recording(self, recording):
        for row in self._userapi.query_audio():
            assert row["id"] != recording.id_

    def cannot_see_any_audio_recordings(self):
        rows = self._userapi.query_audio()
        assert not rows

    def can_see_audio_recordings(self, recordings, **query_args):
        expected_ids = {rec.id_ for rec in recordings}
        actual_ids = {row["id"] for row in self._userapi.query_audio(**query_args)}
        assert actual_ids == expected_ids

    def delete_audio_recording(self, recording):
        self._userapi.delete_audio(recording.id_)

    def update_audio_recording(self, recording, **updates):
        self._userapi.update_audio_recording(recording.id_, updates)

    def get_own_group(self):
        if self._group is None:
            self._group = self.create_group(self.username + "s_devices", False)
        return self._group

    def can_see_events(self, device=None, startTime=None, endTime=None):
        deviceId = None
        if device is not None:
            deviceId = device.get_id()
        return self._userapi.query_events(deviceId=deviceId, startTime=startTime, endTime=endTime)

    def cannot_see_events(self):
        events = self._userapi.query_events()
        assert not events, "User '{}' can see events when it shouldn't".format(self.username)

    def get_device_id(self, devicename):
        return self._userapi.get_device_id(devicename)

    def get_devices_as_ids(self):
        return [device["id"] for device in self._userapi.get_devices_as_json()]

    def get_active_devices(self):
        devices = self._userapi.get_devices_as_json()
        active_devices = []
        for device in devices:
            if device["active"]:
                active_devices.append(device)
        return active_devices

    def query_devices(self, devices: List[TestDevice] = None, groups: List[str] = None, operator=None):
        return self._userapi.query_devices(devices=devices, groups=groups, operator=operator)

    def get_devices_as_string(self):
        return self._userapi.get_devices_as_string()

    def cannot_download_audio(self, recording):
        with pytest.raises(AuthorizationError):
            self._userapi.download_audio(recording.id_)

    def upload_audio_bait(self, details=None):
        if details is None:
            details = {"animal": "possum"}
        props = {"type": "audioBait", "details": details}
        filename = "files/small.cptv"
        file_id = self._userapi.upload_file(filename, props)
        return file_id

    def download_audio_bait(self, file_id):
        return self._userapi.download_file(file_id)

    def get_all_audio_baits(self):
        return AudioBaitList(self._userapi.query_files(where={"type": "audioBait"}))

    def delete_audio_bait_file(self, file_id):
        self._userapi.delete_file(file_id)

    def cannot_delete_audio_bait_file(self, file_id):
        with pytest.raises(AuthorizationError):
            self._userapi.delete_file(file_id)

    def set_audio_schedule_for(self, deviceIds, schedule):
        self._userapi.upload_schedule(deviceIds, schedule)

    def set_audio_schedule(self, schedule={"blah": "blah"}):
        return AudioSchedulePromise(self, schedule)

    def get_audio_schedule(self, device):
        print(f"device {device.devicename} has id {device.get_id()}")

        return self._userapi.get_audio_schedule(device.get_id())

    def uploads_recording_for(self, testdevice, device_id=None):
        props = testdevice.get_new_recording_props()

        filename = "files/small.cptv"
        if device_id:
            devicename = device_id
        else:
            devicename = testdevice.devicename

        recording_id = self._userapi.upload_recording_for(testdevice.group, devicename, filename, props)

        # Expect to see this in data returned by the API server.
        props["rawMimeType"] = "application/x-cptv"

        return Recording(recording_id, props, filename)

    def legacy_uploads_recording_for(self, testdevice):
        props = testdevice.get_new_recording_props()
        filename = "files/small.cptv"
        recording_id = self._userapi.legacy_upload_recording_for(testdevice.devicename, filename, props)

        # Expect to see this in data returned by the API server.
        props["rawMimeType"] = "application/x-cptv"

        return Recording(recording_id, props, filename)

    def set_global_permission(self, user, permission):
        self._userapi.set_global_permission(user, permission)

    def add_to_group(self, newuser, groupname):
        self._userapi.add_user_to_group(newuser, groupname)

    def remove_from_group(self, olduser, groupname):
        self._userapi.remove_user_from_group(olduser, groupname)

    def add_to_device(self, newuser, device):
        self._userapi.add_user_to_device(newuser, device.get_id())

    def remove_from_device(self, olduser, device):
        self._userapi.remove_user_from_device(olduser, device.get_id())

    def device_has_device_users(self, device, *users):
        assert self._get_device_users(device, "device") == {u.username for u in users}

    def device_has_group_users(self, device, *users):
        assert self._get_device_users(device, "group") == {u.username for u in users}

    def _get_device_users(self, device, relation):
        users = self._userapi.list_device_users(device.get_id())
        return {u["username"] for u in users if u["relation"] == relation}

    def can_add_track_to_recording(self, recording):
        track = Track.create(recording)
        track.id_ = self._userapi.add_track(recording.id_, track.data)
        recording.tracks.append(track)
        return track

    def cannot_add_track_to_recording(self, recording):
        with pytest.raises(AuthorizationError):
            self.can_add_track_to_recording(recording)

    def has_no_tracks(self, recording):
        assert not self._userapi.get_tracks(recording.id_)

    def recording_has_tags(self, recording, ai_tag_count, human_tag_count):
        recording = self._userapi.get_recording(recording.id_)
        tags = recording.get("Tags", [])

        automatic_tags = [tag for tag in tags if tag["automatic"]]
        human_tags = [tag for tag in tags if not tag["automatic"]]
        assert ai_tag_count == len(automatic_tags)
        assert human_tag_count == len(human_tags)

    def can_see_track(self, expected_track):
        recording = expected_track.recording
        tracks = self._userapi.get_tracks(recording.id_)

        for t in tracks:
            this_track = Track(id_=t["id"], recording=recording, data=t["data"])
            this_track.tags = [
                TrackTag(
                    id_=tt["id"],
                    track=this_track,
                    what=tt["what"],
                    confidence=tt["confidence"],
                    automatic=tt["automatic"],
                    data=tt["data"],
                )
                for tt in t["TrackTags"]
            ]
            this_track.tags = sorted(this_track.tags, key=lambda tag: tag.id_ if tag.id_ else -1)

            if this_track == expected_track:
                return

        pytest.fail("no such track found: {}".format(expected_track))

    def cannot_see_track(self, target):
        tracks = self._userapi.get_tracks(target.recording.id_)
        for t in tracks:
            if Track(target.recording, t["data"], t["id"]) == target:
                pytest.fail("track not deleted: {}".format(target))

    def delete_track(self, track):
        self._userapi.delete_track(track.recording.id_, track.id_)

    def cannot_delete_track(self, track):
        with pytest.raises(AuthorizationError):
            self._userapi.delete_track(track.recording.id_, track.id_)

    def tag_track(self, track, what):
        self._tag_track_as(track, what, False)

    def tag_track_as_unauthorised_user(self, recording_id, track_id, what, tag_jwt):
        return self._userapi.add_track_tag(
            recording_id=recording_id,
            track_id=track_id,
            what=what,
            confidence=0.7,
            automatic=False,
            data={},
            tag_jwt=tag_jwt
        )

    def delete_track_tag_as_unauthorised_user(self, recording_id, track_id, track_tag_id, tag_jwt):
        self._userapi.delete_track_tag(
            recording_id=recording_id, track_id=track_id, track_tag_id=track_tag_id, tag_jwt=tag_jwt
        )

    def tag_track_as_AI(self, track, what):
        self._tag_track_as(track, what, True)

    def _tag_track_as(self, track, what, automatic):
        self._userapi.add_track_tag(
            recording_id=track.recording.id_,
            track_id=track.id_,
            what=what,
            confidence=0.7,
            automatic=automatic,
            data={},
        )

    def can_tag_track(self, track, automatic=None, what=None, replace=False):
        tag = TrackTag.create(track, automatic=automatic, what=what)
        tag.id_ = self._userapi.add_track_tag(
            recording_id=track.recording.id_,
            track_id=track.id_,
            what=tag.what,
            confidence=tag.confidence,
            automatic=tag.automatic,
            data=tag.data,
            replace=replace,
        )
        track.tags.append(tag)
        track.tags = sorted(track.tags, key=lambda tag: tag.id_ if tag.id_ else -1)
        return tag

    def cannot_tag_track(self, track):
        with pytest.raises(AuthorizationError):
            self.can_tag_track(track)

    def can_delete_track_tag(self, tag):
        self._userapi.delete_track_tag(
            recording_id=tag.track.recording.id_, track_id=tag.track.id_, track_tag_id=tag.id_
        )
        tag.track.tags.remove(tag)

    def cannot_delete_track_tag(self, tag):
        with pytest.raises(AuthorizationError):
            self.can_delete_track_tag(tag)

    def get_tracks(self, recording_id):
        return self._userapi.get_tracks(recording_id)


class RecordingQueryPromise:
    def __init__(self, testUser):
        self._testUser = testUser
        self._queryParams = {}
        self._expected_recordings = None

    def tagmode(self, tagmode):
        self._queryParams["tagmode"] = tagmode
        return self

    def tags(self, tags):
        self._queryParams["tags"] = tags
        return self

    def devices(self, devices):
        self._queryParams["deviceIds"] = list(map(lambda device: device.get_id(), devices))
        return self

    def can_see_recordings(self, *expected_recordings):
        self._testUser._can_see_recordings_with_query(self._queryParams, *expected_recordings)

    def cannot_see_recordings(self, *expected_recordings):
        self._testUser._cannot_see_recordings_with_query(self._queryParams, *expected_recordings)

    def can_see_all_recordings_from_(self, allRecordings):
        self.can_see_recordings(*allRecordings)

    # Expects the function 'from_' to be called to do the evaluating.
    def can_only_see_recordings(self, *expected_recordings):
        self._expected_recordings = expected_recordings
        return self

    def from_(self, allRecordings):
        if not self._expected_recordings:
            raise TestException(
                "You must call 'can_only_see_recordings' before calling function 'from_list'."
            )

        ids = [testRecording.id_ for testRecording in self._expected_recordings]
        print("Then searching with {} should give only {}.".format(self._queryParams, ids))

        # test what should be there, is there
        self.can_see_recordings(*self._expected_recordings)

        # test what shouldn't be there, isn't there
        expectedMissingRecordings = [x for x in allRecordings if x not in self._expected_recordings]
        self.cannot_see_recordings(*expectedMissingRecordings)


class AudioSchedulePromise:
    def __init__(self, testUser, schedule):
        self._testUser = testUser
        self._schedule = schedule

    def for_device(self, device):
        self.for_devices(device)

    def for_devices(self, *devices):
        deviceIds = list(map(lambda device: device.get_id(), devices))

        self._testUser.set_audio_schedule_for(deviceIds, self._schedule)


class AudioBaitList:
    def __init__(self, all_bait_files):
        self._all_bait_files = all_bait_files

    def get_info_for(self, audio_bait_id):
        if not self._all_bait_files:
            return None
        for bait in self._all_bait_files:
            if bait["id"] == audio_bait_id:
                return bait
        return None


def assertDateTimeStrings(left, right):
    assert left[:23] == right[:23]


def assert_props_exist(props, recv_props):
    for key in props:
        if isinstance(props[key], dict):
            assert key in recv_props
            assert_props_exist(props[key], recv_props[key])
        else:
            assert key in recv_props
            assert props[key] == recv_props[key]<|MERGE_RESOLUTION|>--- conflicted
+++ resolved
@@ -50,16 +50,14 @@
     def get_recording(self, recording, params=None):
         return self._userapi.get_recording(recording.id_, params)
 
-<<<<<<< HEAD
     def get_recording_by_id(self, recording_id, params=None):
         return self._userapi.get_recording(recording_id, params)
 
     def get_recording_needs_tag(self, device_id=None):
         return self._userapi.get_recording_needs_tag(device_id=device_id)
-=======
+
     def get_recording_response(self, recording, params=None):
         return self._userapi.get_recording_response(recording.id_, params)
->>>>>>> f665708f
 
     def query_recordings(self, **options):
         return self._userapi.query(**options)
