--- conflicted
+++ resolved
@@ -170,7 +170,6 @@
             raise IOError("request failed ({}): {}".format(
                 response.status_code, messages))
         else:
-<<<<<<< HEAD
             response.raise_for_status()
 
     def _upload_file(self, filename, props):
@@ -189,7 +188,4 @@
             }
             r = requests.post(url, data=multipart_data, headers=headers)
         self._check_response(r)
-        return r.json()['recordingId']
-=======
-            response.raise_for_status()
->>>>>>> 58c05dd1
+        return r.json()['recordingId']