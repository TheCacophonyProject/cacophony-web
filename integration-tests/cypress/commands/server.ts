--- conflicted
+++ resolved
@@ -75,22 +75,8 @@
   Cypress.env("testCreds")[name] = creds;
 }
 
-<<<<<<< HEAD
-export function saveJobKeyById(id: number, jobKey: string) {
-  //TODO must be a better way to find this entry
-  const entries = Cypress.env("testCreds");
-  let creds: ApiCreds;
-  for (const entry in entries) {
-    if (entries[entry].id == id) {
-      creds = entries[entry];
-    }
-  }
-  creds.jobKey = jobKey;
-  Cypress.env("testCreds")[creds.name] = creds;
-=======
 export function saveJobKeyByName(name: string, jobKey: string) {
   Cypress.env("testCreds")[name].jobKey = jobKey;
->>>>>>> 3e0f9107
 }
 
 export function getCreds(userName: string): ApiCreds {
@@ -118,12 +104,6 @@
 
 export function saveStation(location: ApiLocation, name: string, id = 0) {
   const creds = {
-<<<<<<< HEAD
-    name,
-    headers: {},
-    location: location,
-    id,
-=======
     name: name,
     password: "",
     headers: {},
@@ -131,7 +111,6 @@
     jobKey: "",
     id: id,
     location: location,
->>>>>>> 3e0f9107
   };
   Cypress.env("testCreds")[name] = creds;
 }
@@ -414,20 +393,12 @@
 }
 
 export function removeUndefinedParams(jsStruct: any): any {
-<<<<<<< HEAD
-  const resultStruct = {};
+  if (jsStruct !== undefined && jsStruct !== null) {
+    const resultStruct = {};
   for (const [key, val] of Object.entries(jsStruct)) {
-    if (val !== undefined) {
-      resultStruct[key] = val;
-=======
-  if (jsStruct !== undefined && jsStruct !== null) {
-    const keys = Object.keys(jsStruct);
-    const resultStruct = {};
-    for (let count = 0; count < keys.length; count++) {
-      if (jsStruct[keys[count]] !== undefined) {
-        resultStruct[keys[count]] = jsStruct[keys[count]];
+      if (val !== undefined) {
+        resultStruct[key] = val;
       }
->>>>>>> 3e0f9107
     }
     return resultStruct;
   } else {
