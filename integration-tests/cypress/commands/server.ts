// load the global Cypress types
/// <reference types="cypress" />

export const DEFAULT_DATE = new Date(2021, 4, 9, 22);

import { format as urlFormat } from "url";

import { NOT_NULL_STRING } from "./constants";
import { ApiLocation } from "./types";

export function apiPath(): string {
  return Cypress.env("cacophony-api-server");
}

export function v1ApiPath(page: string, queryParams: any = {}): string {
  const urlpage = urlFormat({
    pathname: `/api/v1/${page}`,
    query: queryParams,
  });
  return `${Cypress.env("cacophony-api-server")}${urlpage}`;
}

export function processingApiPath(
  page: string = "",
  queryParams: any = {}
): string {
  const urlpage = urlFormat({
    pathname: `/api/fileProcessing/${page}`,
    query: queryParams,
  });
  return `${Cypress.env("cacophony-processing-api-server")}${urlpage}`;
}

// time string should look like "21:09"
export function convertToDate(timeOrDate: Date | string): Date {
  if (timeOrDate instanceof Date) {
    return timeOrDate as Date;
  } else if (timeOrDate) {
    const parts = (timeOrDate as String).split(":");
    if (parts.length == 2) {
      const nums = parts.map((item) => parseInt(item));
      const date = new Date(DEFAULT_DATE);
      date.setHours(nums[0], nums[1]);
      return date;
    }
    return new Date(DEFAULT_DATE);
  }

  return null;
}

interface ApiCreds {
  name: string;
  password: string;
  headers: {
    authorization: any;
  };
  jwt: string;
  jobKey: string;
  id: number;
  location: ApiLocation;
}

export function saveIdOnly(name: string, id: number) {
  const creds = {
    name: name,
    password: "",
    headers: {
      authorization: "",
    },
    jwt: "",
    jobKey: "",
    id: id,
    location: undefined,
  };
  Cypress.env("testCreds")[name] = creds;
}

export function saveJobKeyByName(name: string, jobKey: string) {
  Cypress.env("testCreds")[name].jobKey = jobKey;
}

export function saveJWTByName(name: string, jwt: string) {
  Cypress.env("testCreds")[name].jwt = jwt;
}

export function getCreds(userName: string): ApiCreds {
  return Cypress.env("testCreds")[userName];
}

<<<<<<< HEAD
export function renameCreds(oldName: string, newName: string) {
  const creds = getCreds(oldName);

  creds["name"] = newName;
  Cypress.env("testCreds")[newName] = creds;
}
=======
export function renameCreds(oldName: string, newName:string) {
  let creds=getCreds(oldName);
   
  creds["name"]=newName;
  Cypress.env("testCreds")[newName] = creds;
};
>>>>>>> f9a1fedc

export function saveCreds(
  response: Cypress.Response<any>,
  name: string,
  id = 0
) {
  const creds = {
    name: name,
    password: "",
    headers: {
      authorization: response.body.token,
    },
    jwt: response.body.token,
    jobKey: response.body.jobKey,
    id: id,
    location: response.body.location,
  };
  Cypress.env("testCreds")[name] = creds;
}

export function saveStation(location: ApiLocation, name: string, id = 0) {
  const creds = {
    name: name,
    password: "",
    headers: {},
    jwt: "",
    jobKey: "",
    id: id,
    location: location,
  };
  Cypress.env("testCreds")[name] = creds;
}

export function makeAuthorizedRequestWithStatus(
  requestDetails: Partial<Cypress.RequestOptions>,
  credName: string,
  statusCode: number
): Cypress.Chainable<Cypress.Response<any>> {
  if (statusCode && statusCode > 200) {
    // must set failOnStatusCode to false, to stop cypress from failing the test due to a failed status code before the then is called.
    requestDetails.failOnStatusCode = false;
    return makeAuthorizedRequest(requestDetails, credName).then((response) => {
      expectRequestHasFailed(response, statusCode);
    });
  } else {
    requestDetails.failOnStatusCode = true;
    return makeAuthorizedRequest(requestDetails, credName);
  }
}

export function checkAuthorizedRequestFails(
  requestDetails: Partial<Cypress.RequestOptions>,
  credName: string,
  statusCode: number
) {
  // must set failOnStatusCode to false, to stop cypress from failing the test due to a failed status code before the then is called.
  requestDetails.failOnStatusCode = false;
  makeAuthorizedRequest(requestDetails, credName).then((response) => {
    expectRequestHasFailed(response, statusCode);
  });
}

export function checkRequestFails(
  requestDetails: Partial<Cypress.RequestOptions>,
  statusCode: number
) {
  // must set failOnStatusCode to false, to stop cypress from failing the test due to a failed status code before the then is called.
  requestDetails.failOnStatusCode = false;
  cy.request(requestDetails).then((response) => {
    expectRequestHasFailed(response, statusCode);
  });
}

export function makeAuthorizedRequest(
  requestDetails: Partial<Cypress.RequestOptions>,
  credName: string
): Cypress.Chainable<Cypress.Response<any>> {
  const creds = getCreds(credName);
  requestDetails.headers = creds.headers;
  return cy.request(requestDetails);
}

export function expectRequestHasFailed(response: any, statusCode: number) {
  expect(
    response.isOkStatusCode,
    "Request should return a failure status code."
  ).to.be.false;
  expect(
    response.status,
    `Error scenario should be caught and return custom ${statusCode} error, should not cause 500 server error`
  ).to.equal(statusCode);

  return response;
}

export function checkResponse(response: Cypress.Response<any>, code: number) {
  expect(response.status, "Expected specified status code").to.eq(code);
  return response;
}

export function sortArrayOnHash(theArray: any, theKey: string) {
  theArray.sort(function (a: any, b: any) {
    if (JSON.stringify(a[theKey]) < JSON.stringify(b[theKey])) {
      return -1;
    }
    if (JSON.stringify(a[theKey]) > JSON.stringify(b[theKey])) {
      return 1;
    }
    return 0;
  });
  return theArray;
}

export function sortArrayOn(theArray: any, theKey: string) {
  theArray.sort(function (a: any, b: any) {
    if (a[theKey] < b[theKey]) {
      return -1;
    }
    if (a[theKey] > b[theKey]) {
      return 1;
    }
    return 0;
  });
  return theArray;
}

export function sortArrayOnTwoKeys(theArray: any, key1: string, key2: string) {
  theArray.sort(function (a: any, b: any) {
    if (a[key1] + a[key2] < b[key1] + b[key2]) {
      return -1;
    }
    if (a[key1] + a[key2] > b[key1] + b[key2]) {
      return 1;
    }
    return 0;
  });
  return theArray;
}

export function checkFlatStructuresAreEqualExcept(
  containedStruct: any,
  containingStruct: any,
  excludeKeys: any
) {
  const containedKeys: string[] = Object.keys(containedStruct).sort();
  const containingKeys: string[] = Object.keys(containingStruct).sort();
  for (let count = 0; count < containedKeys.length; count++) {
    if (!excludeKeys.includes(containedKeys[count])) {
      expect(
        containingKeys,
        `result includes parameter ${containedKeys[count]}`
      ).includes(containedKeys[count]);
      expect(
        containingStruct[containedKeys[count]],
        `${containedKeys[count]} should equal ${
          containedStruct[containedKeys[count]]
        }`
      ).to.equal(containedStruct[containedKeys[count]]);
    }
  }
}
// recursively search a JSON tree or array and match values in containing with contained, except any keys in excludeKeys.
// excludeKeys should be in the form: ["a.b[].c", ...] where [] indicates and array and a,b and c are keys
// treeSoFar is an internal variable used to pass the current point in the tree when making recursive calls
// prettyTreeSoFar is same as treeSoFar but includes array element numbers and is used for display purposes only
export function checkTreeStructuresAreEqualExcept(
  containedStruct: any,
  containingStruct: any,
  excludeKeys: any = [],
  treeSoFar: string = "",
  prettyTreeSoFar: string = "",
  approximateTimes: any = []
) {
  if (isArrayOrHash(containingStruct)) {
    if (Array.isArray(containingStruct)) {
      //check lengths are equal
      expect(
        containingStruct.length,
        `Expect ${prettyTreeSoFar} number of elements should match`
      ).to.equal(containedStruct.length);

      //iterate over array
      for (let count = 0; count < containingStruct.length; count++) {
        const prettyElementName = prettyTreeSoFar + "[" + count + "]";
        const elementName = treeSoFar + "[]";

        //if element is a nested object, recursively call this function again over the nested onject
        if (isArrayOrHash(containingStruct[count])) {
          checkTreeStructuresAreEqualExcept(
            containedStruct[count],
            containingStruct[count],
            excludeKeys,
            elementName,
            prettyElementName,
            approximateTimes
          );
        } else {
          //otherwise, check the values are as expected
          expect(
            containingStruct[count],
            `Expected ${prettyElementName} should equal ${JSON.stringify(
              containedStruct[count]
            )}`
          ).to.equal(containedStruct[count]);
        }
      }
    } else {
      expect(
        typeof containingStruct,
        `Expect result includes parameter ${prettyTreeSoFar} :::`
      ).equal(typeof containedStruct);

      expect(
        Object.keys(containingStruct).length,
        `Check ${prettyTreeSoFar} number of elements in [${Object.keys(
          containingStruct
        ).toString()}]`
      ).to.equal(Object.keys(containedStruct).length);

      //push two hashes in same order
      const containedKeys: string[] = Object.keys(containedStruct).sort();
      const containingKeys: string[] = Object.keys(containingStruct).sort();

      //iterate over hash
      for (let count = 0; count < containedKeys.length; count++) {
        const elementName = treeSoFar + "." + containedKeys[count];
        const prettyElementName = prettyTreeSoFar + "." + containedKeys[count];
        //check if we asked to ignore this parameter
        if (!excludeKeys.includes(elementName)) {
          expect(
            containingKeys,
            `Expect result includes parameter ${prettyElementName} :::`
          ).includes(containedKeys[count]);
          //if element is a nested object, recursively call this function again over the nested onject
          if (isArrayOrHash(containingStruct[containedKeys[count]])) {
            checkTreeStructuresAreEqualExcept(
              containedStruct[containedKeys[count]],
              containingStruct[containedKeys[count]],
              excludeKeys,
              elementName,
              prettyElementName,
              approximateTimes
            );
          } else {
            //check we were asked to validate, or validate NOT NULL
            if (containedStruct[containedKeys[count]] == NOT_NULL_STRING) {
              expect(
                containingStruct[containedKeys[count]],
                `Expected ${prettyElementName} should not be NULL`
              ).to.not.be.null;
            } else if (approximateTimes.includes(elementName)) {
              const comparedTime = new Date(
                containingStruct[containedKeys[count]]
              ).getTime();
              const expectedTime = new Date(
                containedStruct[containedKeys[count]]
              ).getTime();
              expect(
                new Date(comparedTime),
                `Time ${containedKeys[count]} should be approximately ${containedKeys[count]}`
              ).to.be.within(expectedTime - 60000, expectedTime + 60000);
            } else {
              //otherwise, check the values are as expected
              const testVal = containingStruct[containedKeys[count]];
              if (typeof testVal === "number" && !(testVal % 1 === 0)) {
                // This is a floating point value, and we might have some precision issues, so allow a small
                // 'epsilon' value of fuzziness when testing equality:
                const EPSILON = 0.000001;
                expect(
                  testVal,
                  `Expected ${prettyElementName} should be more than ${JSON.stringify(
                    containedStruct[containedKeys[count]]
                  )}`
                ).to.be.gt(containedStruct[containedKeys[count]] - EPSILON);
                expect(
                  testVal,
                  `Expected ${prettyElementName} should be less than ${JSON.stringify(
                    containedStruct[containedKeys[count]]
                  )}`
                ).to.be.lt(containedStruct[containedKeys[count]] + EPSILON);
              } else {
                expect(
                  containingStruct[containedKeys[count]],
                  `Expected ${prettyElementName} should equal ${JSON.stringify(
                    containedStruct[containedKeys[count]]
                  )}`
                ).to.equal(containedStruct[containedKeys[count]]);
              }
            }
          }
        }
      }
    }
  } else {
    //not an array or hash - fallback to compare two variables as JSON string
    expect(
      JSON.stringify(containingStruct),
      `Expect flat element ${prettyTreeSoFar} should equal ${JSON.stringify(
        containedStruct
      )}`
    ).to.equal(JSON.stringify(containedStruct));
  }
}

function isArrayOrHash(theObject: any) {
  return (
    typeof theObject == "object" &&
    theObject !== undefined &&
    theObject !== null
  );
}

export function removeUndefinedParams(jsStruct: any): any {
  if (jsStruct !== undefined && jsStruct !== null) {
    const resultStruct = {};
    for (const [key, val] of Object.entries(jsStruct)) {
      if (val !== undefined) {
        resultStruct[key] = val;
      }
    }
    return resultStruct;
  } else {
    return jsStruct;
  }
}

export function testRunOnApi(command: string) {
  if (Cypress.env("running_in_a_dev_environment") == true) {
    cy.exec(`cd ../api && docker-compose exec -T server bash -lic ${command}`);
  } else {
    if (Cypress.env("API-ssh-server") != null) {
      cy.exec(`ssh ${Cypress.env("API-ssh-server")} ${command}`);
    } else {
      alert(
        "Asked to run command on API server but have no credentials to do so"
      );
    }
  }
}<|MERGE_RESOLUTION|>--- conflicted
+++ resolved
@@ -88,21 +88,12 @@
   return Cypress.env("testCreds")[userName];
 }
 
-<<<<<<< HEAD
-export function renameCreds(oldName: string, newName: string) {
-  const creds = getCreds(oldName);
-
-  creds["name"] = newName;
-  Cypress.env("testCreds")[newName] = creds;
-}
-=======
 export function renameCreds(oldName: string, newName:string) {
   let creds=getCreds(oldName);
    
   creds["name"]=newName;
   Cypress.env("testCreds")[newName] = creds;
 };
->>>>>>> f9a1fedc
 
 export function saveCreds(
   response: Cypress.Response<any>,
@@ -427,18 +418,4 @@
   } else {
     return jsStruct;
   }
-}
-
-export function testRunOnApi(command: string) {
-  if (Cypress.env("running_in_a_dev_environment") == true) {
-    cy.exec(`cd ../api && docker-compose exec -T server bash -lic ${command}`);
-  } else {
-    if (Cypress.env("API-ssh-server") != null) {
-      cy.exec(`ssh ${Cypress.env("API-ssh-server")} ${command}`);
-    } else {
-      alert(
-        "Asked to run command on API server but have no credentials to do so"
-      );
-    }
-  }
 }