--- conflicted
+++ resolved
@@ -20,11 +20,7 @@
   ApiRecordingStation,
   ApiTrackSet,
   TestThermalRecordingInfo,
-<<<<<<< HEAD
-=======
-  ApiRecordingForProcessing,
   ApiRecordingModel,
->>>>>>> df955803
 } from "../types";
 
 import {
@@ -691,13 +687,10 @@
         tags: [],
         start: track.start_s,
         end: track.end_s,
-<<<<<<< HEAD
-        positions: [],
-        automatic: true,
-=======
         positions: tpos,
         filtered: false,
->>>>>>> df955803
+
+        automatic: true,
       };
       if (
         track.predictions &&
