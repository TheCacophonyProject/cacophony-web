--- conflicted
+++ resolved
@@ -532,11 +532,6 @@
   expected.id = getCreds(recordingName).id;
   expected.Device = device;
   expected.Group = group;
-<<<<<<< HEAD
-  if (inputRecording.duration !== undefined) {
-    expected.duration = inputRecording.duration;
-  }
-=======
   expected.type = inputRecording.type;
   if (inputRecording.type == "thermalRaw") {
     expected.rawMimeType = "application/x-cptv";
@@ -549,7 +544,6 @@
   if (inputRecording.recordingDateTime !== undefined) {
     expected.recordingDateTime = inputRecording.recordingDateTime;
   }
->>>>>>> 3e0f9107
   if (inputRecording.version !== undefined) {
     expected.version = inputRecording.version;
   }
