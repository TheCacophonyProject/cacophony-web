// load the global Cypress types
/// <reference types="cypress" />

import { getTestName } from "../names";
<<<<<<< HEAD
import {
  apiPath,
  v1ApiPath,
  getCreds,
  renameCreds,
  saveCreds,
  expectRequestHasFailed,
  makeAuthorizedRequestWithStatus,
  sortArrayOn,
  checkTreeStructuresAreEqualExcept,
} from "../server";
=======
import { apiPath, v1ApiPath, getCreds, renameCreds, saveCreds, expectRequestHasFailed, makeAuthorizedRequestWithStatus, sortArrayOn, checkTreeStructuresAreEqualExcept } from "../server";
>>>>>>> f9a1fedc
import { logTestDescription, prettyLog } from "../descriptions";
import { LATEST_END_USER_AGREEMENT } from "../constants";
import { ApiLoggedInUserResponse, ApiUserResponse } from "@typedefs/api/user";

Cypress.Commands.add(
<<<<<<< HEAD
  "apiUserAdd",
  (
    userName: string,
    password: string = "p" + getTestName(userName),
    email: string = "p" + getTestName(userName) + "@api.created.com",
=======
  "apiUserAdd", 
  (
    userName: string, 
    password: string = "p" + getTestName(userName),
    email: string = getTestName(userName) + "@api.created.com",
>>>>>>> f9a1fedc
    endUserAgreement: number = LATEST_END_USER_AGREEMENT,
    statusCode: number = 200,
    additionalChecks: any = {}
  ) => {
<<<<<<< HEAD
    logTestDescription(`Create user '${userName}'`, { user: userName }, true);

    const usersUrl = apiPath() + "/api/v1/users";
    let fullName: string;

    if (additionalChecks["useRawUserName"] === true) {
      fullName = userName;
    } else {
      fullName = getTestName(userName);
    }
    const data = {
      userName: fullName,
      password: password,
      email: email,
      endUserAgreement: endUserAgreement,
      ...additionalChecks["additionalParams"],
    };

    if (statusCode && statusCode > 200) {
      cy.request({
        method: "POST",
        url: usersUrl,
        body: data,
        failOnStatusCode: false,
      }).then((response) => {
        //expect fail
        expectRequestHasFailed(response, statusCode);
        //check messages[] contain expected error`
        if (additionalChecks["message"] !== undefined) {
          expect(response.body.messages.join("|")).to.include(
            additionalChecks["message"]
          );
        }
      });
    } else {
      cy.request("POST", usersUrl, data).then((response) => {
        if (statusCode == 200) {
          const id = response.body.userData.id;
          saveCreds(response, userName, id);
        }
      });
    }
  }
);

Cypress.Commands.add(
  "apiUserUpdate",
  (
    userName: string,
    updates: any,
    statusCode: number = 200,
    additionalChecks: any = {}
  ) => {
    logTestDescription(`Update user ${userName} `, {});

    const url = v1ApiPath(`users`);

    const newUserName = updates["userName"];
    //make name unique if supplied, unless asked not to
    if (
      additionalChecks["useRawUserName"] != true &&
      newUserName !== undefined
    ) {
      updates["userName"] = getTestName(newUserName);
    }

    makeAuthorizedRequestWithStatus(
      {
        method: "PATCH",
        url: url,
        body: updates,
      },
      userName,
      statusCode
    ).then((response) => {
      if (statusCode == 200) {
        if (newUserName !== undefined) {
          renameCreds(userName, newUserName);
        }
      }
      if (additionalChecks["message"] !== undefined) {
        expect(response.body.messages.join("|")).to.include(
          additionalChecks["message"]
        );
      }
    });
  }
);

Cypress.Commands.add(
  "apiAdminUpdate",
  (
    userName: string,
    updateUserNameOrId: string,
    permission: string,
    statusCode: number = 200,
    additionalChecks: any = {}
  ) => {
    logTestDescription(
      `Update user ${updateUserNameOrId} access to ${permission}`,
      {}
    );

    let fullUserName: string;

    //make name unique if supplied, unless asked not to
    if (additionalChecks["useRawUserName"] == true) {
      fullUserName = updateUserNameOrId;
    } else {
      fullUserName = getTestName(updateUserNameOrId);
    }

    const url = v1ApiPath(`admin/global-permission/${fullUserName}`);
    const data = { permission: permission };

    makeAuthorizedRequestWithStatus(
      {
        method: "PATCH",
        url: url,
        body: data,
      },
      userName,
      statusCode
    ).then((response) => {
      if (additionalChecks["message"] !== undefined) {
        expect(response.body.messages.join("|")).to.include(
          additionalChecks["message"]
        );
      }
    });
  }
);

Cypress.Commands.add(
  "apiUserCheck",
  (
    userName: string,
    checkedUserNameOrId: string,
    expectedUser: ApiLoggedInUserResponse,
    excludeCheckOn: string[] = [],
    statusCode: number = 200,
    additionalChecks: any = {}
  ) => {
    logTestDescription(`Check user ${checkedUserNameOrId} `, {});

    const url = v1ApiPath(`users/${checkedUserNameOrId}`);

    makeAuthorizedRequestWithStatus(
      {
        method: "GET",
        url: url,
      },
      userName,
      statusCode
    ).then((response) => {
      if (statusCode === 200) {
        checkTreeStructuresAreEqualExcept(
          expectedUser,
          response.body.userData,
          excludeCheckOn
        );
      } else {
        if (additionalChecks["message"] !== undefined) {
          expect(response.body.messages.join("|")).to.include(
            additionalChecks["message"]
          );
        }
      }
    });
  }
);

Cypress.Commands.add("apiEUACheck", (expectedVersion: number) => {
  const url = v1ApiPath(`endUserAgreement/latest`);

  cy.request({
    method: "GET",
    url: url,
    failOnStatusCode: false,
  }).then((response) => {
    expect(
      response.body.euaVersion,
      "End user agreement version should be"
    ).to.equal(expectedVersion);
    cy.wrap(response.body.euaVersion);
  });
});

Cypress.Commands.add(
=======
  logTestDescription(`Create user '${userName}'`, { user: userName }, true);

  const usersUrl = apiPath() + "/api/v1/users";
  var fullName: string;
  var email: string;

  if (additionalChecks["useRawUserName"]===true) {
    fullName = userName;
  } else {
    fullName = getTestName(userName);
  };
  const data = {
    userName: fullName,
    password: password,
    email: email,
    endUserAgreement: endUserAgreement,
    ...additionalChecks["additionalParams"]
  };

  if (statusCode && statusCode > 200) {
    cy.request({
      method: "POST",
      url: usersUrl,
      body: data,
      failOnStatusCode: false,
    }).then((response) => {
      //expect fail
      expectRequestHasFailed(response, statusCode);
      //check messages[] contain expected error`
      if (additionalChecks["message"] !== undefined) {
        expect(response.body.messages.join("|")).to.include(
          additionalChecks["message"]
        );
      }
    });
  } else {
    cy.request("POST", usersUrl, data).then((response) => {
      if (statusCode == 200) {
        const id = response.body.userData.id;
        saveCreds(response, userName, id);
      }
    });
  }
});

Cypress.Commands.add(
  "apiUserUpdate",
  (
    userName: string,
    updates: any,
    statusCode: number = 200,
    additionalChecks: any = {}
  ) => {
    logTestDescription(`Update user ${userName} `, {
    });

    const url = v1ApiPath(`users`);

    let newUserName=updates["userName"];
    //make name unique if supplied, unless asked not to
    if (additionalChecks["useRawUserName"]!=true && newUserName!==undefined) {
      updates["userName"]=getTestName(newUserName);
    };

    makeAuthorizedRequestWithStatus(
      {
        method: "PATCH",
        url: url,
        body: updates
      },
      userName,
      statusCode
    ).then((response) => {
      if (statusCode == 200) {
        if(newUserName!== undefined) {
          renameCreds(userName, newUserName);
        }
      }
      if (additionalChecks["message"] !== undefined) {
        expect(response.body.messages.join("|")).to.include(
          additionalChecks["message"]
        );
      }
    });
  }
);

Cypress.Commands.add(
  "apiAdminUpdate",
  (
    userName: string,
    updateUserNameOrId: string,
    permission: string,
    statusCode: number = 200,
    additionalChecks: any = {}
  ) => {
    logTestDescription(`Update user ${updateUserNameOrId} access to ${permission}`, {
    });

    let fullUserName:string;

    //make name unique if supplied, unless asked not to
    if (additionalChecks["useRawUserName"]==true) {
      fullUserName=updateUserNameOrId; 
    } else {
      fullUserName=getTestName(updateUserNameOrId);
    };

    const url = v1ApiPath(`admin/global-permission/${fullUserName}`);
    const data = { permission: permission };

    makeAuthorizedRequestWithStatus(
      {
        method: "PATCH",
        url: url,
        body: data
      },
      userName,
      statusCode
    ).then((response) => {
      if (additionalChecks["message"] !== undefined) {
        expect(response.body.messages.join("|")).to.include(
          additionalChecks["message"]
        );
      }
    });
  }
);

Cypress.Commands.add(
  "apiUserCheck",
  (
    userName: string,
    checkedUserNameOrId: string,
    expectedUser: ApiLoggedInUserResponse,
    excludeCheckOn: string[] = [],
    statusCode: number = 200,
    additionalChecks: any = {}
  ) => {
    logTestDescription(`Check user ${checkedUserNameOrId} `, {
    });

    const url = v1ApiPath(`users/${checkedUserNameOrId}`);

    makeAuthorizedRequestWithStatus(
      {
        method: "GET",
        url: url,
      },
      userName,
      statusCode
    ).then((response) => {
      if (statusCode === 200) {
        checkTreeStructuresAreEqualExcept(
          expectedUser,
          response.body.userData,
          excludeCheckOn
        );
      } else {
        if (additionalChecks["message"] !== undefined) {
          expect(response.body.messages.join("|")).to.include(
            additionalChecks["message"]
          );
        }
      }
    });
  }
);

Cypress.Commands.add(
  "apiEUACheck",
  (
    expectedVersion: number
  ) => {

    const url = v1ApiPath(`endUserAgreement/latest`);

    cy.request({
      method: "GET",
      url: url,
      failOnStatusCode: false,
    }).then((response) => {
      expect(response.body.euaVersion, "End user agreement version should be").to.equal(expectedVersion); 
      cy.wrap(response.body.euaVersion);
    });
  }
);

Cypress.Commands.add(
>>>>>>> f9a1fedc
  "apiUsersCheck",
  (
    userName: string,
    expectedUsers: ApiUserResponse[],
    excludeCheckOn: string[] = [],
    statusCode: number = 200,
    additionalChecks: any = {}
  ) => {
<<<<<<< HEAD
    logTestDescription(`Check users`, {});
=======
    logTestDescription(`Check users`, {
    });
>>>>>>> f9a1fedc

    const url = v1ApiPath(`listUsers/`);

    makeAuthorizedRequestWithStatus(
      {
        method: "GET",
        url: url,
      },
      userName,
      statusCode
    ).then((response) => {
      if (statusCode === 200) {
<<<<<<< HEAD
        if (additionalChecks["contains"] === true) {
          expectedUsers.forEach((expectedUser) => {
            //check expectedUser is in returned usersList
            const index = response.body.usersList.findIndex(
              (user) => user.userName === expectedUser.userName
            );
            expect(
              index,
              `User ${expectedUser.userName} is in returned usersList`
            ).to.be.gt(0);
=======
        if(additionalChecks["contains"] === true) {
          expectedUsers.forEach((expectedUser) => {
            //check expectedUser is in returned usersList
            let index = response.body.usersList.findIndex( user => user.userName===expectedUser.userName );
            expect(index, `User ${expectedUser.userName} is in returned usersList`).to.be.gt(0);
>>>>>>> f9a1fedc

            //check expectedUser and usersList[x] entries match
            checkTreeStructuresAreEqualExcept(
              expectedUser,
              response.body.usersList[index],
              excludeCheckOn
            );
          });
<<<<<<< HEAD
        } else {
          //!contains so check for match
          let sortUsers: ApiUserResponse[];
          let sortExpectedUsers: ApiUserResponse[];

          if (additionalChecks["doNotSort"] === true) {
=======
        } else { //!contains so check for match
          var sortUsers: ApiUserResponse[];
          var sortExpectedUsers: ApiUserResponse[];


          if(additionalChecks["doNotSort"] === true) {
>>>>>>> f9a1fedc
            sortUsers = response.body.usrsList;
            sortExpectedUsers = expectedUsers;
          } else {
            sortUsers = sortArrayOn(response.body.usersList, "userName");
<<<<<<< HEAD
            sortExpectedUsers = sortArrayOn(expectedUsers, "userName");
          }

=======
            sortExpectedUsers = sortArrayOn( expectedUsers, "userName");
          };
  
>>>>>>> f9a1fedc
          checkTreeStructuresAreEqualExcept(
            sortExpectedUsers,
            sortUsers,
            excludeCheckOn
          );
<<<<<<< HEAD
        }
      } else {
        //statusCode!=200
=======
        };
      } else { //statusCode!=200
>>>>>>> f9a1fedc
        if (additionalChecks["message"] !== undefined) {
          expect(response.body.messages.join("|")).to.include(
            additionalChecks["message"]
          );
        }
      }
    });
  }
);

Cypress.Commands.add(
  "testCreateUserGroupAndDevice",
  (userName, group, camera) => {
    logTestDescription(
      `Create user '${userName}' with camera '${camera}' in group '${group}'`,
      { user: userName, group: group, camera: camera }
    );
    cy.apiUserAdd(userName);
    cy.apiGroupAdd(userName, group, false);
    cy.apiDeviceAdd(camera, group, null, null);
  }
);

Cypress.Commands.add("testCreateUserAndGroup", (userName, group) => {
  logTestDescription(`Create user '${userName}' with group '${group}'`, {
    user: userName,
    group: group,
  });
  cy.apiUserAdd(userName);
  cy.apiGroupAdd(userName, group, false);
});

Cypress.Commands.add(
  "testCreateGroupAndDevices",
  (userName, group, ...cameras) => {
    logTestDescription(
      `Create group '${group}' with cameras '${prettyLog(cameras)}'`,
      {
        user: userName,
        group,
        cameras,
      }
    );
    cy.apiGroupAdd(userName, group, false);
    cameras.forEach((camera) => {
      cy.apiDeviceAdd(camera, group);
    });
  }
);

<<<<<<< HEAD
export function TestCreateExpectedUser(
  userName: string,
  params: any
): ApiLoggedInUserResponse {
  const user: ApiLoggedInUserResponse = {
    email:
      params["email"] ||
      ("p" + getTestName(userName) + "@api.created.com").toLowerCase(),
    userName: getTestName(userName),
    globalPermission: params["globalPermission"] || "off",
    endUserAgreement: params["endUserAgreement"] || LATEST_END_USER_AGREEMENT,
    id: getCreds(userName).id,
    firstName: params["firstName"] || null,
    lastName: params["lastName"] || null,
  };

  return user;
}
=======
export function TestCreateExpectedUser(userName: string, params: any):ApiLoggedInUserResponse {
  var user: ApiLoggedInUserResponse =
    {
      email: params["email"]||((getTestName(userName) + "@api.created.com").toLowerCase()),
      userName: getTestName(userName),
      globalPermission: params["globalPermission"]||"off",
      endUserAgreement: params["endUserAgreement"]||LATEST_END_USER_AGREEMENT,
      id: getCreds(userName).id,
      firstName: params["firstName"]||null,
      lastName: params["lastName"]||null
    };

  return(user);
};
>>>>>>> f9a1fedc
<|MERGE_RESOLUTION|>--- conflicted
+++ resolved
@@ -2,88 +2,65 @@
 /// <reference types="cypress" />
 
 import { getTestName } from "../names";
-<<<<<<< HEAD
-import {
-  apiPath,
-  v1ApiPath,
-  getCreds,
-  renameCreds,
-  saveCreds,
-  expectRequestHasFailed,
-  makeAuthorizedRequestWithStatus,
-  sortArrayOn,
-  checkTreeStructuresAreEqualExcept,
-} from "../server";
-=======
 import { apiPath, v1ApiPath, getCreds, renameCreds, saveCreds, expectRequestHasFailed, makeAuthorizedRequestWithStatus, sortArrayOn, checkTreeStructuresAreEqualExcept } from "../server";
->>>>>>> f9a1fedc
 import { logTestDescription, prettyLog } from "../descriptions";
 import { LATEST_END_USER_AGREEMENT } from "../constants";
 import { ApiLoggedInUserResponse, ApiUserResponse } from "@typedefs/api/user";
 
 Cypress.Commands.add(
-<<<<<<< HEAD
-  "apiUserAdd",
-  (
-    userName: string,
-    password: string = "p" + getTestName(userName),
-    email: string = "p" + getTestName(userName) + "@api.created.com",
-=======
   "apiUserAdd", 
   (
     userName: string, 
     password: string = "p" + getTestName(userName),
     email: string = getTestName(userName) + "@api.created.com",
->>>>>>> f9a1fedc
     endUserAgreement: number = LATEST_END_USER_AGREEMENT,
     statusCode: number = 200,
     additionalChecks: any = {}
   ) => {
-<<<<<<< HEAD
-    logTestDescription(`Create user '${userName}'`, { user: userName }, true);
-
-    const usersUrl = apiPath() + "/api/v1/users";
-    let fullName: string;
-
-    if (additionalChecks["useRawUserName"] === true) {
-      fullName = userName;
-    } else {
-      fullName = getTestName(userName);
-    }
-    const data = {
-      userName: fullName,
-      password: password,
-      email: email,
-      endUserAgreement: endUserAgreement,
-      ...additionalChecks["additionalParams"],
-    };
-
-    if (statusCode && statusCode > 200) {
-      cy.request({
-        method: "POST",
-        url: usersUrl,
-        body: data,
-        failOnStatusCode: false,
-      }).then((response) => {
-        //expect fail
-        expectRequestHasFailed(response, statusCode);
-        //check messages[] contain expected error`
-        if (additionalChecks["message"] !== undefined) {
-          expect(response.body.messages.join("|")).to.include(
-            additionalChecks["message"]
-          );
-        }
-      });
-    } else {
-      cy.request("POST", usersUrl, data).then((response) => {
-        if (statusCode == 200) {
-          const id = response.body.userData.id;
-          saveCreds(response, userName, id);
-        }
-      });
-    }
-  }
-);
+  logTestDescription(`Create user '${userName}'`, { user: userName }, true);
+
+  const usersUrl = apiPath() + "/api/v1/users";
+  var fullName: string;
+  var email: string;
+
+  if (additionalChecks["useRawUserName"]===true) {
+    fullName = userName;
+  } else {
+    fullName = getTestName(userName);
+  };
+  const data = {
+    userName: fullName,
+    password: password,
+    email: email,
+    endUserAgreement: endUserAgreement,
+    ...additionalChecks["additionalParams"]
+  };
+
+  if (statusCode && statusCode > 200) {
+    cy.request({
+      method: "POST",
+      url: usersUrl,
+      body: data,
+      failOnStatusCode: false,
+    }).then((response) => {
+      //expect fail
+      expectRequestHasFailed(response, statusCode);
+      //check messages[] contain expected error`
+      if (additionalChecks["message"] !== undefined) {
+        expect(response.body.messages.join("|")).to.include(
+          additionalChecks["message"]
+        );
+      }
+    });
+  } else {
+    cy.request("POST", usersUrl, data).then((response) => {
+      if (statusCode == 200) {
+        const id = response.body.userData.id;
+        saveCreds(response, userName, id);
+      }
+    });
+  }
+});
 
 Cypress.Commands.add(
   "apiUserUpdate",
@@ -93,30 +70,28 @@
     statusCode: number = 200,
     additionalChecks: any = {}
   ) => {
-    logTestDescription(`Update user ${userName} `, {});
+    logTestDescription(`Update user ${userName} `, {
+    });
 
     const url = v1ApiPath(`users`);
 
-    const newUserName = updates["userName"];
+    let newUserName=updates["userName"];
     //make name unique if supplied, unless asked not to
-    if (
-      additionalChecks["useRawUserName"] != true &&
-      newUserName !== undefined
-    ) {
-      updates["userName"] = getTestName(newUserName);
-    }
+    if (additionalChecks["useRawUserName"]!=true && newUserName!==undefined) {
+      updates["userName"]=getTestName(newUserName);
+    };
 
     makeAuthorizedRequestWithStatus(
       {
         method: "PATCH",
         url: url,
-        body: updates,
+        body: updates
       },
       userName,
       statusCode
     ).then((response) => {
       if (statusCode == 200) {
-        if (newUserName !== undefined) {
+        if(newUserName!== undefined) {
           renameCreds(userName, newUserName);
         }
       }
@@ -138,19 +113,17 @@
     statusCode: number = 200,
     additionalChecks: any = {}
   ) => {
-    logTestDescription(
-      `Update user ${updateUserNameOrId} access to ${permission}`,
-      {}
-    );
-
-    let fullUserName: string;
+    logTestDescription(`Update user ${updateUserNameOrId} access to ${permission}`, {
+    });
+
+    let fullUserName:string;
 
     //make name unique if supplied, unless asked not to
-    if (additionalChecks["useRawUserName"] == true) {
-      fullUserName = updateUserNameOrId;
+    if (additionalChecks["useRawUserName"]==true) {
+      fullUserName=updateUserNameOrId; 
     } else {
-      fullUserName = getTestName(updateUserNameOrId);
-    }
+      fullUserName=getTestName(updateUserNameOrId);
+    };
 
     const url = v1ApiPath(`admin/global-permission/${fullUserName}`);
     const data = { permission: permission };
@@ -159,7 +132,7 @@
       {
         method: "PATCH",
         url: url,
-        body: data,
+        body: data
       },
       userName,
       statusCode
@@ -183,7 +156,8 @@
     statusCode: number = 200,
     additionalChecks: any = {}
   ) => {
-    logTestDescription(`Check user ${checkedUserNameOrId} `, {});
+    logTestDescription(`Check user ${checkedUserNameOrId} `, {
+    });
 
     const url = v1ApiPath(`users/${checkedUserNameOrId}`);
 
@@ -212,167 +186,38 @@
   }
 );
 
-Cypress.Commands.add("apiEUACheck", (expectedVersion: number) => {
-  const url = v1ApiPath(`endUserAgreement/latest`);
-
-  cy.request({
-    method: "GET",
-    url: url,
-    failOnStatusCode: false,
-  }).then((response) => {
-    expect(
-      response.body.euaVersion,
-      "End user agreement version should be"
-    ).to.equal(expectedVersion);
-    cy.wrap(response.body.euaVersion);
-  });
-});
-
-Cypress.Commands.add(
-=======
-  logTestDescription(`Create user '${userName}'`, { user: userName }, true);
-
-  const usersUrl = apiPath() + "/api/v1/users";
-  var fullName: string;
-  var email: string;
-
-  if (additionalChecks["useRawUserName"]===true) {
-    fullName = userName;
-  } else {
-    fullName = getTestName(userName);
-  };
-  const data = {
-    userName: fullName,
-    password: password,
-    email: email,
-    endUserAgreement: endUserAgreement,
-    ...additionalChecks["additionalParams"]
-  };
-
-  if (statusCode && statusCode > 200) {
+Cypress.Commands.add(
+  "apiEUACheck",
+  (
+    expectedVersion: number
+  ) => {
+
+    const url = v1ApiPath(`endUserAgreement/latest`);
+
     cy.request({
-      method: "POST",
-      url: usersUrl,
-      body: data,
+      method: "GET",
+      url: url,
       failOnStatusCode: false,
     }).then((response) => {
-      //expect fail
-      expectRequestHasFailed(response, statusCode);
-      //check messages[] contain expected error`
-      if (additionalChecks["message"] !== undefined) {
-        expect(response.body.messages.join("|")).to.include(
-          additionalChecks["message"]
-        );
-      }
-    });
-  } else {
-    cy.request("POST", usersUrl, data).then((response) => {
-      if (statusCode == 200) {
-        const id = response.body.userData.id;
-        saveCreds(response, userName, id);
-      }
-    });
-  }
-});
-
-Cypress.Commands.add(
-  "apiUserUpdate",
+      expect(response.body.euaVersion, "End user agreement version should be").to.equal(expectedVersion); 
+      cy.wrap(response.body.euaVersion);
+    });
+  }
+);
+
+Cypress.Commands.add(
+  "apiUsersCheck",
   (
     userName: string,
-    updates: any,
-    statusCode: number = 200,
-    additionalChecks: any = {}
-  ) => {
-    logTestDescription(`Update user ${userName} `, {
-    });
-
-    const url = v1ApiPath(`users`);
-
-    let newUserName=updates["userName"];
-    //make name unique if supplied, unless asked not to
-    if (additionalChecks["useRawUserName"]!=true && newUserName!==undefined) {
-      updates["userName"]=getTestName(newUserName);
-    };
-
-    makeAuthorizedRequestWithStatus(
-      {
-        method: "PATCH",
-        url: url,
-        body: updates
-      },
-      userName,
-      statusCode
-    ).then((response) => {
-      if (statusCode == 200) {
-        if(newUserName!== undefined) {
-          renameCreds(userName, newUserName);
-        }
-      }
-      if (additionalChecks["message"] !== undefined) {
-        expect(response.body.messages.join("|")).to.include(
-          additionalChecks["message"]
-        );
-      }
-    });
-  }
-);
-
-Cypress.Commands.add(
-  "apiAdminUpdate",
-  (
-    userName: string,
-    updateUserNameOrId: string,
-    permission: string,
-    statusCode: number = 200,
-    additionalChecks: any = {}
-  ) => {
-    logTestDescription(`Update user ${updateUserNameOrId} access to ${permission}`, {
-    });
-
-    let fullUserName:string;
-
-    //make name unique if supplied, unless asked not to
-    if (additionalChecks["useRawUserName"]==true) {
-      fullUserName=updateUserNameOrId; 
-    } else {
-      fullUserName=getTestName(updateUserNameOrId);
-    };
-
-    const url = v1ApiPath(`admin/global-permission/${fullUserName}`);
-    const data = { permission: permission };
-
-    makeAuthorizedRequestWithStatus(
-      {
-        method: "PATCH",
-        url: url,
-        body: data
-      },
-      userName,
-      statusCode
-    ).then((response) => {
-      if (additionalChecks["message"] !== undefined) {
-        expect(response.body.messages.join("|")).to.include(
-          additionalChecks["message"]
-        );
-      }
-    });
-  }
-);
-
-Cypress.Commands.add(
-  "apiUserCheck",
-  (
-    userName: string,
-    checkedUserNameOrId: string,
-    expectedUser: ApiLoggedInUserResponse,
+    expectedUsers: ApiUserResponse[],
     excludeCheckOn: string[] = [],
     statusCode: number = 200,
     additionalChecks: any = {}
   ) => {
-    logTestDescription(`Check user ${checkedUserNameOrId} `, {
-    });
-
-    const url = v1ApiPath(`users/${checkedUserNameOrId}`);
+    logTestDescription(`Check users`, {
+    });
+
+    const url = v1ApiPath(`listUsers/`);
 
     makeAuthorizedRequestWithStatus(
       {
@@ -383,87 +228,11 @@
       statusCode
     ).then((response) => {
       if (statusCode === 200) {
-        checkTreeStructuresAreEqualExcept(
-          expectedUser,
-          response.body.userData,
-          excludeCheckOn
-        );
-      } else {
-        if (additionalChecks["message"] !== undefined) {
-          expect(response.body.messages.join("|")).to.include(
-            additionalChecks["message"]
-          );
-        }
-      }
-    });
-  }
-);
-
-Cypress.Commands.add(
-  "apiEUACheck",
-  (
-    expectedVersion: number
-  ) => {
-
-    const url = v1ApiPath(`endUserAgreement/latest`);
-
-    cy.request({
-      method: "GET",
-      url: url,
-      failOnStatusCode: false,
-    }).then((response) => {
-      expect(response.body.euaVersion, "End user agreement version should be").to.equal(expectedVersion); 
-      cy.wrap(response.body.euaVersion);
-    });
-  }
-);
-
-Cypress.Commands.add(
->>>>>>> f9a1fedc
-  "apiUsersCheck",
-  (
-    userName: string,
-    expectedUsers: ApiUserResponse[],
-    excludeCheckOn: string[] = [],
-    statusCode: number = 200,
-    additionalChecks: any = {}
-  ) => {
-<<<<<<< HEAD
-    logTestDescription(`Check users`, {});
-=======
-    logTestDescription(`Check users`, {
-    });
->>>>>>> f9a1fedc
-
-    const url = v1ApiPath(`listUsers/`);
-
-    makeAuthorizedRequestWithStatus(
-      {
-        method: "GET",
-        url: url,
-      },
-      userName,
-      statusCode
-    ).then((response) => {
-      if (statusCode === 200) {
-<<<<<<< HEAD
-        if (additionalChecks["contains"] === true) {
-          expectedUsers.forEach((expectedUser) => {
-            //check expectedUser is in returned usersList
-            const index = response.body.usersList.findIndex(
-              (user) => user.userName === expectedUser.userName
-            );
-            expect(
-              index,
-              `User ${expectedUser.userName} is in returned usersList`
-            ).to.be.gt(0);
-=======
         if(additionalChecks["contains"] === true) {
           expectedUsers.forEach((expectedUser) => {
             //check expectedUser is in returned usersList
             let index = response.body.usersList.findIndex( user => user.userName===expectedUser.userName );
             expect(index, `User ${expectedUser.userName} is in returned usersList`).to.be.gt(0);
->>>>>>> f9a1fedc
 
             //check expectedUser and usersList[x] entries match
             checkTreeStructuresAreEqualExcept(
@@ -472,47 +241,26 @@
               excludeCheckOn
             );
           });
-<<<<<<< HEAD
-        } else {
-          //!contains so check for match
-          let sortUsers: ApiUserResponse[];
-          let sortExpectedUsers: ApiUserResponse[];
-
-          if (additionalChecks["doNotSort"] === true) {
-=======
         } else { //!contains so check for match
           var sortUsers: ApiUserResponse[];
           var sortExpectedUsers: ApiUserResponse[];
 
 
           if(additionalChecks["doNotSort"] === true) {
->>>>>>> f9a1fedc
             sortUsers = response.body.usrsList;
             sortExpectedUsers = expectedUsers;
           } else {
             sortUsers = sortArrayOn(response.body.usersList, "userName");
-<<<<<<< HEAD
-            sortExpectedUsers = sortArrayOn(expectedUsers, "userName");
-          }
-
-=======
             sortExpectedUsers = sortArrayOn( expectedUsers, "userName");
           };
   
->>>>>>> f9a1fedc
           checkTreeStructuresAreEqualExcept(
             sortExpectedUsers,
             sortUsers,
             excludeCheckOn
           );
-<<<<<<< HEAD
-        }
-      } else {
-        //statusCode!=200
-=======
         };
       } else { //statusCode!=200
->>>>>>> f9a1fedc
         if (additionalChecks["message"] !== undefined) {
           expect(response.body.messages.join("|")).to.include(
             additionalChecks["message"]
@@ -563,26 +311,6 @@
   }
 );
 
-<<<<<<< HEAD
-export function TestCreateExpectedUser(
-  userName: string,
-  params: any
-): ApiLoggedInUserResponse {
-  const user: ApiLoggedInUserResponse = {
-    email:
-      params["email"] ||
-      ("p" + getTestName(userName) + "@api.created.com").toLowerCase(),
-    userName: getTestName(userName),
-    globalPermission: params["globalPermission"] || "off",
-    endUserAgreement: params["endUserAgreement"] || LATEST_END_USER_AGREEMENT,
-    id: getCreds(userName).id,
-    firstName: params["firstName"] || null,
-    lastName: params["lastName"] || null,
-  };
-
-  return user;
-}
-=======
 export function TestCreateExpectedUser(userName: string, params: any):ApiLoggedInUserResponse {
   var user: ApiLoggedInUserResponse =
     {
@@ -596,5 +324,4 @@
     };
 
   return(user);
-};
->>>>>>> f9a1fedc
+};