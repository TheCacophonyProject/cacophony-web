// load the global Cypress types
/// <reference types="cypress" />

import { uploadFile } from "../fileUpload";
import { getTestName } from "../names";
import {
  v1ApiPath,
  processingApiPath,
  getCreds,
  makeAuthorizedRequestWithStatus,
  saveIdOnly,
  saveJobKeyById,
  checkTreeStructuresAreEqualExcept,
  removeUndefinedParams,
} from "../server";
import { logTestDescription, prettyLog } from "../descriptions";
import { ApiRecordingSet, ApiRecordingReturned } from "../types";

Cypress.Commands.add(
  "processingApiPost",
  (
    recordingName: string,
    success: boolean,
    result: any,
    complete: boolean,
    newProcessedFileKey: string,
    statusCode: number = 200
  ) => {
    const id = getCreds(recordingName).id;
    const jobKey = getCreds(recordingName).jobKey;
    logTestDescription(`Processing 'done' for recording ${recordingName}`, {
      id: id,
      result: result,
    });
    const params = {
      id: id,
      jobKey: jobKey,
      success: success,
      result: JSON.stringify(result),
      complete: complete,
      newProcessedFileKey: newProcessedFileKey,
    };

    const url = processingApiPath("");
    cy.request({
      method: "PUT",
      url: url,
      body: params,
    }).then((response) => {
      expect(response.status, "Check return statusCode is").to.equal(
        statusCode
      );
    });
  }
);

Cypress.Commands.add(
  "processingApiCheck",
  (
    type: string,
    state: string,
    expectedRecording: any,
    excludeCheckOn: string[] = [],
    statusCode: number = 200,
    additionalChecks: any = {}
  ) => {
    logTestDescription(
      `Request recording ${type}  in state '${state} for processing'`,
      { type, state }
    );

    const params = {
      type,
      state,
    };
    const url = processingApiPath("", params);
    cy.log(`URL: ${url}`);
    cy.request({ url }).then((response) => {
      if (statusCode === 200) {
        if (response.body.recording !== undefined) {
          saveJobKeyById(
            response.body.recording.id,
            response.body.recording.jobKey
          );
        }
        checkTreeStructuresAreEqualExcept(
          expectedRecording,
          response.body.recording,
          excludeCheckOn
        );
      } else {
        if (additionalChecks["message"] !== undefined) {
          expect(response.body.messages).to.contain(
            additionalChecks["message"]
          );
        }
      }
    });
  }
);

Cypress.Commands.add(
  "apiRecordingAdd",
  (
    deviceName: string,
    data: ApiRecordingSet,
    fileName: string = "invalid.cptv",
    recordingName: string = "recording1",
    statusCode: number = 200,
    additionalChecks: any = {}
  ) => {
    logTestDescription(
      `Upload recording ${recordingName}  to '${deviceName}'`,
      { camera: deviceName, requestData: data }
    );

    const url = v1ApiPath("recordings");

    uploadFile(
      url,
      deviceName,
      fileName,
      data["type"],
      data,
      "@addRecording",
      statusCode
    ).then((x) => {
      cy.wrap(x.response.body.recordingId);
      if (recordingName !== null) {
        saveIdOnly(recordingName, x.response.body.recordingId);
      }
      if (additionalChecks["message"] !== undefined) {
        expect(x.response.body.messages).to.contain(
          additionalChecks["message"]
        );
      }
    });
  }
);

Cypress.Commands.add(
  "apiRecordingDelete",
  (
    userName: string,
    recordingNameOrId: string,
    statusCode: number = 200,
    additionalChecks: any = {}
  ) => {
    logTestDescription(`Delete recording ${recordingNameOrId} `, {
      recordingName: recordingNameOrId,
    });

    let recordingId: string;
    if (additionalChecks["useRawRecordingId"] === true) {
      recordingId = recordingNameOrId;
    } else {
      recordingId = getCreds(recordingNameOrId).id.toString();
    }
    const url = v1ApiPath(`recordings/${recordingId}`);

    makeAuthorizedRequestWithStatus(
      {
        method: "DELETE",
        url: url,
      },
      userName,
      statusCode
    ).then((response) => {
      if (additionalChecks["message"] !== undefined) {
        expect(response.body.messages).to.contain(additionalChecks["message"]);
      }
    });
  }
);

Cypress.Commands.add(
  "apiRecordingCheck",
  (
    userName: string,
    recordingNameOrId: string,
    expectedRecording: ApiRecordingReturned,
    excludeCheckOn: string[] = [],
    statusCode: number = 200,
    additionalChecks: any = {}
  ) => {
    logTestDescription(`Check recording ${recordingNameOrId} `, {
      recordingName: recordingNameOrId,
    });

    let recordingId: string;
    if (additionalChecks["useRawRecordingId"] === true) {
      recordingId = recordingNameOrId;
    } else {
      recordingId = getCreds(recordingNameOrId).id.toString();
    }
    const url = v1ApiPath(`recordings/${recordingId}`);

    makeAuthorizedRequestWithStatus(
      {
        method: "GET",
        url: url,
      },
      userName,
      statusCode
    ).then((response) => {
      if (statusCode === 200) {
        expect(response.body.rawSize).to.exist;
        expect(response.body.downloadRawJWT).to.exist;
        checkTreeStructuresAreEqualExcept(
          expectedRecording,
          response.body.recording,
          excludeCheckOn
        );
      } else {
        if (additionalChecks["message"] !== undefined) {
          expect(response.body.messages).to.contain(
            additionalChecks["message"]
          );
        }
      }
    });
  }
);

Cypress.Commands.add(
  "apiRecordingAddOnBehalfUsingGroup",
  (
    userName: string,
    deviceName: string,
    groupName: string,
    data: ApiRecordingSet,
    recordingName: string,
    fileName: string = "invalid.cptv",
    statusCode: number = 200,
    additionalChecks: any = {}
  ) => {
    logTestDescription(
      `Upload recording on behalf using group${prettyLog(
        recordingName
      )}  to '${deviceName}'`,
      { camera: deviceName, requestData: data }
    );

    //look up device Id for this devicename unless we're asked not to
    let fullDeviceName: string;
    if (additionalChecks["useRawDeviceName"] === true) {
      fullDeviceName = deviceName;
    } else {
      fullDeviceName = getTestName(deviceName);
    }
    let fullGroupName: string;
    if (additionalChecks["useRawGroupName"] === true) {
      fullGroupName = groupName;
    } else {
      fullGroupName = getTestName(groupName);
    }

    const url = v1ApiPath(
      "recordings/device/" + fullDeviceName + "/group/" + fullGroupName
    );
    const fileType = data["type"];

    uploadFile(
      url,
      userName,
      fileName,
      fileType,
      data,
      "@addRecording",
      statusCode
    ).then((x) => {
      cy.wrap(x.response.body.recordingId);
      if (recordingName !== null) {
        saveIdOnly(recordingName, x.response.body.recordingId);
      }
    });
  }
);

Cypress.Commands.add(
  "apiRecordingAddOnBehalfUsingDevice",
  (
    userName: string,
    deviceName: string,
    data: ApiRecordingSet,
    recordingName: string = "recording1",
    fileName: string = "invalid.cptv",
    statusCode: number = 200,
    additionalChecks: any = {}
  ) => {
    logTestDescription(
      `Upload recording on behalf using device ${prettyLog(
        recordingName
      )}  to '${deviceName}' using '${userName}'`,
      { camera: deviceName, requestData: data }
    );

    //look up device Id for this devicename unless we're asked not to
    let deviceId: string;
    if (additionalChecks["useRawDeviceName"] === true) {
      deviceId = deviceName;
    } else {
      deviceId = getCreds(deviceName).id.toString();
    }

    const url = v1ApiPath("recordings/device/" + deviceId);
    const fileType = data["type"];

    uploadFile(
      url,
      userName,
      fileName,
      fileType,
      data,
      "@addRecording",
      statusCode
    ).then((x) => {
      cy.wrap(x.response.body.recordingId);
      if (recordingName !== null) {
        saveIdOnly(recordingName, x.response.body.recordingId);
      }
    });
  }
);

Cypress.Commands.add(
  "apiRecordingsQueryCheck",
  (
    userName: string,
    query: any,
    expectedRecordings: ApiRecordingReturned[] = undefined,
    excludeCheckOn: string[] = [],
    statusCode: number = 200,
    additionalChecks: any = {}
  ) => {
    const params = removeUndefinedParams(query);
    params["where"] = JSON.stringify(query["where"]);

    logTestDescription(
      `Query recordings where '${JSON.stringify(params["where"])}'`,
      { user: userName, params: params }
    );

    const url = v1ApiPath("recordings", params);
    makeAuthorizedRequestWithStatus(
      {
        method: "GET",
        url: url,
      },
      userName,
      statusCode
    ).then((response) => {
      if (statusCode === 200) {
        checkTreeStructuresAreEqualExcept(
          expectedRecordings,
          response.body.rows,
          excludeCheckOn
        );
      } else {
        if (additionalChecks["message"] !== undefined) {
          expect(response.body.messages).to.contain(
            additionalChecks["message"]
          );
        }
      }
    });
  }
);

<<<<<<< HEAD
Cypress.Commands.add(
  "apiRecordingsCountCheck",
  (
    userName: string,
    query: any,
    expectedCount: number,
    statusCode: number = 200,
    additionalChecks: any = {}
  ) => {
    const params = removeUndefinedParams(query);
    params["where"] = JSON.stringify(query["where"]);
=======
  lastUsedTime = date;
  return date;
}

function addTracksToRecording(
  data: ThermalRecordingData,
  model: string,
  trackDetails?: ApiTrackInfo[],
  tags?: string[]
): void {
  data.metadata = {
    algorithm: { tracker_version: 10 },
    models: [
      {
        id: 1,
        name: model,
      },
    ],
    tracks: [],
  };
>>>>>>> 3c7c3deb

    logTestDescription(
      `Query recording count where '${JSON.stringify(params["where"])}'`,
      { user: userName, params: params }
    );

<<<<<<< HEAD
    const url = v1ApiPath("recordings/count", params);
    makeAuthorizedRequestWithStatus(
      {
        method: "GET",
        url: url,
      },
      userName,
      statusCode
    ).then((response) => {
      if (statusCode === 200) {
        expect(response.body.count, "Recording count should be").to.equal(
          expectedCount
        );
        cy.wrap(response.body.count);
      } else {
        if (additionalChecks["message"] !== undefined) {
          expect(response.body.messages).to.contain(
            additionalChecks["message"]
          );
        }
      }
=======
  if (trackDetails) {
    let count = 0;
    data.metadata.tracks = trackDetails.map((track) => {
      const tag = track.tag ? track.tag : "possum";
      return {
        start_s: track.start_s || 2 + count * 10,
        end_s: track.end_s || 8 + count * 10,
        predictions: [
          {
            model_id: 1,
            confident_tag: tag,
            confidence: 0.9,
          },
        ],
      };
    });
    count++;
  } else {
    data.metadata.tracks.push({
      start_s: 2,
      end_s: 8,
      predictions: [
        {
          confident_tag: "possum",
          confidence: 0.5,
        },
      ],
>>>>>>> 3c7c3deb
    });
  }
);

Cypress.Commands.add(
  "apiReprocess",
  (
    userName: string,
    recordingIds: number[],
    statusCode: number = 200,
    additionalChecks: any = {}
  ) => {
    logTestDescription(
      `Mark recordings for reprocess '${JSON.stringify(recordingIds)}'`,
      { user: userName, recordingIds: recordingIds }
    );
    const params = { recordings: recordingIds };

    const url = v1ApiPath("reprocess");
    makeAuthorizedRequestWithStatus(
      {
        method: "POST",
        url: url,
        body: params,
      },
      userName,
      statusCode
    ).then((response) => {
      if (additionalChecks["message"] !== undefined) {
        expect(response.body.messages).to.contain(additionalChecks["message"]);
      }
    });
  }
);<|MERGE_RESOLUTION|>--- conflicted
+++ resolved
@@ -367,7 +367,6 @@
   }
 );
 
-<<<<<<< HEAD
 Cypress.Commands.add(
   "apiRecordingsCountCheck",
   (
@@ -379,35 +378,12 @@
   ) => {
     const params = removeUndefinedParams(query);
     params["where"] = JSON.stringify(query["where"]);
-=======
-  lastUsedTime = date;
-  return date;
-}
-
-function addTracksToRecording(
-  data: ThermalRecordingData,
-  model: string,
-  trackDetails?: ApiTrackInfo[],
-  tags?: string[]
-): void {
-  data.metadata = {
-    algorithm: { tracker_version: 10 },
-    models: [
-      {
-        id: 1,
-        name: model,
-      },
-    ],
-    tracks: [],
-  };
->>>>>>> 3c7c3deb
 
     logTestDescription(
       `Query recording count where '${JSON.stringify(params["where"])}'`,
       { user: userName, params: params }
     );
 
-<<<<<<< HEAD
     const url = v1ApiPath("recordings/count", params);
     makeAuthorizedRequestWithStatus(
       {
@@ -429,7 +405,150 @@
           );
         }
       }
-=======
+    });
+  }
+);
+
+Cypress.Commands.add(
+  "apiReprocess",
+  (
+    userName: string,
+    recordingIds: number[],
+    statusCode: number = 200,
+    additionalChecks: any = {}
+  ) => {
+    logTestDescription(
+      `Mark recordings for reprocess '${JSON.stringify(recordingIds)}'`,
+      { user: userName, recordingIds: recordingIds }
+    );
+    const params = { recordings: recordingIds };
+
+    const url = v1ApiPath("reprocess");
+    makeAuthorizedRequestWithStatus(
+      {
+        method: "POST",
+        url: url,
+        body: params,
+      },
+      userName,
+      statusCode
+    ).then((response) => {
+      if (additionalChecks["message"] !== undefined) {
+        expect(response.body.messages).to.contain(additionalChecks["message"]);
+      }
+    });
+  }
+);
+
+///////
+type IsoFormattedDateString = string;
+
+interface TrackData {
+  start_s?: number;
+  end_s?: number;
+  confident_tag?: string;
+  confidence?: number;
+}
+
+interface AlgorithmMetadata {
+  model_name?: string;
+}
+
+interface ThermalRecordingMetaData {
+  algorithm?: AlgorithmMetadata;
+  tracks: TrackData[];
+}
+
+interface ThermalRecordingData {
+  type: "thermalRaw";
+  recordingDateTime: IsoFormattedDateString;
+  duration: number;
+  comment?: string;
+  batteryLevel?: number;
+  batteryCharging?: string;
+  airplaneModeOn?: boolean;
+  version?: string;
+  additionalMetadata?: JSON;
+  metadata?: ThermalRecordingMetaData;
+  location?: number[];
+  processingState?: string;
+}
+
+function makeRecordingDataFromDetails(
+    details: ApiThermalRecordingInfo
+): ThermalRecordingData {
+  const data: ThermalRecordingData = {
+    type: "thermalRaw",
+    recordingDateTime: "",
+    duration: 12,
+    comment: "uploaded by cypress",
+  };
+
+  if (details.duration) {
+    data.duration = details.duration;
+  }
+
+  data.recordingDateTime = getDateForRecordings(details).toISOString();
+
+  if (!details.noTracks) {
+    const model = details.model ? details.model : "Master";
+    addTracksToRecording(data, model, details.tracks, details.tags);
+  }
+
+  if (details.lat && details.lng) {
+    data.location = [details.lat, details.lng];
+  }
+  if (details.processingState) {
+    data.processingState = details.processingState;
+  }
+  return data;
+}
+
+function getDateForRecordings(details: ApiThermalRecordingInfo): Date {
+  let date = lastUsedTime;
+
+  if (details.time) {
+    date = convertToDate(details.time);
+  } else if (details.minsLater || details.secsLater) {
+    let secs = 0;
+    if (details.minsLater) {
+      secs += details.minsLater * 60;
+    }
+    if (details.secsLater) {
+      secs += details.secsLater;
+    }
+    date = new Date(date.getTime() + secs * 1000);
+  } else {
+    // add a minute anyway so we don't get two overlapping recordings on the same camera
+    const MINUTE = 60;
+    date = new Date(date.getTime() + MINUTE * 1000);
+  }
+
+  lastUsedTime = date;
+  return date;
+}
+
+function addTracksToRecording(
+    data: ThermalRecordingData,
+    model: string,
+    trackDetails?: ApiTrackInfo[],
+    tags?: string[]
+): void {
+  data.metadata = {
+    algorithm: { tracker_version: 10 },
+    models: [
+      {
+        id: 1,
+        name: model,
+      },
+    ],
+    tracks: [],
+  };
+
+  if (tags && !trackDetails) {
+    trackDetails = tags.map((tag) => ({ tag }));
+  }
+
   if (trackDetails) {
     let count = 0;
     data.metadata.tracks = trackDetails.map((track) => {
@@ -457,38 +576,55 @@
           confidence: 0.5,
         },
       ],
->>>>>>> 3c7c3deb
-    });
-  }
-);
-
-Cypress.Commands.add(
-  "apiReprocess",
-  (
-    userName: string,
-    recordingIds: number[],
-    statusCode: number = 200,
-    additionalChecks: any = {}
-  ) => {
-    logTestDescription(
-      `Mark recordings for reprocess '${JSON.stringify(recordingIds)}'`,
-      { user: userName, recordingIds: recordingIds }
-    );
-    const params = { recordings: recordingIds };
-
-    const url = v1ApiPath("reprocess");
-    makeAuthorizedRequestWithStatus(
+    });
+  }
+}
+
+
+Cypress.Commands.add(
+    "apiCheckDeviceHasRecordings",
+    (userName, deviceName, count) => {
+      const user = getCreds(userName);
+      const camera = getCreds(deviceName);
+      const params = {
+        where: JSON.stringify({ DeviceId: camera.id }),
+      };
+      const fullUrl = v1ApiPath("recordings", params);
+
+      cy.request({
+        url: fullUrl,
+        headers: user.headers,
+      }).then((request) => {
+        expect(request.body.count).to.equal(count);
+      });
+    }
+);
+
+export function checkRecording(
+    userName: string,
+    recordingId: number,
+    checkFunction: any
+) {
+  cy.log(`recording id is ${recordingId}`);
+  makeAuthorizedRequest(
       {
-        method: "POST",
-        url: url,
-        body: params,
+        url: v1ApiPath(`recordings`),
       },
-      userName,
-      statusCode
-    ).then((response) => {
-      if (additionalChecks["message"] !== undefined) {
-        expect(response.body.messages).to.contain(additionalChecks["message"]);
-      }
-    });
-  }
-);+      userName
+  ).then((response) => {
+    let recordings = response.body.rows;
+    if (recordingId !== 0) {
+      recordings = recordings.filter((x) => x.id == recordingId);
+    }
+    if (recordings.length > 0) {
+      checkFunction(recordings[0]);
+    } else {
+      expect(recordings.length).equal(1);
+    }
+  });
+}
+
+export function addSeconds(initialTime: Date, secondsToAdd: number): Date {
+  const AS_MILLISECONDS = 1000;
+  return new Date(initialTime.getTime() + secondsToAdd * AS_MILLISECONDS);
+}