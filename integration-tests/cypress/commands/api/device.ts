/// <reference types="cypress" />

import { getTestName } from "../names";
import {
  v1ApiPath,
  saveCreds,
  getCreds,
  checkRequestFails,
  makeAuthorizedRequestWithStatus,
  sortArrayOn,
  checkTreeStructuresAreEqualExcept,
  checkMessages,
} from "../server";
<<<<<<< HEAD
import { logTestDescription, prettyLog } from "../descriptions";
import { ApiDevicesDevice, DeviceHistoryEntry } from "../types";
=======
import { logTestDescription, prettyLog} from "../descriptions";
import { ApiDevicesDevice, DeviceHistoryEntry, TestNameAndId } from "../types";
>>>>>>> bec736e2
import { HTTP_OK200, NOT_NULL, NOT_NULL_STRING } from "../constants";
import { LatLng } from "@typedefs/api/common";
import ApiDeviceResponse = Cypress.ApiDeviceResponse;
import ApiGroupUserRelationshipResponse = Cypress.ApiGroupUserRelationshipResponse;
import { DeviceType } from "@typedefs/api/consts";

Cypress.Commands.add(
  "apiDeviceAdd",
  (
    deviceName: string,
    groupName: string,
    saltId: number | null = null,
    password: string | null = null,
    generateUniqueName: boolean = true,
    log = true,
    statusCode: number = 200
  ) => {
    logTestDescription(
      `Create camera '${deviceName}' in group '${groupName}' with saltId '${saltId}'`,
      {
        camera: deviceName,
        group: groupName,
        saltId: saltId,
      },
      log
    );

    const request = createDevice(
      deviceName,
      groupName,
      password,
      saltId,
      generateUniqueName
    );
    if (statusCode == 200) {
      cy.request(request).then((response) => {
        const id = response.body.id;
        saveCreds(response, deviceName, id);
      });
    } else {
      checkRequestFails(request, statusCode);
    }
  }
);

Cypress.Commands.add(
  "apiDeviceFixLocation",
  (
    userName: string,
    deviceIdOrName: string,
    stationFromDate: string,
    stationIdOrName: string,
    recordingLocation: LatLng,
    statusCode: number = HTTP_OK200,
    additionalChecks: any = {}
  ) => {
    let stationId: number;
    let deviceId: string;

    //Get station ID from name (unless we're asked not to)
    if (additionalChecks["useRawStationId"] === true) {
      stationId = parseInt(stationIdOrName);
    } else {
      stationId = getCreds(getTestName(stationIdOrName)).id;
    }

    //Get device ID from name (unless we're asked not to)
    if (additionalChecks["useRawDeviceId"] === true) {
      deviceId = deviceIdOrName;
    } else {
      deviceId = getCreds(deviceIdOrName).id.toString();
    }

    const body = {
      setStationAtTime: {
        fromDateTime: stationFromDate,
        stationId: stationId,
      },
      ...additionalChecks["additionalParams"],
    };

    if (recordingLocation) {
      body.setStationAtTime.location = recordingLocation;
    }

    logTestDescription(
      `Fix device ${deviceId} (${deviceIdOrName})  to station '${stationId}' (${stationIdOrName}) ${prettyLog(
        body
      )}`,
      { body: body }
    );

    makeAuthorizedRequestWithStatus(
      {
        method: "PATCH",
        url: v1ApiPath(`devices/fix-location/${deviceId}`),
        body,
      },
      userName,
      statusCode
    ).then((response) => {
      if (additionalChecks["messages"]) {
        checkMessages(response, additionalChecks["messages"]);
      }
    });
  }
);

Cypress.Commands.add(
  "apiDeviceHistoryCheck",
  (
    userName: string,
    deviceIdOrName: string,
    expectedHistory: any[],
    statusCode: number = HTTP_OK200,
    additionalChecks: any = {}
  ) => {
    let deviceId: string;

    //Get device ID from name (unless we're asked not to)
    if (additionalChecks["useRawDeviceId"] === true) {
      deviceId = deviceIdOrName;
    } else {
      deviceId = getCreds(deviceIdOrName).id.toString();
    }

    logTestDescription(
      `Check device history for  device ${deviceId} (${deviceIdOrName})`,
      { deviceId: deviceId }
    );

    makeAuthorizedRequestWithStatus(
      {
        method: "GET",
        url: v1ApiPath(`devices/history/${deviceId}`),
      },
      userName,
      statusCode
    ).then((response) => {
      if (additionalChecks["messages"]) {
        checkMessages(response, additionalChecks["messages"]);
      }
      if (statusCode === null || statusCode == 200) {
        const deviceHistory = response.body.history;
        expect(deviceHistory.length).to.equal(expectedHistory.length);
        let devCount: number;
        const sortHistory = sortArrayOn(deviceHistory, "fromDateTime");
        const sortExpectedHistory = sortArrayOn(
          expectedHistory,
          "fromDateTime"
        );
        for (devCount = 0; devCount < expectedHistory.length; devCount++) {
          checkTreeStructuresAreEqualExcept(
            sortExpectedHistory[devCount],
            sortHistory[devCount],
            []
          );
        }
      }
    });
  }
);

Cypress.Commands.add(
  "apiDeviceReregister",
  (
    oldName: string,
    newName: string,
    newGroup: string,
    password: string | null = null,
    generateUniqueName: boolean = true,
    statusCode: number = 200
  ) => {
    let uniqueName: string;
    logTestDescription(
      `Reregister camera '${newName}' in group '${newGroup}'`,
      {
        camera: newName,
        group: newGroup,
      },
      true
    );

    if (generateUniqueName == true) {
      uniqueName = getTestName(newName);
    } else {
      uniqueName = newName;
    }

    if (password === null) {
      password = "p" + getTestName(uniqueName);
    }

    const data = {
      newName: uniqueName,
      newPassword: password,
      newGroup: getTestName(newGroup),
    };
    const fullUrl = v1ApiPath("devices/reregister");

    makeAuthorizedRequestWithStatus(
      {
        method: "POST",
        url: fullUrl,
        body: data,
      },
      oldName,
      statusCode
    ).then((response) => {
      const id = response.body.id;
      saveCreds(response, newName, id);
    });
  }
);

function createDevice(
  deviceName: string,
  groupName: string,
  password: string,
  saltId: number,
  makeCameraNameTestName = true
): any {
  const fullName = makeCameraNameTestName
    ? getTestName(deviceName)
    : deviceName;

  if (password === null) {
    password = "p" + fullName;
  }

  interface DataType {
    devicename: string;
    password: string;
    group: string;
    saltId?: number;
  }

  const data: DataType = {
    devicename: fullName,
    password: password,
    group: getTestName(groupName),
  };

  if (saltId !== null) {
    data.saltId = saltId;
  }

  return {
    method: "POST",
    url: v1ApiPath("devices"),
    body: data,
  };
}

Cypress.Commands.add(
  "apiDevicesCheck",
  (
    userName: string,
    expectedDevices: ApiDevicesDevice[],
    params: any = {},
    statusCode: number = 200
  ) => {
    const fullUrl = v1ApiPath("devices", params);

    logTestDescription(
      `${userName} Check devices seen by  user '${userName}'`,
      { user: userName },
      true
    );

    makeAuthorizedRequestWithStatus(
      {
        method: "GET",
        url: fullUrl,
        body: null,
      },
      userName,
      statusCode
    ).then((response) => {
      if (statusCode === null || statusCode == 200) {
        const devices = response.body.devices;
        expect(devices.length).to.equal(expectedDevices.length);
        let devCount: number;
        const sortDevices = sortArrayOn(devices, "deviceName");
        const sortExpectedDevices = sortArrayOn(expectedDevices, "deviceName");
        for (devCount = 0; devCount < expectedDevices.length; devCount++) {
          checkDeviceMatchesExpected(
            sortDevices[devCount],
            sortExpectedDevices[devCount]
          );
        }
      }
    });
  }
);

function checkDeviceMatchesExpected(
  device: ApiDeviceResponse,
  expectedDevice: ApiDeviceResponse
) {
  expect(device.groupName, "groupName").to.equal(expectedDevice.groupName);
  expect(device.deviceName, "deviceName").to.equal(expectedDevice.deviceName);
  expect(device.groupId, "groupId").to.equal(expectedDevice.groupId);
  expect(device.active, "active").to.equal(expectedDevice.active);
  expect(device.admin, "admin").to.equal(expectedDevice.admin);
}

Cypress.Commands.add(
  "apiDevicesCheckContains",
  (
    userName: string,
    expectedDevices: ApiDeviceResponse[],
    params: any = {},
    statusCode: number = 200
  ) => {
    const fullUrl = v1ApiPath("devices", params);
    logTestDescription(
      `${userName} Check devices seen by user '${userName}' contain the expected devices `,
      { user: userName },
      true
    );

    makeAuthorizedRequestWithStatus(
      {
        method: "GET",
        url: fullUrl,
        body: null,
      },
      userName,
      statusCode
    ).then((response) => {
      if (statusCode === null || statusCode == 200) {
        const devices = response.body.devices;
        expect(devices.length).to.be.at.least(expectedDevices.length);
        let devCount: number;
        //check each device in our expected list
        for (devCount = 0; devCount < expectedDevices.length; devCount++) {
          // is found somewhere in the actual list

          // Note that deviceNames only need to be unique within groups, so
          // match on groupName also.
          const found = devices.find(
            (device: any) =>
              device.deviceName === expectedDevices[devCount].deviceName &&
              device.groupName === expectedDevices[devCount].groupName
          );
          if (found) {
            checkDeviceMatchesExpected(found, expectedDevices[devCount]);
          }
          expect(found).to.not.equal(undefined);
        }
      }
    });
  }
);

Cypress.Commands.add(
  "apiDevice",
  (userName: string, deviceName: string, statusCode: number = 200) => {
    logTestDescription(`Get device ${deviceName} for ${userName}`, {
      deviceName,
      userName,
    });
    const fullUrl = v1ApiPath("devices/" + getCreds(deviceName).id);

    return makeAuthorizedRequestWithStatus(
      {
        method: "GET",
        url: fullUrl,
      },
      userName,
      statusCode
    );
  }
);

Cypress.Commands.add(
  "apiDeviceInGroup",
  (
    userName: string,
    deviceName: string,
    groupName: string | null,
    groupId: number | null,
    params: any = {},
    statusCode: number = 200
  ) => {
    const group = groupId !== null ? groupId : getTestName(groupName);
    const fullUrl = v1ApiPath(
      "devices/" + getTestName(deviceName) + "/in-group/" + group,
      params
    );
    logTestDescription(
      `Get device ${deviceName} in group ${group} for ${userName}`,
      {}
    );

    return makeAuthorizedRequestWithStatus(
      {
        method: "GET",
        url: fullUrl,
        body: null,
      },
      userName,
      statusCode
    );
  }
);

Cypress.Commands.add(
  "apiDeviceInGroupCheck",
  (
    userName: string,
    deviceName: string,
    groupName: string | null,
    groupId: number | null,
    expectedDevice: ApiDeviceResponse,
    params: any = {},
    statusCode: number = 200
  ) => {
    logTestDescription(
      `${userName} Check user '${userName}' can see device '${deviceName}' in group '${groupName}' `,
      { user: userName, groupName, deviceName },
      true
    );
    cy.apiDeviceInGroup(
      userName,
      deviceName,
      groupName,
      groupId,
      params,
      statusCode
    ).then((response: any) => {
      if (statusCode === null || statusCode == 200) {
        checkTreeStructuresAreEqualExcept(expectedDevice, response.body.device);
      }
    });
  }
);

Cypress.Commands.add(
  "apiDeviceUsersCheck",
  (
    userName: string,
    deviceName: string,
    expectedUsers: ApiGroupUserRelationshipResponse[],
    statusCode: number = 200
  ) => {
    logTestDescription(
      `${userName} Check users for device '${deviceName}' requesting as user '${userName}'`,
      { user: userName, deviceName },
      true
    );
    const params = {
      deviceId: getCreds(deviceName).id,
    };
    const fullUrl = v1ApiPath("devices/users", params);

    makeAuthorizedRequestWithStatus(
      {
        method: "GET",
        url: fullUrl,
        body: null,
      },
      userName,
      statusCode
    ).then((response) => {
      if (statusCode === null || statusCode == 200) {
        // API returns devices: [ groupname: ..., devicename: ..., saltId, ..., Group.groupName: ... ]
        // sort users and expected users to ensure order is the same
        const users = sortArrayOn(response.body.users, "userName");
        expectedUsers = sortArrayOn(expectedUsers, "userName");
        expect(users.length).to.equal(expectedUsers.length);

        for (let index = 0; index < expectedUsers.length; index++) {
          expect(users[index].id).to.equal(expectedUsers[index].id);
          expect(users[index].userName).to.equal(expectedUsers[index].userName);
          expect(users[index].admin).to.equal(expectedUsers[index].admin);
        }
      }
    });
  }
);

Cypress.Commands.add(
  "apiDeviceHeartbeat",
  (
    deviceName: string,
    nextHeartbeat: string,
    statusCode: number = 200,
    additionalChecks: any = {}
  ) => {
    logTestDescription(`Register heartbeat for camera '${deviceName}'`, {
      camera: deviceName,
      nextHeartbeat: nextHeartbeat,
    });

    makeAuthorizedRequestWithStatus(
      {
        method: "POST",
        url: v1ApiPath("devices/heartbeat"),
        body: {
          nextHeartbeat: nextHeartbeat,
        },
      },
      deviceName,
      statusCode
    ).then((response) => {
      if (additionalChecks["message"] !== undefined) {
        checkMessages(response, additionalChecks["messages"]);
      }
    });
  }
);

<<<<<<< HEAD
export function TestCreateExpectedDevice(
  deviceName: string,
  groupName: string,
  hasDeviceConnected: boolean = false,
  type: DeviceType = DeviceType.Unknown,
  admin: boolean = true,
  active: boolean = true
) {
  const expectedDevice: ApiDeviceResponse = {
    id: getCreds(deviceName).id,
    saltId: NOT_NULL,
    deviceName: getTestName(deviceName),
    groupName: getTestName(groupName),
    groupId: getCreds(groupName).id,
    type: type,
    admin: admin,
    active: active,
  };
  if (hasDeviceConnected == true) {
    expectedDevice.lastConnectionTime = NOT_NULL_STRING;
    expectedDevice.lastRecordingTime = NOT_NULL_STRING;
    expectedDevice.location = {
      lat: NOT_NULL,
      lng: NOT_NULL,
=======

// Custom test functions


Cypress.Commands.add(
  "createDeviceStationRecordingAndFix",
    (
        userName:string,
        deviceName: string,
        stationName:string,
        recName:string,
        group: string,
        oldLocation: LatLng,
        newLocation: LatLng,
        recTime: string,
        stationTime: string,
        move = true
    ) =>  {
    let fixLocation:LatLng;
    let expectedLocation:LatLng;
    let expectedHistory:DeviceHistoryEntry[]=[];

    logTestDescription(
      `Create device, station, recording & fix '${deviceName}' in group '${group}' with recName '${recName}'`,
      {
        userName: userName,
        deviceName: deviceName,
        stationName: stationName,
        recName: recName,
        group: group,
        oldLocation: oldLocation,
        newLocation: newLocation,
        recTime: recTime,
        stationTime: stationTime,
        move: move
      },
      true
    );
    //set move=true to move the recording to new location
    //set move=false to reassign recoridng to station, but keep old location
    if (move==true) {
      fixLocation=null;
      expectedLocation=newLocation;
    } else {
      fixLocation=oldLocation;
      expectedLocation=oldLocation;
    }

    cy.log( "Create a device now");
    cy.apiDeviceAdd(deviceName, group).then(() => {;

      // Initial device history entry added
      expectedHistory[0]=TestCreateExpectedHistoryEntry(deviceName, group, NOT_NULL_STRING, null, "register", null);

      cy.testUploadRecording(deviceName, {...oldLocation, time: new Date(recTime)}, recName)
      .thenCheckStationIsNew(userName).then((autoStation:TestNameAndId) => {
        //Device history for firstTime, oldLocation, autoStation added
        expectedHistory[1]=TestCreateExpectedHistoryEntry(deviceName, group, recTime, oldLocation, "automatic", autoStation.name);

        // USER ADDS STATION AND FIXES RECORDINGS

        cy.log( "Create a new station");
        cy.apiGroupStationAdd( userName, group, { name: stationName, ...newLocation }, stationTime).then((manualStationId:number ) => {

          cy.log("Update first and subsequect recording's location to match manu  al station");
          cy.apiDeviceFixLocation(userName, deviceName, recTime, manualStationId  .toString(), fixLocation, HTTP_OK200, { messages: ["Updated 1 recording(s)"],   useRawStationId: true}).  then(() => {
          expectedHistory[1].stationId=manualStationId;
          expectedHistory[1].location=expectedLocation;
          expectedHistory[1].setBy="user";
          });
        });
      });
    });

    cy.wrap(expectedHistory);
  });

export function TestCreateExpectedDevice
  (
    deviceName: string,
    groupName: string,
    hasDeviceConnected: boolean = false,
    type: DeviceType = DeviceType.Unknown,
    admin: boolean = true,
    active: boolean = true
  ) 
  {
    let expectedDevice:ApiDeviceResponse = {
      id: getCreds(deviceName).id,
      saltId: NOT_NULL,           
      deviceName: getTestName(deviceName), 
      groupName: getTestName(groupName),
      groupId: getCreds(groupName).id,
      type: type,
      admin: admin,
      active: active,
    };
    if (hasDeviceConnected==true) {
      expectedDevice.lastConnectionTime = NOT_NULL_STRING;
      expectedDevice.lastRecordingTime = NOT_NULL_STRING;
      expectedDevice.location = {
        lat: NOT_NULL,
        lng: NOT_NULL
      };
>>>>>>> bec736e2
    };
  }
  return expectedDevice;
}

export function TestCreateExpectedHistoryEntry(
  deviceName: string,
  groupName: string,
  fromDate: string,
  location: LatLng,
  setBy: string,
  stationName: string
): DeviceHistoryEntry {
  const expectedHistory: DeviceHistoryEntry = {
    DeviceId: getCreds(deviceName).id,
    GroupId: getCreds(groupName).id,
    deviceName: getTestName(deviceName),
    fromDateTime: fromDate,
    location: location,
    saltId: NOT_NULL,
    setBy: setBy,
    stationId: getCreds(stationName).id,
    uuid: NOT_NULL,
  };

  return expectedHistory;
}<|MERGE_RESOLUTION|>--- conflicted
+++ resolved
@@ -11,13 +11,8 @@
   checkTreeStructuresAreEqualExcept,
   checkMessages,
 } from "../server";
-<<<<<<< HEAD
 import { logTestDescription, prettyLog } from "../descriptions";
-import { ApiDevicesDevice, DeviceHistoryEntry } from "../types";
-=======
-import { logTestDescription, prettyLog} from "../descriptions";
 import { ApiDevicesDevice, DeviceHistoryEntry, TestNameAndId } from "../types";
->>>>>>> bec736e2
 import { HTTP_OK200, NOT_NULL, NOT_NULL_STRING } from "../constants";
 import { LatLng } from "@typedefs/api/common";
 import ApiDeviceResponse = Cypress.ApiDeviceResponse;
@@ -532,7 +527,82 @@
   }
 );
 
-<<<<<<< HEAD
+// Custom test functions
+
+
+Cypress.Commands.add(
+    "createDeviceStationRecordingAndFix",
+    (
+        userName:string,
+        deviceName: string,
+        stationName:string,
+        recName:string,
+        group: string,
+        oldLocation: LatLng,
+        newLocation: LatLng,
+        recTime: string,
+        stationTime: string,
+        move = true
+    ) =>  {
+      let fixLocation:LatLng;
+      let expectedLocation:LatLng;
+      let expectedHistory:DeviceHistoryEntry[]=[];
+
+      logTestDescription(
+          `Create device, station, recording & fix '${deviceName}' in group '${group}' with recName '${recName}'`,
+          {
+            userName: userName,
+            deviceName: deviceName,
+            stationName: stationName,
+            recName: recName,
+            group: group,
+            oldLocation: oldLocation,
+            newLocation: newLocation,
+            recTime: recTime,
+            stationTime: stationTime,
+            move: move
+          },
+          true
+      );
+      //set move=true to move the recording to new location
+      //set move=false to reassign recoridng to station, but keep old location
+      if (move==true) {
+        fixLocation=null;
+        expectedLocation=newLocation;
+      } else {
+        fixLocation=oldLocation;
+        expectedLocation=oldLocation;
+      }
+
+      cy.log( "Create a device now");
+      cy.apiDeviceAdd(deviceName, group).then(() => {;
+
+        // Initial device history entry added
+        expectedHistory[0]=TestCreateExpectedHistoryEntry(deviceName, group, NOT_NULL_STRING, null, "register", null);
+
+        cy.testUploadRecording(deviceName, {...oldLocation, time: new Date(recTime)}, recName)
+            .thenCheckStationIsNew(userName).then((autoStation:TestNameAndId) => {
+          //Device history for firstTime, oldLocation, autoStation added
+          expectedHistory[1]=TestCreateExpectedHistoryEntry(deviceName, group, recTime, oldLocation, "automatic", autoStation.name);
+
+          // USER ADDS STATION AND FIXES RECORDINGS
+
+          cy.log( "Create a new station");
+          cy.apiGroupStationAdd( userName, group, { name: stationName, ...newLocation }, stationTime).then((manualStationId:number ) => {
+
+            cy.log("Update first and subsequect recording's location to match manu  al station");
+            cy.apiDeviceFixLocation(userName, deviceName, recTime, manualStationId  .toString(), fixLocation, HTTP_OK200, { messages: ["Updated 1 recording(s)"],   useRawStationId: true}).  then(() => {
+              expectedHistory[1].stationId=manualStationId;
+              expectedHistory[1].location=expectedLocation;
+              expectedHistory[1].setBy="user";
+            });
+          });
+        });
+      });
+
+      cy.wrap(expectedHistory);
+    });
+
 export function TestCreateExpectedDevice(
   deviceName: string,
   groupName: string,
@@ -557,112 +627,6 @@
     expectedDevice.location = {
       lat: NOT_NULL,
       lng: NOT_NULL,
-=======
-
-// Custom test functions
-
-
-Cypress.Commands.add(
-  "createDeviceStationRecordingAndFix",
-    (
-        userName:string,
-        deviceName: string,
-        stationName:string,
-        recName:string,
-        group: string,
-        oldLocation: LatLng,
-        newLocation: LatLng,
-        recTime: string,
-        stationTime: string,
-        move = true
-    ) =>  {
-    let fixLocation:LatLng;
-    let expectedLocation:LatLng;
-    let expectedHistory:DeviceHistoryEntry[]=[];
-
-    logTestDescription(
-      `Create device, station, recording & fix '${deviceName}' in group '${group}' with recName '${recName}'`,
-      {
-        userName: userName,
-        deviceName: deviceName,
-        stationName: stationName,
-        recName: recName,
-        group: group,
-        oldLocation: oldLocation,
-        newLocation: newLocation,
-        recTime: recTime,
-        stationTime: stationTime,
-        move: move
-      },
-      true
-    );
-    //set move=true to move the recording to new location
-    //set move=false to reassign recoridng to station, but keep old location
-    if (move==true) {
-      fixLocation=null;
-      expectedLocation=newLocation;
-    } else {
-      fixLocation=oldLocation;
-      expectedLocation=oldLocation;
-    }
-
-    cy.log( "Create a device now");
-    cy.apiDeviceAdd(deviceName, group).then(() => {;
-
-      // Initial device history entry added
-      expectedHistory[0]=TestCreateExpectedHistoryEntry(deviceName, group, NOT_NULL_STRING, null, "register", null);
-
-      cy.testUploadRecording(deviceName, {...oldLocation, time: new Date(recTime)}, recName)
-      .thenCheckStationIsNew(userName).then((autoStation:TestNameAndId) => {
-        //Device history for firstTime, oldLocation, autoStation added
-        expectedHistory[1]=TestCreateExpectedHistoryEntry(deviceName, group, recTime, oldLocation, "automatic", autoStation.name);
-
-        // USER ADDS STATION AND FIXES RECORDINGS
-
-        cy.log( "Create a new station");
-        cy.apiGroupStationAdd( userName, group, { name: stationName, ...newLocation }, stationTime).then((manualStationId:number ) => {
-
-          cy.log("Update first and subsequect recording's location to match manu  al station");
-          cy.apiDeviceFixLocation(userName, deviceName, recTime, manualStationId  .toString(), fixLocation, HTTP_OK200, { messages: ["Updated 1 recording(s)"],   useRawStationId: true}).  then(() => {
-          expectedHistory[1].stationId=manualStationId;
-          expectedHistory[1].location=expectedLocation;
-          expectedHistory[1].setBy="user";
-          });
-        });
-      });
-    });
-
-    cy.wrap(expectedHistory);
-  });
-
-export function TestCreateExpectedDevice
-  (
-    deviceName: string,
-    groupName: string,
-    hasDeviceConnected: boolean = false,
-    type: DeviceType = DeviceType.Unknown,
-    admin: boolean = true,
-    active: boolean = true
-  ) 
-  {
-    let expectedDevice:ApiDeviceResponse = {
-      id: getCreds(deviceName).id,
-      saltId: NOT_NULL,           
-      deviceName: getTestName(deviceName), 
-      groupName: getTestName(groupName),
-      groupId: getCreds(groupName).id,
-      type: type,
-      admin: admin,
-      active: active,
-    };
-    if (hasDeviceConnected==true) {
-      expectedDevice.lastConnectionTime = NOT_NULL_STRING;
-      expectedDevice.lastRecordingTime = NOT_NULL_STRING;
-      expectedDevice.location = {
-        lat: NOT_NULL,
-        lng: NOT_NULL
-      };
->>>>>>> bec736e2
     };
   }
   return expectedDevice;
