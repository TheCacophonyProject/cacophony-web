/// <reference types="cypress" />

import { getTestName } from "../names";
import {
  v1ApiPath,
  saveCreds,
  getCreds,
  checkRequestFails,
  makeAuthorizedRequestWithStatus,
  sortArrayOn,
} from "../server";
import { logTestDescription } from "../descriptions";
import { ApiDevicesDevice } from "../types";
import ApiDeviceResponse = Cypress.ApiDeviceResponse;
import ApiDeviceUserRelationshipResponse = Cypress.ApiDeviceUserRelationshipResponse;

Cypress.Commands.add(
  "apiDeviceAdd",
  (
    deviceName: string,
    groupName: string,
    saltId: number | null = null,
    password: string | null = null,
    generateUniqueName: boolean = true,
    log = true,
    statusCode: number = 200
  ) => {
    logTestDescription(
      `Create camera '${deviceName}' in group '${groupName}' with saltId '${saltId}'`,
      {
        camera: deviceName,
        group: groupName,
        saltId: saltId,
      },
      log
    );

    const request = createDevice(
      deviceName,
      groupName,
      password,
      saltId,
      generateUniqueName
    );
    if (statusCode == 200) {
      cy.request(request).then((response) => {
        const id = response.body.id;
        saveCreds(response, deviceName, id);
      });
    } else {
      checkRequestFails(request, statusCode);
    }
  }
);

Cypress.Commands.add(
  "apiDeviceReregister",
  (
    oldName: string,
    newName: string,
    newGroup: string,
    password: string | null = null,
    generateUniqueName: boolean = true,
    statusCode: number = 200
  ) => {
    let uniqueName: string;
    logTestDescription(
      `Reregister camera '${newName}' in group '${newGroup}'`,
      {
        camera: newName,
        group: newGroup,
      },
      true
    );

    if (generateUniqueName == true) {
      uniqueName = getTestName(newName);
    } else {
      uniqueName = newName;
    }

    if (password === null) {
      password = "p" + getTestName(uniqueName);
    }

    const data = {
      newName: uniqueName,
      newPassword: password,
      newGroup: getTestName(newGroup),
    };
    const fullUrl = v1ApiPath("devices/reregister");

    makeAuthorizedRequestWithStatus(
      {
        method: "POST",
        url: fullUrl,
        body: data,
      },
      oldName,
      statusCode
    ).then((response) => {
      const id = response.body.id;
      saveCreds(response, newName, id);
    });
  }
);

function createDevice(
  deviceName: string,
  groupName: string,
  password: string,
  saltId: number,
  makeCameraNameTestName = true
): any {
  const fullName = makeCameraNameTestName
    ? getTestName(deviceName)
    : deviceName;

  if (password === null) {
    password = "p" + fullName;
  }

  interface DataType {
    devicename: string;
    password: string;
    group: string;
    saltId?: number;
  }

  const data: DataType = {
    devicename: fullName,
    password: password,
    group: getTestName(groupName),
  };

  if (saltId !== null) {
    data.saltId = saltId;
  }

  return {
    method: "POST",
    url: v1ApiPath("devices"),
    body: data,
  };
}

Cypress.Commands.add(
  "apiDevicesCheck",
  (
    userName: string,
    expectedDevices: ApiDevicesDevice[],
    params: any = {},
    statusCode: number = 200
  ) => {
    const fullUrl = v1ApiPath("devices", params);

    logTestDescription(
      `${userName} Check devices seen by  user '${userName}'`,
      { user: userName },
      true
    );

    makeAuthorizedRequestWithStatus(
      {
        method: "GET",
        url: fullUrl,
        body: null,
      },
      userName,
      statusCode
    ).then((response) => {
      if (statusCode === null || statusCode == 200) {
        const devices = response.body.devices;
        expect(devices.length).to.equal(expectedDevices.length);
        let devCount: number;
        const sortDevices = sortArrayOn(devices, "deviceName");
        const sortExpectedDevices = sortArrayOn(expectedDevices, "deviceName");
        for (devCount = 0; devCount < expectedDevices.length; devCount++) {
          checkDeviceMatchesExpected(
            sortDevices[devCount],
            sortExpectedDevices[devCount]
          );
        }
      }
    });
  }
);

function checkDeviceMatchesExpected(
  device: ApiDeviceResponse,
  expectedDevice: ApiDeviceResponse
) {
  expect(device.groupName, "groupName").to.equal(expectedDevice.groupName);
  expect(device.deviceName, "deviceName").to.equal(expectedDevice.deviceName);
  expect(device.groupId, "groupId").to.equal(expectedDevice.groupId);
  expect(device.active, "active").to.equal(expectedDevice.active);
  expect(device.admin, "admin").to.equal(expectedDevice.admin);
}

Cypress.Commands.add(
  "apiDevicesCheckContains",
  (
    userName: string,
    expectedDevices: ApiDeviceResponse[],
    params: any = {},
    statusCode: number = 200
  ) => {
    const fullUrl = v1ApiPath("devices", params);
    logTestDescription(
      `${userName} Check devices seen by user '${userName}' contain the expected devices `,
      { user: userName },
      true
    );

    makeAuthorizedRequestWithStatus(
      {
        method: "GET",
        url: fullUrl,
        body: null,
      },
      userName,
      statusCode
    ).then((response) => {
      if (statusCode === null || statusCode == 200) {
        const devices = response.body.devices;
        expect(devices.length).to.be.at.least(expectedDevices.length);
        let devCount: number;
        //check each device in our expected list
        for (devCount = 0; devCount < expectedDevices.length; devCount++) {
          // is found somewhere in the actual list

          // Note that deviceNames only need to be unique within groups, so
          // match on groupName also.
          const found = devices.find(
            (device) =>
              device.deviceName === expectedDevices[devCount].deviceName &&
              device.groupName === expectedDevices[devCount].groupName
          );
          if (found) {
            checkDeviceMatchesExpected(found, expectedDevices[devCount]);
          }
          expect(found).to.not.equal(undefined);
        }
      }
    });
  }
);

Cypress.Commands.add(
  "apiDevice",
  (userName: string, deviceName: string, statusCode: number = 200) => {
    logTestDescription(`Get device ${deviceName} for ${userName}`, {
      deviceName,
      userName,
    });
    const fullUrl = v1ApiPath("devices/" + getCreds(deviceName).id);

    return makeAuthorizedRequestWithStatus(
      {
        method: "GET",
        url: fullUrl,
      },
      userName,
      statusCode
    );
  }
);

Cypress.Commands.add(
  "apiDeviceInGroup",
  (
    userName: string,
    deviceName: string,
    groupName: string | null,
    groupId: number | null,
    params: any = {},
    statusCode: number = 200
  ) => {
    const group = groupId !== null ? groupId : getTestName(groupName);
    const fullUrl = v1ApiPath(
      "devices/" + getTestName(deviceName) + "/in-group/" + group,
      params
    );
    logTestDescription(
      `Get device ${deviceName} in group ${group} for ${userName}`,
      {}
    );

    return makeAuthorizedRequestWithStatus(
      {
        method: "GET",
        url: fullUrl,
        body: null,
      },
      userName,
      statusCode
    );
  }
);

Cypress.Commands.add(
  "apiDeviceInGroupCheck",
  (
    userName: string,
    deviceName: string,
    groupName: string | null,
    groupId: number | null,
    expectedDevice: ApiDeviceResponse,
    params: any = {},
    statusCode: number = 200
  ) => {
    logTestDescription(
      `${userName} Check user '${userName}' can see device '${deviceName}' in group '${groupName}' `,
      { user: userName, groupName, deviceName },
      true
    );
    cy.apiDeviceInGroup(
      userName,
      deviceName,
      groupName,
      groupId,
      params,
      statusCode
    ).then((response) => {
      if (statusCode === null || statusCode == 200) {
        const device = response.body.device;
        expect(device.id).to.equal(getCreds(deviceName).id);
        expect(device.deviceName).to.equal(getTestName(deviceName));
        expect(device.groupName).to.equal(getTestName(groupName));
        expect(device.admin).to.equal(expectedDevice.admin);
      }
    });
  }
);

Cypress.Commands.add(
  "apiDeviceUsersCheck",
  (
    userName: string,
    deviceName: string,
    expectedUsers: ApiDeviceUserRelationshipResponse[],
    statusCode: number = 200
  ) => {
    logTestDescription(
      `${userName} Check users for device '${deviceName}' requesting as user '${userName}'`,
      { user: userName, deviceName },
      true
    );
    const params = {
      deviceId: getCreds(deviceName).id,
    };
    const fullUrl = v1ApiPath("devices/users", params);

    makeAuthorizedRequestWithStatus(
      {
        method: "GET",
        url: fullUrl,
        body: null,
      },
      userName,
      statusCode
    ).then((response) => {
      if (statusCode === null || statusCode == 200) {
        // API returns devices: [ groupname: ..., devicename: ..., saltId, ..., Group.groupName: ... ]
        // sort users and expected users to ensure order is the same
        const users = sortArrayOn(response.body.users, "userName");
        expectedUsers = sortArrayOn(expectedUsers, "userName");
        expect(users.length).to.equal(expectedUsers.length);

        for (let index = 0; index < expectedUsers.length; index++) {
          expect(users[index].id).to.equal(expectedUsers[index].id);
          expect(users[index].userName).to.equal(expectedUsers[index].userName);
          expect(users[index].relation).to.equal(expectedUsers[index].relation);
          expect(users[index].admin).to.equal(expectedUsers[index].admin);
        }
      }
    });
  }
);

Cypress.Commands.add(
  "apiDeviceUserAdd",
  (
    deviceAdminUser: string,
    userName: string,
    device: string,
    admin: boolean = false,
    statusCode: number = 200,
    additionalChecks: any = {}
  ) => {
    let fullName: string;
    logTestDescription(
      `${deviceAdminUser} Adding user '${userName}' to device '${device}'`,
      { user: userName, device }
    );
    if (additionalChecks["useRawUserName"] === true) {
      fullName = userName;
    } else {
      fullName = getTestName(userName);
    }
    makeAuthorizedRequestWithStatus(
      {
        method: "POST",
        url: v1ApiPath("devices/users"),
        body: {
          deviceId: getCreds(device).id,
          admin: admin,
          username: fullName,
        },
      },
      deviceAdminUser,
      statusCode
    );
  }
);

Cypress.Commands.add(
  "apiDeviceUserRemove",
  (
    deviceAdminUser: string,
    userName: string,
    device: string,
    statusCode: number = 200,
    additionalChecks: any = {}
  ) => {
    let fullName: string;
    if (additionalChecks["useRawUserName"] === true) {
      fullName = userName;
    } else {
      fullName = getTestName(userName);
    }

    logTestDescription(
      `${deviceAdminUser} Removing user '${userName}' to device '${device}'`,
      { user: userName, device }
    );

    makeAuthorizedRequestWithStatus(
      {
        method: "DELETE",
        url: v1ApiPath("devices/users"),
        body: {
          deviceId: getCreds(device).id,
          userName: fullName,
        },
      },
      deviceAdminUser,
      statusCode
    );
  }
);

Cypress.Commands.add(
  "apiDeviceHeartbeat",
<<<<<<< HEAD
  (
    deviceName: string,
    nextHeartbeat: string,
    statusCode: number = 200,
    additionalChecks: any = {}
  ) => {
    logTestDescription(`Register heartbeat for camera '${deviceName}'`, {
      camera: deviceName,
      nextHeartbeat: nextHeartbeat,
    });
=======
  (deviceName: string, nextHeartbeat: Date, statusCode: number = 200) => {
    logTestDescription(
      `${deviceName} Sending heart beat, next heart beat ${nextHeartbeat}'`,
      { deviceName, nextHeartbeat }
    );
>>>>>>> d7d99f08

    makeAuthorizedRequestWithStatus(
      {
        method: "POST",
        url: v1ApiPath("devices/heartbeat"),
        body: {
          nextHeartbeat: nextHeartbeat,
        },
      },
      deviceName,
      statusCode
<<<<<<< HEAD
    ).then((response) => {
      if (additionalChecks["message"] !== undefined) {
        expect(response.body.messages.join("|")).to.include(
          additionalChecks["message"]
        );
      }
    });
=======
    );
>>>>>>> d7d99f08
  }
);<|MERGE_RESOLUTION|>--- conflicted
+++ resolved
@@ -452,7 +452,6 @@
 
 Cypress.Commands.add(
   "apiDeviceHeartbeat",
-<<<<<<< HEAD
   (
     deviceName: string,
     nextHeartbeat: string,
@@ -463,13 +462,6 @@
       camera: deviceName,
       nextHeartbeat: nextHeartbeat,
     });
-=======
-  (deviceName: string, nextHeartbeat: Date, statusCode: number = 200) => {
-    logTestDescription(
-      `${deviceName} Sending heart beat, next heart beat ${nextHeartbeat}'`,
-      { deviceName, nextHeartbeat }
-    );
->>>>>>> d7d99f08
 
     makeAuthorizedRequestWithStatus(
       {
@@ -481,7 +473,6 @@
       },
       deviceName,
       statusCode
-<<<<<<< HEAD
     ).then((response) => {
       if (additionalChecks["message"] !== undefined) {
         expect(response.body.messages.join("|")).to.include(
@@ -489,8 +480,5 @@
         );
       }
     });
-=======
-    );
->>>>>>> d7d99f08
   }
 );