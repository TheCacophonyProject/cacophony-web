// load the global Cypress types
/// <reference types="cypress" />

declare namespace Cypress {
  type ApiDeviceResponse = import("@typedefs/api/device").ApiDeviceResponse;
  type ApiGroupsUserRelationshipResponse =
    import("@typedefs/api/group").ApiGroupUserRelationshipResponse;

  interface Chainable {
    /**
     * create a device in the given group
     * optionally check for non-200 statusCode
     */
    apiDeviceAdd(
      deviceName: string,
      groupName: string,
      saltId?: number,
      password?: string,
      generateUniqueName?: boolean,
      log?: boolean,
      statusCode?: number
    ): any;

    /**
     * register a device under a new group or name
     * optionally check for an error response (statusCode!=200OK)
     * optionally supply a password (autogenerate if not)
     * optionally check for non-200 statusCode
     */
    apiDeviceReregister(
      oldName: string,
      newName: string,
      newGroup: string,
      newPassword?: string,
      generateUniqueName?: boolean,
      statusCode?: number
    ): any;

    /**
     * Retrieve devices list from /devices
     * compare with expected device details (JSON equivalent to that returned by API)
     * pass optional params (params) to API call
     * optionally check for a non-200 status code
     */
    apiDevicesCheck(
      userName: string,
      expectedDevice: ApiDeviceResponse[],
      params?: any,
      statusCode?: number
    ): any;

    /**
     * Same as apiDevicesCheck but check the expected items are in the list, rather than the only things in the list
     */
    apiDevicesCheckContains(
      userName: string,
      expectedDevices: ApiDeviceResponse[],
      params?: string,
      statusCode?: number
    ): any;

    /**
     * Retrieve device details using name and groupname from /device/XX/in-group/YY
     * use groupId if provided, otherwise groupName - the unused parameter should be set to null
     */
    apiDevice(userName: string, deviceName: string, statusCode?: number): any;

    /**
     * Retrieve device details using name and groupname from /device/XX/in-group/YY
     * use groupId if provided, otherwise groupName - the unused parameter should be set to null
     */
    apiDeviceInGroup(
      userName: string,
      deviceName: string,
      groupName: string | null,
      groupId: number | null,
      expectedDevices: ApiDeviceResponse,
      params?: any,
      statusCode?: number
    ): any;

    /**
     * Retrieve device details using name and groupname from /device/XX/in-group/YY
     * use groupId if provided, otherwise groupName - the unused parameter should be set to null
     * compare with expected device details (JSON equivalent to that returned by API)
     * optionally check for a non-200 status code
     */
    apiDeviceInGroupCheck(
      userName: string,
      deviceName: string,
      groupName: string | null,
      groupId: number | null,
      expectedDevices: ApiDeviceResponse,
      params?: any,
      statusCode?: number
    ): any;

    // FIXME - Delete?  Just use deviceInGroup?
    /**
     * Retrieve list of users  who can access a device from /devices/users
     * compare with expected list of users
     * takes deviceName and looks up the device Id to pass tot he API.  Hence deviceName must be unique within test environment
     * optionally check for a non-200 status code
     */
    apiDeviceUsersCheck(
      userName: string,
      deviceName: string,
      expectedUsers: ApiGroupsUserRelationshipResponse[],
      statusCode?: number
    ): any;

    apiDeviceHeartbeat(
      deviceName: string,
<<<<<<< HEAD
      nextHeartbeat: Date,
      statusCode: number
=======
      nextHeartbeat: string,
      statusCode?: number,
      additionalChecks?: any
>>>>>>> cd10b0a3
    ): any;
  }
}<|MERGE_RESOLUTION|>--- conflicted
+++ resolved
@@ -111,14 +111,9 @@
 
     apiDeviceHeartbeat(
       deviceName: string,
-<<<<<<< HEAD
-      nextHeartbeat: Date,
-      statusCode: number
-=======
       nextHeartbeat: string,
       statusCode?: number,
       additionalChecks?: any
->>>>>>> cd10b0a3
     ): any;
   }
 }