--- conflicted
+++ resolved
@@ -6,13 +6,8 @@
   type LatLng = import("@typedefs/api/common").LatLng;
   type ApiGroupsUserRelationshipResponse =
     import("@typedefs/api/group").ApiGroupUserResponse;
-<<<<<<< HEAD
   type DeviceType = import("@typedefs/api/consts").DeviceType;
-=======
-  type DeviceType =
-    import("@typedefs/api/consts").DeviceType;
   type DeviceHistoryEntry = import("@commands/types").DeviceHistoryEntry;
->>>>>>> bec736e2
 
   interface Chainable {
     /**
@@ -158,8 +153,6 @@
       statusCode?: number,
       additionalChecks?: any
     ): any;
-<<<<<<< HEAD
-=======
 
     /**
      * Retrieve list of users  who can access a device from /devices/users
@@ -179,6 +172,5 @@
           stationTime: string,
           move: boolean
       ):any;
->>>>>>> bec736e2
   }
 }