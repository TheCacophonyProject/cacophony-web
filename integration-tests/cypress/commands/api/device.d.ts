// load the global Cypress types
/// <reference types="cypress" />

declare namespace Cypress {
  type ApiDeviceResponse = import("@typedefs/api/device").ApiDeviceResponse;
  type ApiDeviceUserRelationshipResponse =
    import("@typedefs/api/device").ApiDeviceUserRelationshipResponse;

  interface Chainable {
    /**
     * create a device in the given group
     * optionally check for non-200 statusCode
     */
    apiDeviceAdd(
      deviceName: string,
      groupName: string,
      saltId?: number,
      password?: string,
      generateUniqueName?: boolean,
      log?: boolean,
      statusCode?: number
    ): any;

    /**
     * register a device under a new group or name
     * optionally check for an error response (statusCode!=200OK)
     * optionally supply a password (autogenerate if not)
     * optionally check for non-200 statusCode
     */
    apiDeviceReregister(
      oldName: string,
      newName: string,
      newGroup: string,
      newPassword?: string,
      generateUniqueName?: boolean,
      statusCode?: number
    ): any;

    /**
     * Retrieve devices list from /devices
     * compare with expected device details (JSON equivalent to that returned by API)
     * pass optional params (params) to API call
     * optionally check for a non-200 status code
     */
    apiDevicesCheck(
      userName: string,
      expectedDevice: ApiDeviceResponse[],
      params?: any,
      statusCode?: number
    ): any;

    /**
     * Same as apiDevicesCheck but check the expected items are in the list, rather than the only things in the list
     */
    apiDevicesCheckContains(
      userName: string,
      expectedDevices: ApiDeviceResponse[],
      params?: string,
      statusCode?: number
    ): any;

    /**
     * Retrieve device details using name and groupname from /device/XX/in-group/YY
     * use groupId if provided, otherwise groupName - the unused parameter should be set to null
     */
    apiDevice(userName: string, deviceName: string, statusCode?: number): any;

    /**
     * Retrieve device details using name and groupname from /device/XX/in-group/YY
     * use groupId if provided, otherwise groupName - the unused parameter should be set to null
     */
    apiDeviceInGroup(
      userName: string,
      deviceName: string,
      groupName: string | null,
      groupId: number | null,
      expectedDevices: ApiDeviceResponse,
      params?: any,
      statusCode?: number
    ): any;

    /**
     * Retrieve device details using name and groupname from /device/XX/in-group/YY
     * use groupId if provided, otherwise groupName - the unused parameter should be set to null
     * compare with expected device details (JSON equivalent to that returned by API)
     * optionally check for a non-200 status code
     */
    apiDeviceInGroupCheck(
      userName: string,
      deviceName: string,
      groupName: string | null,
      groupId: number | null,
      expectedDevices: ApiDeviceResponse,
      params?: any,
      statusCode?: number
    ): any;

    // FIXME - Delete?  Just use deviceInGroup?
    /**
     * Retrieve list of users  who can access a device from /devices/users
     * compare with expected list of users
     * takes deviceName and looks up the device Id to pass tot he API.  Hence deviceName must be unique within test environment
     * optionally check for a non-200 status code
     */
    apiDeviceUsersCheck(
      userName: string,
      deviceName: string,
      expectedUsers: ApiDeviceUserRelationshipResponse[],
      statusCode?: number
    ): any;

    // FIXME - Delete?  Doesn't disambiguate by group
    /**
     * Add user to a device using /device/users
     * Specify admin or non admin user (default=non-admin)
     * takes deviceName and looks up the device Id to pass tot he API.  Hence deviceName must be unique within test environment
     * optionally check for a non-200 status code
     * By default user name is made unique. Specify
     * additionalChecks.useRawUserName=true to keep name as supplied.
     */
    apiDeviceUserAdd(
      deviceAdminUser: string,
      userName: string,
      deviceName: string,
      admin?: boolean,
      statusCode?: number,
      additionalChecks?: any
    ): any;

<<<<<<< HEAD
    // FIXME - Delete?  Doesn't disambiguate by group
    /**
     * Remove user from a device using /device/users
     * takes deviceName and looks up the device Id to pass to the API.  Hence deviceName must be unique within test environment
     * optionally check for a non-200 status code
     * By default user name is made unique. Specify
     * additionalChecks.useRawUserName=true to keep name as supplied.
     */
=======
>>>>>>> f9a1fedc
    apiDeviceUserRemove(
      deviceAdminUser: string,
      userName: string,
      deviceName: string,
      statusCode?: number,
      additionalChecks?: any
    ): any;

<<<<<<< HEAD
    /**
     * Register a heartbeat for a device using /devices/heartbeat (POST)
     * Looks up the JWT using deviceName
     * Requires nextHeartbeat as an ISO timestamp
     * Optionally check for a non-200 statusCode
     * Optionally check for returned messages includes substring of
     *   additionalChecks["message"]
     */
    apiDeviceHeartbeat(
      deviceName: string,
      nextHeartbeat: string,
      statusCode?: number,
      additionalChecks?: any
=======
    apiDeviceHeartbeat(
      deviceName: string,
      nextHeartbeat: Date,
      statusCode: number
>>>>>>> f9a1fedc
    ): any;
  }
}<|MERGE_RESOLUTION|>--- conflicted
+++ resolved
@@ -127,17 +127,6 @@
       additionalChecks?: any
     ): any;
 
-<<<<<<< HEAD
-    // FIXME - Delete?  Doesn't disambiguate by group
-    /**
-     * Remove user from a device using /device/users
-     * takes deviceName and looks up the device Id to pass to the API.  Hence deviceName must be unique within test environment
-     * optionally check for a non-200 status code
-     * By default user name is made unique. Specify
-     * additionalChecks.useRawUserName=true to keep name as supplied.
-     */
-=======
->>>>>>> f9a1fedc
     apiDeviceUserRemove(
       deviceAdminUser: string,
       userName: string,
@@ -146,26 +135,10 @@
       additionalChecks?: any
     ): any;
 
-<<<<<<< HEAD
-    /**
-     * Register a heartbeat for a device using /devices/heartbeat (POST)
-     * Looks up the JWT using deviceName
-     * Requires nextHeartbeat as an ISO timestamp
-     * Optionally check for a non-200 statusCode
-     * Optionally check for returned messages includes substring of
-     *   additionalChecks["message"]
-     */
-    apiDeviceHeartbeat(
-      deviceName: string,
-      nextHeartbeat: string,
-      statusCode?: number,
-      additionalChecks?: any
-=======
     apiDeviceHeartbeat(
       deviceName: string,
       nextHeartbeat: Date,
       statusCode: number
->>>>>>> f9a1fedc
     ): any;
   }
 }