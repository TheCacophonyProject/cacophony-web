// load the global Cypress types
/// <reference types="cypress" />

declare namespace Cypress {
  type ApiDeviceResponse = import("@typedefs/api/device").ApiDeviceResponse;
  type ApiDeviceUserRelationshipResponse =
    import("@typedefs/api/device").ApiDeviceUserRelationshipResponse;

  interface Chainable {
    /**
     * create a device in the given group
     * optionally check for non-200 statusCode
     */
    apiDeviceAdd(
      deviceName: string,
      groupName: string,
      saltId?: number,
      password?: string,
      generateUniqueName?: boolean,
      log?: boolean,
      statusCode?: number
    ): any;

    /**
     * register a device under a new group or name
     * optionally check for an error response (statusCode!=200OK)
     * optionally supply a password (autogenerate if not)
     * optionally check for non-200 statusCode
     */
    apiDeviceReregister(
      oldName: string,
      newName: string,
      newGroup: string,
      newPassword?: string,
      generateUniqueName?: boolean,
      statusCode?: number
    ): any;

    /**
     * Retrieve devices list from /devices
     * compare with expected device details (JSON equivalent to that returned by API)
     * pass optional params (params) to API call
     * optionally check for a non-200 status code
     */
    apiDevicesCheck(
      userName: string,
      expectedDevice: ApiDeviceResponse[],
      params?: any,
      statusCode?: number
    ): any;

    /**
     * Same as apiDevicesCheck but check the expected items are in the list, rather than the only things in the list
     */
    apiDevicesCheckContains(
      userName: string,
      expectedDevices: ApiDeviceResponse[],
      params?: string,
      statusCode?: number
    ): any;

    /**
     * Retrieve device details using name and groupname from /device/XX/in-group/YY
     * use groupId if provided, otherwise groupName - the unused parameter should be set to null
     */
    apiDevice(userName: string, deviceName: string, statusCode?: number): any;

    /**
     * Retrieve device details using name and groupname from /device/XX/in-group/YY
     * use groupId if provided, otherwise groupName - the unused parameter should be set to null
     */
    apiDeviceInGroup(
      userName: string,
      deviceName: string,
      groupName: string | null,
      groupId: number | null,
      expectedDevices: ApiDeviceResponse,
      params?: any,
      statusCode?: number
    ): any;

    /**
     * Retrieve device details using name and groupname from /device/XX/in-group/YY
     * use groupId if provided, otherwise groupName - the unused parameter should be set to null
     * compare with expected device details (JSON equivalent to that returned by API)
     * optionally check for a non-200 status code
     */
    apiDeviceInGroupCheck(
      userName: string,
      deviceName: string,
      groupName: string | null,
      groupId: number | null,
      expectedDevices: ApiDeviceResponse,
      params?: any,
      statusCode?: number
    ): any;

    // FIXME - Delete?  Just use deviceInGroup?
    /**
     * Retrieve list of users  who can access a device from /devices/users
     * compare with expected list of users
     * takes deviceName and looks up the device Id to pass tot he API.  Hence deviceName must be unique within test environment
     * optionally check for a non-200 status code
     */
    apiDeviceUsersCheck(
      userName: string,
      deviceName: string,
      expectedUsers: ApiDeviceUserRelationshipResponse[],
      statusCode?: number
    ): any;

    // FIXME - Delete?  Doesn't disambiguate by group
    /**
     * Add user to a device using /device/users
     * Specify admin or non admin user (default=non-admin)
     * takes deviceName and looks up the device Id to pass tot he API.  Hence deviceName must be unique within test environment
     * optionally check for a non-200 status code
     * By default user name is made unique. Specify
     * additionalChecks.useRawUserName=true to keep name as supplied.
     */
    apiDeviceUserAdd(
      deviceAdminUser: string,
      userName: string,
      deviceName: string,
      admin?: boolean,
      statusCode?: number,
      additionalChecks?: any
    ): any;

<<<<<<< HEAD
    // FIXME - Delete?  Doesn't disambiguate by group
    /**
     * Remove user from a device using /device/users
     * takes deviceName and looks up the device Id to pass to the API.  Hence deviceName must be unique within test environment
     * optionally check for a non-200 status code
     * By default user name is made unique. Specify
     * additionalChecks.useRawUserName=true to keep name as supplied.
     */
=======
>>>>>>> d7d99f08
    apiDeviceUserRemove(
      deviceAdminUser: string,
      userName: string,
      deviceName: string,
      statusCode?: number,
      additionalChecks?: any
    ): any;

<<<<<<< HEAD
    /**
     * Register a heartbeat for a device using /devices/heartbeat (POST)
     * Looks up the JWT using deviceName
     * Requires nextHeartbeat as an ISO timestamp
     * Optionally check for a non-200 statusCode
     * Optionally check for returned messages includes substring of
     *   additionalChecks["message"]
     */
    apiDeviceHeartbeat(
      deviceName: string,
      nextHeartbeat: string,
      statusCode?: number,
      additionalChecks?: any
=======
    apiDeviceHeartbeat(
      deviceName: string,
      nextHeartbeat: Date,
      statusCode: number
>>>>>>> d7d99f08
    ): any;
  }
}<|MERGE_RESOLUTION|>--- conflicted
+++ resolved
@@ -127,7 +127,6 @@
       additionalChecks?: any
     ): any;
 
-<<<<<<< HEAD
     // FIXME - Delete?  Doesn't disambiguate by group
     /**
      * Remove user from a device using /device/users
@@ -136,8 +135,6 @@
      * By default user name is made unique. Specify
      * additionalChecks.useRawUserName=true to keep name as supplied.
      */
-=======
->>>>>>> d7d99f08
     apiDeviceUserRemove(
       deviceAdminUser: string,
       userName: string,
@@ -146,7 +143,6 @@
       additionalChecks?: any
     ): any;
 
-<<<<<<< HEAD
     /**
      * Register a heartbeat for a device using /devices/heartbeat (POST)
      * Looks up the JWT using deviceName
@@ -160,12 +156,6 @@
       nextHeartbeat: string,
       statusCode?: number,
       additionalChecks?: any
-=======
-    apiDeviceHeartbeat(
-      deviceName: string,
-      nextHeartbeat: Date,
-      statusCode: number
->>>>>>> d7d99f08
     ): any;
   }
 }