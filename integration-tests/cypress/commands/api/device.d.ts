// load the global Cypress types
/// <reference types="cypress" />

declare namespace Cypress {
  type ApiDeviceResponse = import("@typedefs/api/device").ApiDeviceResponse;
  type ApiGroupsUserRelationshipResponse =
    import("@typedefs/api/group").ApiGroupUserRelationshipResponse;

  interface Chainable {
    /**
     * create a device in the given group
     * optionally check for non-200 statusCode
     */
    apiDeviceAdd(
      deviceName: string,
      groupName: string,
      saltId?: number,
      password?: string,
      generateUniqueName?: boolean,
      log?: boolean,
      statusCode?: number
    ): any;

    /**
     * register a device under a new group or name
     * optionally check for an error response (statusCode!=200OK)
     * optionally supply a password (autogenerate if not)
     * optionally check for non-200 statusCode
     */
    apiDeviceReregister(
      oldName: string,
      newName: string,
      newGroup: string,
      newPassword?: string,
      generateUniqueName?: boolean,
      statusCode?: number
    ): any;

    /**
     * Retrieve devices list from /devices
     * compare with expected device details (JSON equivalent to that returned by API)
     * pass optional params (params) to API call
     * optionally check for a non-200 status code
     */
    apiDevicesCheck(
      userName: string,
      expectedDevice: ApiDeviceResponse[],
      params?: any,
      statusCode?: number
    ): any;

    /**
     * Same as apiDevicesCheck but check the expected items are in the list, rather than the only things in the list
     */
    apiDevicesCheckContains(
      userName: string,
      expectedDevices: ApiDeviceResponse[],
      params?: string,
      statusCode?: number
    ): any;

    /**
     * Retrieve device details using name and groupname from /device/XX/in-group/YY
     * use groupId if provided, otherwise groupName - the unused parameter should be set to null
     */
    apiDevice(userName: string, deviceName: string, statusCode?: number): any;

    /**
     * Retrieve device details using name and groupname from /device/XX/in-group/YY
     * use groupId if provided, otherwise groupName - the unused parameter should be set to null
     */
    apiDeviceInGroup(
      userName: string,
      deviceName: string,
      groupName: string | null,
      groupId: number | null,
      expectedDevices: ApiDeviceResponse,
      params?: any,
      statusCode?: number
    ): any;

    /**
     * Retrieve device details using name and groupname from /device/XX/in-group/YY
     * use groupId if provided, otherwise groupName - the unused parameter should be set to null
     * compare with expected device details (JSON equivalent to that returned by API)
     * optionally check for a non-200 status code
     */
    apiDeviceInGroupCheck(
      userName: string,
      deviceName: string,
      groupName: string | null,
      groupId: number | null,
      expectedDevices: ApiDeviceResponse,
      params?: any,
      statusCode?: number
    ): any;

    // FIXME - Delete?  Just use deviceInGroup?
    /**
     * Retrieve list of users  who can access a device from /devices/users
     * compare with expected list of users
     * takes deviceName and looks up the device Id to pass tot he API.  Hence deviceName must be unique within test environment
     * optionally check for a non-200 status code
     */
    apiDeviceUsersCheck(
      userName: string,
      deviceName: string,
      expectedUsers: ApiGroupsUserRelationshipResponse[],
      statusCode?: number
    ): any;

<<<<<<< HEAD
    // FIXME - Delete?  Doesn't disambiguate by group
    /**
     * Add user to a device using /device/users
     * Specify admin or non admin user (default=non-admin)
     * takes deviceName and looks up the device Id to pass tot he API.  Hence deviceName must be unique within test environment
     * optionally check for a non-200 status code
     * By default user name is made unique. Specify
     * additionalChecks.useRawUserName=true to keep name as supplied.
     */
    apiDeviceUserAdd(
      deviceAdminUser: string,
      userName: string,
      deviceName: string,
      admin?: boolean,
      statusCode?: number,
      additionalChecks?: any
    ): any;

    // FIXME - Delete?  Doesn't disambiguate by group
    /**
     * Remove user from a device using /device/users
     * takes deviceName and looks up the device Id to pass to the API.  Hence deviceName must be unique within test environment
     * optionally check for a non-200 status code
     * By default user name is made unique. Specify
     * additionalChecks.useRawUserName=true to keep name as supplied.
     */
    apiDeviceUserRemove(
      deviceAdminUser: string,
      userName: string,
      deviceName: string,
      statusCode?: number,
      additionalChecks?: any
    ): any;

    /**
     * Register a heartbeat for a device using /devices/heartbeat (POST)
     * Looks up the JWT using deviceName
     * Requires nextHeartbeat as an ISO timestamp
     * Optionally check for a non-200 statusCode
     * Optionally check for returned messages includes substring of
     *   additionalChecks["message"]
     */
=======
>>>>>>> 5aac9e81
    apiDeviceHeartbeat(
      deviceName: string,
      nextHeartbeat: string,
      statusCode?: number,
      additionalChecks?: any
    ): any;
  }
}<|MERGE_RESOLUTION|>--- conflicted
+++ resolved
@@ -109,51 +109,6 @@
       statusCode?: number
     ): any;
 
-<<<<<<< HEAD
-    // FIXME - Delete?  Doesn't disambiguate by group
-    /**
-     * Add user to a device using /device/users
-     * Specify admin or non admin user (default=non-admin)
-     * takes deviceName and looks up the device Id to pass tot he API.  Hence deviceName must be unique within test environment
-     * optionally check for a non-200 status code
-     * By default user name is made unique. Specify
-     * additionalChecks.useRawUserName=true to keep name as supplied.
-     */
-    apiDeviceUserAdd(
-      deviceAdminUser: string,
-      userName: string,
-      deviceName: string,
-      admin?: boolean,
-      statusCode?: number,
-      additionalChecks?: any
-    ): any;
-
-    // FIXME - Delete?  Doesn't disambiguate by group
-    /**
-     * Remove user from a device using /device/users
-     * takes deviceName and looks up the device Id to pass to the API.  Hence deviceName must be unique within test environment
-     * optionally check for a non-200 status code
-     * By default user name is made unique. Specify
-     * additionalChecks.useRawUserName=true to keep name as supplied.
-     */
-    apiDeviceUserRemove(
-      deviceAdminUser: string,
-      userName: string,
-      deviceName: string,
-      statusCode?: number,
-      additionalChecks?: any
-    ): any;
-
-    /**
-     * Register a heartbeat for a device using /devices/heartbeat (POST)
-     * Looks up the JWT using deviceName
-     * Requires nextHeartbeat as an ISO timestamp
-     * Optionally check for a non-200 statusCode
-     * Optionally check for returned messages includes substring of
-     *   additionalChecks["message"]
-     */
-=======
->>>>>>> 5aac9e81
     apiDeviceHeartbeat(
       deviceName: string,
       nextHeartbeat: string,
