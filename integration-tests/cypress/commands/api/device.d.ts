// load the global Cypress types
/// <reference types="cypress" />

declare namespace Cypress {
  type ApiDeviceResponse = import("@typedefs/api/device").ApiDeviceResponse;
  type LatLng = import("@typedefs/api/common").LatLng;
  type ApiGroupsUserRelationshipResponse =
    import("@typedefs/api/group").ApiGroupUserResponse;
  type DeviceType = import("@typedefs/api/consts").DeviceType;
  type DeviceHistoryEntry = import("@commands/types").DeviceHistoryEntry;

  interface Chainable {
    /**
     * create a device in the given group
     * optionally check for non-200 statusCode
     */
    apiDeviceAdd(
      deviceName: string,
      groupName: string,
      saltId?: number,
      password?: string,
      generateUniqueName?: boolean,
      log?: boolean,
      statusCode?: number
    ): any;

    /**
     * Upate a device's station (deviceHistory) at a given time
     * optionally check for non-200 statusCode
     * By default deviceId and stationId are looked up from
     * names in deviceIdOrName and stationIdOrName
     * Optionally supply raw ids by specifying
     *   additonalParams: {useRawDeviceId: true}
     *   additonalParams: {useRawStationId: true}
     */
    apiDeviceFixLocation(
      userName: string,
      deviceIdOrName: string,
      stationFromDate: string,
      stationIdOrName: string,
      location?: LatLng,
      statusCode?: number,
      additionalParams?: any
    ): any;

    /**
     * Get history for a device
     * compare with expected history
     * by default DeviceId is looked up using name.  Set additionalChecks["useRawDeviceId"]=true to use Id provided
     * By default history and expectedHistory are sorted before comparison
     * Set additionalChecks["doNotSort"]=true to skip sorting
     * optionally check for a non-200 status code
     */
    apiDeviceHistoryCheck(
      userName: string,
      deviceIdOrName: string,
      expectedHistory: any[],
      statusCode?: number,
      additionalChecks?: any
    ): any;

    /**
     * register a device under a new group or name
     * optionally check for an error response (statusCode!=200OK)
     * optionally supply a password (autogenerate if not)
     * optionally check for non-200 statusCode
     */
    apiDeviceReregister(
      oldName: string,
      newName: string,
      newGroup: string,
      newPassword?: string,
      generateUniqueName?: boolean,
      statusCode?: number
    ): any;

    /**
     * Retrieve devices list from /devices
     * compare with expected device details (JSON equivalent to that returned by API)
     * pass optional params (params) to API call
     * optionally check for a non-200 status code
     */
    apiDevicesCheck(
      userName: string,
      expectedDevice: ApiDeviceResponse[],
      params?: any,
      statusCode?: number
    ): any;

    /**
     * Same as apiDevicesCheck but check the expected items are in the list, rather than the only things in the list
     */
    apiDevicesCheckContains(
      userName: string,
      expectedDevices: ApiDeviceResponse[],
      params?: string,
      statusCode?: number
    ): any;

    /**
     * Retrieve device details using name and groupname from /device/XX/in-group/YY
     * use groupId if provided, otherwise groupName - the unused parameter should be set to null
     */
    apiDevice(userName: string, deviceName: string, statusCode?: number): any;

    /**
     * Retrieve device details using name and groupname from /device/XX/in-group/YY
     * use groupId if provided, otherwise groupName - the unused parameter should be set to null
     */
    apiDeviceInGroup(
      userName: string,
      deviceName: string,
      groupName: string | null,
      groupId: number | null,
      expectedDevices: ApiDeviceResponse,
      params?: any,
      statusCode?: number
    ): any;

    /**
     * Retrieve device details using name and groupname from /device/XX/in-group/YY
     * use groupId if provided, otherwise groupName - the unused parameter should be set to null
     * compare with expected device details (JSON equivalent to that returned by API)
     * optionally check for a non-200 status code
     */
    apiDeviceInGroupCheck(
      userName: string,
      deviceName: string,
      groupName: string | null,
      groupId: number | null,
      expectedDevices: ApiDeviceResponse,
      params?: any,
      statusCode?: number
    ): any;

    // FIXME - Delete?  Just use deviceInGroup?
    /**
     * Retrieve list of users  who can access a device from /devices/users
     * compare with expected list of users
     * takes deviceName and looks up the device Id to pass tot he API.  Hence deviceName must be unique within test environment
     * optionally check for a non-200 status code
     */
    apiDeviceUsersCheck(
      userName: string,
      deviceName: string,
      expectedUsers: ApiGroupsUserRelationshipResponse[],
      statusCode?: number
    ): any;

    apiDeviceHeartbeat(
      deviceName: string,
      nextHeartbeat: string,
      statusCode?: number,
      additionalChecks?: any
    ): any;

    /**
     * Retrieve list of users  who can access a device from /devices/users
     * compare with expected list of users
     * takes deviceName and looks up the device Id to pass tot he API.  Hence deviceName must be unique within test environment
     * optionally check for a non-200 status code
     */
    createDeviceStationRecordingAndFix(
      userName: string,
      deviceName: string,
      stationName: string,
      recName: string,
      group: string,
      oldLocation: LatLng,
      newLocation: LatLng,
      recTime: string,
      stationTime: string,
<<<<<<< HEAD
      move: boolean
=======
      move?: boolean,
      additionalRecTime?: string
>>>>>>> 41838d8e
    ): any;
  }
}<|MERGE_RESOLUTION|>--- conflicted
+++ resolved
@@ -170,12 +170,8 @@
       newLocation: LatLng,
       recTime: string,
       stationTime: string,
-<<<<<<< HEAD
-      move: boolean
-=======
       move?: boolean,
       additionalRecTime?: string
->>>>>>> 41838d8e
     ): any;
   }
 }