--- conflicted
+++ resolved
@@ -5,20 +5,8 @@
   HTTP_Unprocessable,
 } from "@commands/constants";
 
-<<<<<<< HEAD
 import { getCreds } from "@commands/server";
 
-//TODO: workaround for issue 81 - imprecise locations by default.  Remove when fixed.
-const EXCLUDE_IDS = [
-  ".Tracks[].TrackTags[].TrackId",
-  ".Tracks[].id",
-  ".location.coordinates",
-];
-const EXCLUDE_KEYS = [".jobKey", ".rawFileKey"];
-=======
-import { getCreds } from "../../../commands/server";
-
->>>>>>> 3e0f9107
 import {
   ApiRecordingReturned,
   ApiRecordingSet,
@@ -31,228 +19,6 @@
   TestCreateExpectedProcessingData,
 } from "@commands/api/recording-tests";
 
-<<<<<<< HEAD
-const templateRecording: ApiRecordingSet = {
-  type: "thermalRaw",
-  fileHash: null,
-  duration: 15.6666666666667,
-  recordingDateTime: "2021-07-17T20:13:17.248Z",
-  location: [-45.29115, 169.30845],
-  version: "345",
-  batteryCharging: null,
-  batteryLevel: null,
-  airplaneModeOn: null,
-  additionalMetadata: {
-    algorithm: 31143,
-    previewSecs: 5,
-    totalFrames: 141,
-  },
-  metadata: {
-    algorithm: { model_name: "master" },
-    tracks: [{ start_s: 2, end_s: 5, confident_tag: "cat", confidence: 0.9 }],
-  },
-  comment: "This is a comment",
-  processingState: "FINISHED",
-};
-
-const templateExpectedRecording: ApiRecordingReturned = {
-  id: 892972,
-  rawMimeType: "application/x-cptv",
-  fileMimeType: null,
-  processingState: "FINISHED",
-  duration: 15.6666666666667,
-  recordingDateTime: "2021-07-17T20:13:17.248Z",
-  relativeToDawn: null,
-  relativeToDusk: null,
-  location: { type: "Point", coordinates: [-45.29115, 169.30845] },
-  version: "345",
-  batteryLevel: null,
-  batteryCharging: null,
-  airplaneModeOn: null,
-  type: "thermalRaw",
-  additionalMetadata: { algorithm: 31143, previewSecs: 5, totalFrames: 141 },
-  GroupId: 246,
-  StationId: 25,
-  comment: "This is a comment",
-  processing: null,
-};
-
-const templateExpectedProcessing: ApiRecordingForProcessing = {
-  id: 475,
-  type: "thermalRaw",
-  jobKey: "e6ef8335-42d2-4906-a943-995499bd84e2",
-  rawFileKey: "rrpw/2021/09/07/4d08a991-27e8-49c0-8c5a-fcf1031a42b8",
-  rawMimeType: "application/x-cptv",
-  fileKey: null,
-  fileMimeType: null,
-  processingState: "analyse.test",
-  processingMeta: null,
-  GroupId: 66,
-  DeviceId: 99,
-  StationId: null,
-  recordingDateTime: "2021-07-17T20:13:17.248Z",
-  duration: 15.6666666666667,
-  location: { type: "Point", coordinates: [-45.29115, 169.30845] },
-  hasAlert: false,
-  processingStartTime: NOT_NULL,
-  processingEndTime: null,
-  processing: true,
-  updatedAt: NOT_NULL,
-};
-
-describe("Recordings - reprocessing tests", () => {
-  before(() => {
-    cy.testCreateUserGroupAndDevice("rrpGroupAdmin", "rrpGroup", "rrpCamera1");
-    cy.apiDeviceAdd("rrpCamera1b", "rrpGroup");
-    cy.apiAlertAdd(
-      "rrpGroupAdmin",
-      "rrpAlert1b",
-      [{ tag: "possum", automatic: true }],
-      "rrpCamera1b"
-    );
-
-    cy.apiUserAdd("rrpGroupMember");
-    cy.apiUserAdd("rrpDeviceAdmin");
-    cy.apiUserAdd("rrpDeviceMember");
-    cy.apiGroupUserAdd("rrpGroupAdmin", "rrpGroupMember", "rrpGroup", true);
-    cy.apiDeviceUserAdd("rrpGroupAdmin", "rrpDeviceAdmin", "rrpCamera1", true);
-    cy.apiDeviceUserAdd("rrpGroupAdmin", "rrpDeviceMember", "rrpCamera1", true);
-
-    cy.testCreateUserGroupAndDevice(
-      "rrpGroup2Admin",
-      "rrpGroup2",
-      "rrpCamera2"
-    );
-
-    cy.apiSignInAs(null, null, superuser, suPassword);
-  });
-
-  beforeEach(() => {
-    cy.testDeleteRecordingsInState(superuser, "thermalRaw", "analyse.test");
-    cy.testDeleteRecordingsInState(superuser, "audio", "analyse.test");
-    //cy.testDeleteRecordingsInState(superuser, "thermalRaw", "reprocess.test");
-    //cy.testDeleteRecordingsInState(superuser, "audio", "reprocess.test");
-    cy.testDeleteRecordingsInState(superuser, "thermalRaw", "reprocess"); //remove
-    cy.testDeleteRecordingsInState(superuser, "audio", "reprocess"); //remove
-  });
-
-  //TODO: test to be updated when new processing workflow implemented
-  it("Can reprocess a single recording", () => {
-    const recording1 = TestCreateRecordingData(templateRecording);
-    recording1.processingState = "FINISHED";
-    let expectedRecording1: ApiRecordingReturned;
-    let expectedRecording2: ApiRecordingReturned;
-    let expectedRecording3: ApiRecordingReturned;
-    let expectedRecording4: ApiRecordingReturned;
-    let expectedProcessing1: ApiRecordingForProcessing;
-    cy.log("Add recording as device");
-    cy.apiRecordingAdd(
-      "rrpCamera1",
-      recording1,
-      "oneframe.cptv",
-      "rrpRecording1"
-    ).then(() => {
-      expectedRecording1 = TestCreateExpectedRecordingData(
-        templateExpectedRecording,
-        "rrpRecording1",
-        "rrpCamera1",
-        "rrpGroup",
-        null,
-        recording1
-      );
-
-      cy.log("Check recording");
-      expectedRecording1.processingState = "FINISHED";
-      expectedRecording1.processing = null;
-      cy.apiRecordingCheck(
-        "rrpGroupAdmin",
-        "rrpRecording1",
-        expectedRecording1,
-        EXCLUDE_IDS
-      );
-
-      cy.log("Mark for reprocessing");
-      cy.apiReprocess("rrpGroupAdmin", [getCreds("rrpRecording1").id]);
-
-      cy.log("Check recording status - original track, tags deleted");
-      expectedRecording2 = TestCreateExpectedRecordingData(
-        templateExpectedRecording,
-        "rrpRecording1",
-        "rrpCamera1",
-        "rrpGroup",
-        null,
-        recording1
-      );
-      expectedRecording2.processingState = "reprocess";
-      expectedRecording2.processing = false;
-      expectedRecording2.Tracks = [];
-      cy.apiRecordingCheck(
-        "rrpGroupAdmin",
-        "rrpRecording1",
-        expectedRecording2,
-        EXCLUDE_IDS
-      );
-
-      cy.log("pick up for processing");
-      expectedProcessing1 = TestCreateExpectedProcessingData(
-        templateExpectedProcessing,
-        "rrpRecording1",
-        "rrpCamera1",
-        "rrpGroup",
-        null,
-        recording1
-      );
-      expectedProcessing1.processingStartTime = NOT_NULL;
-      expectedProcessing1.processingState = "reprocess";
-      expectedProcessing1.updatedAt = NOT_NULL;
-      cy.processingApiCheck(
-        "thermalRaw",
-        "reprocess",
-        expectedProcessing1,
-        EXCLUDE_KEYS
-      );
-
-      cy.log("Check recording status is now 'reprocess'");
-      expectedRecording3 = TestCreateExpectedRecordingData(
-        templateExpectedRecording,
-        "rrpRecording1",
-        "rrpCamera1",
-        "rrpGroup",
-        null,
-        recording1
-      );
-      expectedRecording3.processingState = "reprocess";
-      expectedRecording3.processing = true;
-      expectedRecording3.Tracks = [];
-      cy.apiRecordingCheck(
-        "rrpGroupAdmin",
-        "rrpRecording1",
-        expectedRecording3,
-        EXCLUDE_IDS
-      );
-
-      cy.log("Mark as done");
-      cy.processingApiPost("rrpRecording1", true, {}, true, undefined);
-
-      cy.log("Check recording status is now FINISHED");
-      expectedRecording4 = TestCreateExpectedRecordingData(
-        templateExpectedRecording,
-        "rrpRecording1",
-        "rrpCamera1",
-        "rrpGroup",
-        null,
-        recording1
-      );
-      expectedRecording4.processingState = "FINISHED";
-      expectedRecording4.processing = false;
-      expectedRecording4.Tracks = [];
-      cy.apiRecordingCheck(
-        "rrpGroupAdmin",
-        "rrpRecording1",
-        expectedRecording4,
-        EXCLUDE_IDS
-      );
-=======
 describe("Recordings - reprocessing tests", () => {
   const superuser = getCreds("superuser")["name"];
   const suPassword = getCreds("superuser")["password"];
@@ -510,45 +276,8 @@
 
       //Sign in superuser so that their credentials are available
       cy.apiSignInAs(null, null, superuser, suPassword);
->>>>>>> 3e0f9107
-    });
-
-<<<<<<< HEAD
-  it("Group admin can request reprocess", () => {
-    const recording5 = TestCreateRecordingData(templateRecording);
-    recording5.processingState = "FINISHED";
-    let expectedRecording5: ApiRecordingReturned;
-
-    cy.log("Add recording as device");
-    cy.apiRecordingAdd(
-      "rrpCamera1",
-      recording5,
-      "oneframe.cptv",
-      "rrpRecording5"
-    ).then(() => {
-      expectedRecording5 = TestCreateExpectedRecordingData(
-        templateExpectedRecording,
-        "rrpRecording5",
-        "rrpCamera1",
-        "rrpGroup",
-        null,
-        recording5
-      );
-
-      cy.log("Check admin can mark for reprocessing");
-      cy.apiReprocess("rrpGroupAdmin", [getCreds("rrpRecording5").id]);
-
-      cy.log("Check recording is in reprocess, with existing tracks cleared");
-      expectedRecording5.processingState = "reprocess";
-      expectedRecording5.processing = false;
-      expectedRecording5.Tracks = [];
-      cy.apiRecordingCheck(
-        "rrpGroupAdmin",
-        "rrpRecording5",
-        expectedRecording5,
-        EXCLUDE_IDS
-      );
-=======
+    });
+
     beforeEach(() => {
       cy.testDeleteRecordingsInState(superuser, "thermalRaw", "analyse.test");
       cy.testDeleteRecordingsInState(superuser, "audio", "analyse.test");
@@ -558,40 +287,8 @@
       //cy.testDeleteRecordingsInState(superuser, "audio", "reprocess.test");
       cy.testDeleteRecordingsInState(superuser, "thermalRaw", "reprocess"); //remove
       cy.testDeleteRecordingsInState(superuser, "audio", "reprocess"); //remove
->>>>>>> 3e0f9107
-    });
-
-<<<<<<< HEAD
-    cy.log("Add recording as device");
-    cy.apiRecordingAdd(
-      "rrpCamera1",
-      recording6,
-      "oneframe.cptv",
-      "rrpRecording6"
-    ).then(() => {
-      expectedRecording6 = TestCreateExpectedRecordingData(
-        templateExpectedRecording,
-        "rrpRecording6",
-        "rrpCamera1",
-        "rrpGroup",
-        null,
-        recording6
-      );
-
-      cy.log("Check group member can mark for reprocessing");
-      cy.apiReprocess("rrpGroupMember", [getCreds("rrpRecording6").id]);
-
-      cy.log("Check recording is in reprocess, with existing tracks cleared");
-      expectedRecording6.processingState = "reprocess";
-      expectedRecording6.processing = false;
-      expectedRecording6.Tracks = [];
-      cy.apiRecordingCheck(
-        "rrpGroupMember",
-        "rrpRecording6",
-        expectedRecording6,
-        EXCLUDE_IDS
-      );
-=======
+    });
+
     //TODO: test to be updated when new processing workflow implemented
     it("Can reprocess a single recording", () => {
       const recording1 = TestCreateRecordingData(templateRecording);
@@ -714,158 +411,8 @@
           EXCLUDE_IDS
         );
       });
->>>>>>> 3e0f9107
-    });
-
-<<<<<<< HEAD
-    cy.log("Add recording as device");
-    cy.apiRecordingAdd(
-      "rrpCamera1",
-      recording7,
-      "oneframe.cptv",
-      "rrpRecording7"
-    ).then(() => {
-      expectedRecording7 = TestCreateExpectedRecordingData(
-        templateExpectedRecording,
-        "rrpRecording7",
-        "rrpCamera1",
-        "rrpGroup",
-        null,
-        recording7
-      );
-
-      cy.log("Check admin can mark for reprocessing");
-      cy.apiReprocess("rrpDeviceAdmin", [getCreds("rrpRecording7").id]);
-
-      cy.log("Check recording is in reprocess, with existing tracks cleared");
-      expectedRecording7.processingState = "reprocess";
-      expectedRecording7.processing = false;
-      expectedRecording7.Tracks = [];
-      cy.apiRecordingCheck(
-        "rrpDeviceAdmin",
-        "rrpRecording7",
-        expectedRecording7,
-        EXCLUDE_IDS
-      );
-    });
-  });
-
-  it("Device member can request reprocess", () => {
-    const recording8 = TestCreateRecordingData(templateRecording);
-    recording8.processingState = "FINISHED";
-    let expectedRecording8: ApiRecordingReturned;
-
-    cy.log("Add recording as device");
-    cy.apiRecordingAdd(
-      "rrpCamera1",
-      recording8,
-      "oneframe.cptv",
-      "rrpRecording8"
-    ).then(() => {
-      expectedRecording8 = TestCreateExpectedRecordingData(
-        templateExpectedRecording,
-        "rrpRecording8",
-        "rrpCamera1",
-        "rrpGroup",
-        null,
-        recording8
-      );
-
-      cy.log("Check group member can mark for reprocessing");
-      cy.apiReprocess("rrpDeviceMember", [getCreds("rrpRecording8").id]);
-
-      cy.log("Check recording is in reprocess, with existing tracks cleared");
-      expectedRecording8.processingState = "reprocess";
-      expectedRecording8.processing = false;
-      expectedRecording8.Tracks = [];
-      cy.apiRecordingCheck(
-        "rrpDeviceMember",
-        "rrpRecording8",
-        expectedRecording8,
-        EXCLUDE_IDS
-      );
-    });
-  });
-
-  it("Non members cannot request reprocess", () => {
-    const recording9 = TestCreateRecordingData(templateRecording);
-    recording9.processingState = "FINISHED";
-    let expectedRecording9: ApiRecordingReturned;
-
-    cy.log("Add recording as device");
-    cy.apiRecordingAdd(
-      "rrpCamera1",
-      recording9,
-      "oneframe.cptv",
-      "rrpRecording9"
-    ).then(() => {
-      expectedRecording9 = TestCreateExpectedRecordingData(
-        templateExpectedRecording,
-        "rrpRecording9",
-        "rrpCamera1",
-        "rrpGroup",
-        null,
-        recording9
-      );
-
-      cy.log("Check non-member cannot mark for reprocessing");
-      cy.apiReprocess(
-        "rrpGroup2Admin",
-        [getCreds("rrpRecording9").id],
-        HTTP_Forbidden
-      );
-
-      cy.log("Check recording is in FINISHED, with existing tracks intact");
-      expectedRecording9.processingState = "FINISHED";
-      cy.apiRecordingCheck(
-        "rrpDeviceMember",
-        "rrpRecording9",
-        expectedRecording9,
-        EXCLUDE_IDS
-      );
-    });
-  });
-
-  it("Failed reprocess requests handled correctly", () => {
-    const recording10 = TestCreateRecordingData(templateRecording);
-    recording10.processingState = "FINISHED";
-    let expectedRecording10: ApiRecordingReturned;
-
-    cy.log("Add recording as device");
-    cy.apiRecordingAdd(
-      "rrpCamera1",
-      recording10,
-      "oneframe.cptv",
-      "rrpRecording10"
-    ).then(() => {
-      expectedRecording10 = TestCreateExpectedRecordingData(
-        templateExpectedRecording,
-        "rrpRecording10",
-        "rrpCamera1",
-        "rrpGroup",
-        null,
-        recording10
-      );
-
-      cy.log("Check cannot mark non-existent recording for reprocessing");
-      cy.apiReprocess("rrpGroupAdmin", [999999], HTTP_Forbidden);
-
-      cy.log(
-        "Check mix of valid and invalid recordings are rejected correctly"
-      );
-      cy.apiReprocess(
-        "rrpGroupAdmin",
-        [999999, getCreds("rrpRecording10").id],
-        HTTP_Forbidden
-      );
-
-      cy.log("Check that recordingIds array must be well formed");
-      cy.apiReprocess(
-        "rrpGroupAdmin",
-        ["foo", "bar", 1] as unknown as number[],
-        HTTP_Unprocessable
-      );
-=======
+    });
+
     it("Group admin can request reprocess", () => {
       const recording5 = TestCreateRecordingData(templateRecording);
       recording5.processingState = "FINISHED";
@@ -1068,53 +615,47 @@
           EXCLUDE_IDS
         );
       });
->>>>>>> 3e0f9107
-    });
-
-<<<<<<< HEAD
-  it.skip("Reprocessing an audio recording", () => {});
-
-  it.skip("Reprocessing adds tracks, tracktags, tags correctly", () => {});
-
-  it.skip("Reprocessing does / doesn't? trigger new alerts", () => {});
-=======
-    it("Failed reprocess requests handled correctly", () => {
-      const recording10 = TestCreateRecordingData(templateRecording);
-      recording10.processingState = "FINISHED";
-      let expectedRecording10: ApiRecordingReturned;
-
-      cy.log("Add recording as device");
-      cy.apiRecordingAdd(
+    });
+
+  it("Failed reprocess requests handled correctly", () => {
+    const recording10 = TestCreateRecordingData(templateRecording);
+    recording10.processingState = "FINISHED";
+    let expectedRecording10: ApiRecordingReturned;
+
+    cy.log("Add recording as device");
+    cy.apiRecordingAdd(
         "rrpCamera1",
         recording10,
         "oneframe.cptv",
         "rrpRecording10"
-      ).then(() => {
-        expectedRecording10 = TestCreateExpectedRecordingData(
+    ).then(() => {
+      expectedRecording10 = TestCreateExpectedRecordingData(
           templateExpectedRecording,
           "rrpRecording10",
           "rrpCamera1",
           "rrpGroup",
           null,
           recording10
-        );
-
-        cy.log("Check cannot mark non-existant recording for reprocessing");
-        cy.apiReprocess("rrpGroupAdmin", [999999], undefined, HTTP_BadRequest, {
-          fail: [999999],
-        });
-
-        cy.log(
-          "Check mix of valid and invalid recording for reprocessing are accepted / rejected correctly"
-        );
-        cy.apiReprocess(
+      );
+
+      cy.log("Check cannot mark non-existent recording for reprocessing");
+      cy.apiReprocess("rrpGroupAdmin", [999999], HTTP_Forbidden);
+
+      cy.log(
+          "Check mix of valid and invalid recordings are rejected correctly"
+      );
+      cy.apiReprocess(
           "rrpGroupAdmin",
           [999999, getCreds("rrpRecording10").id],
-          [getCreds("rrpRecording10").id],
-          HTTP_BadRequest,
-          { fail: [999999] }
-        );
-
+          HTTP_Forbidden
+      );
+
+      cy.log("Check that recordingIds array must be well formed");
+      cy.apiReprocess(
+          "rrpGroupAdmin",
+          ["foo", "bar", 1] as unknown as number[],
+          HTTP_Unprocessable
+      );
         cy.log(
           "Check valid recording is in reprocess, with existing tracks cleared"
         );
@@ -1387,5 +928,4 @@
       "NOTE: reprocess tests disables as environment variables have superuser access disabled"
     );
   }
->>>>>>> 3e0f9107
 });