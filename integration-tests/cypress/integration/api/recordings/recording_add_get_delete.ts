/// <reference path="../../../support/index.d.ts" />
import {
  HTTP_Forbidden,
  HTTP_Unprocessable,
  EXCLUDE_IDS,
} from "@commands/constants";

import { ApiRecordingSet } from "@commands/types";
import { getCreds } from "@commands/server";

import {
  TestCreateExpectedRecordingData,
  TestCreateRecordingData,
} from "@commands/api/recording-tests";
import { ApiThermalRecordingResponse } from "@typedefs/api/recording";
import { RecordingType } from "@typedefs/api/consts";
import {
  TEMPLATE_THERMAL_RECORDING_RESPONSE,
  TEMPLATE_THERMAL_RECORDING,
} from "@commands/dataTemplate";

describe("Recordings (thermal): add, get, delete", () => {
<<<<<<< HEAD
  const templateExpectedRecording: ApiThermalRecordingResponse = {
    deviceId: 0,
    deviceName: "",
    groupName: "",
    id: 892972,
    rawMimeType: "application/x-cptv",
    processingState: RecordingProcessingState.Finished,
    duration: 15.6666666666667,
    recordingDateTime: "2021-07-17T20:13:17.248Z",
    location: { lat: -45.29115, lng: 169.30845 },
    type: RecordingType.ThermalRaw,
    additionalMetadata: { algorithm: 31143, previewSecs: 5, totalFrames: 141 },
    groupId: 246,
    comment: "This is a comment",
    processing: false,
    tags: [],
    tracks: [
      {
        start: 2,
        end: 5,
        id: -99,
        tags: [
          {
            what: "cat",
            data: { name: "unknown" },
            automatic: true,
            confidence: 0.9,
            trackId: -99,
            id: -99,
          },
        ],
        automatic: true,
      },
    ],
  };

  const templateRecording: ApiRecordingSet = {
    type: RecordingType.ThermalRaw,
    fileHash: null,
    duration: 15.6666666666667,
    recordingDateTime: "2021-07-17T20:13:17.248Z",
    location: [-45.29115, 169.30845],
    additionalMetadata: {
      algorithm: 31143,
      previewSecs: 5,
      totalFrames: 141,
    },
    metadata: {
      tracks: [
        {
          start_s: 2,
          end_s: 5,
          predictions: [{ confident_tag: "cat", confidence: 0.9, model_id: 1 }],
        },
      ],
    },
    comment: "This is a comment",
    processingState: RecordingProcessingState.Finished,
  };
=======
  const templateExpectedRecording: ApiThermalRecordingResponse = JSON.parse(
    JSON.stringify(TEMPLATE_THERMAL_RECORDING_RESPONSE)
  );
  const templateRecording: ApiRecordingSet = JSON.parse(
    JSON.stringify(TEMPLATE_THERMAL_RECORDING)
  );
>>>>>>> df955803

  before(() => {
    //Create group1 with 2 devices, admin and member
    cy.testCreateUserGroupAndDevice("raGroupAdmin", "raGroup", "raCamera1");
    cy.apiDeviceAdd("raCamera1b", "raGroup");
    cy.apiUserAdd("raGroupMember");

    cy.apiGroupUserAdd("raGroupAdmin", "raGroupMember", "raGroup", true);

    //Create group2 with admin and device
    cy.testCreateUserGroupAndDevice("raGroup2Admin", "raGroup2", "raCamera2");
  });

  it("Group admin can view and delete device's recordings", () => {
    const recording1 = TestCreateRecordingData(templateRecording);
    let expectedRecording1: ApiThermalRecordingResponse;

    cy.log("Add recording as device");
    cy.apiRecordingAdd("raCamera1", recording1, undefined, "raRecording1").then(
      () => {
        expectedRecording1 = TestCreateExpectedRecordingData(
          templateExpectedRecording,
          "raRecording1",
          "raCamera1",
          "raGroup",
          null,
          recording1
        );
        cy.log("Check recording can be viewed correctly");
        cy.apiRecordingCheck(
          "raGroupAdmin",
          "raRecording1",
          expectedRecording1,
          EXCLUDE_IDS
        );
      }
    );

    cy.log("Delete recording");
    cy.apiRecordingDelete("raGroupAdmin", "raRecording1");

    cy.log("Check recording no longer exists");
    cy.apiRecordingCheck(
      "raGroupAdmin",
      "raRecording1",
      undefined,
      [],
      HTTP_Forbidden
    );
  });

  it("Group member can view and delete device's recordings", () => {
    const recording1 = TestCreateRecordingData(templateRecording);
    let expectedRecording1: ApiThermalRecordingResponse;

    cy.log("Add recording as device");
    cy.apiRecordingAdd("raCamera1", recording1, undefined, "raRecording1").then(
      () => {
        expectedRecording1 = TestCreateExpectedRecordingData(
          templateExpectedRecording,
          "raRecording1",
          "raCamera1",
          "raGroup",
          null,
          recording1
        );
        cy.log("Check recording can be viewed correctly");
        cy.apiRecordingCheck(
          "raGroupMember",
          "raRecording1",
          expectedRecording1,
          EXCLUDE_IDS
        );
      }
    );

    cy.log("Delete recording");
    cy.apiRecordingDelete("raGroupMember", "raRecording1");

    cy.log("Check recording no longer exists");
    cy.apiRecordingCheck(
      "raGroupMember",
      "raRecording1",
      undefined,
      [],
      HTTP_Forbidden
    );
  });

  it("Group admin can add recordings by group on behalf", () => {
    const recording1 = TestCreateRecordingData(templateRecording);
    let expectedRecording1: ApiThermalRecordingResponse;

    cy.log("Add recording as group admin");
    cy.apiRecordingAddOnBehalfUsingGroup(
      "raGroupAdmin",
      "raCamera1",
      "raGroup",
      recording1,
      "raRecording1"
    ).then(() => {
      expectedRecording1 = TestCreateExpectedRecordingData(
        templateExpectedRecording,
        "raRecording1",
        "raCamera1",
        "raGroup",
        null,
        recording1
      );
      cy.log("Check recording can be viewed correctly");
      cy.apiRecordingCheck(
        "raGroupAdmin",
        "raRecording1",
        expectedRecording1,
        EXCLUDE_IDS
      );
    });

    cy.log("Delete recording");
    cy.apiRecordingDelete("raGroupAdmin", "raRecording1");

    cy.log("Check recording no longer exists");
    cy.apiRecordingCheck(
      "raGroupAdmin",
      "raRecording1",
      undefined,
      [],
      HTTP_Forbidden
    );
  });

  it("Group member can add recordings by group on behalf", () => {
    const recording1 = TestCreateRecordingData(templateRecording);
    let expectedRecording1: ApiThermalRecordingResponse;

    cy.log("Add recording as group member");
    cy.apiRecordingAddOnBehalfUsingGroup(
      "raGroupMember",
      "raCamera1",
      "raGroup",
      recording1,
      "raRecording1"
    ).then(() => {
      expectedRecording1 = TestCreateExpectedRecordingData(
        templateExpectedRecording,
        "raRecording1",
        "raCamera1",
        "raGroup",
        null,
        recording1
      );
      cy.log("Check recording can be viewed correctly");
      cy.apiRecordingCheck(
        "raGroupMember",
        "raRecording1",
        expectedRecording1,
        EXCLUDE_IDS
      );
    });

    cy.log("Delete recording");
    cy.apiRecordingDelete("raGroupMember", "raRecording1");

    cy.log("Check recording no longer exists");
    cy.apiRecordingCheck(
      "raGroupMember",
      "raRecording1",
      undefined,
      [],
      HTTP_Forbidden
    );
  });

  it("Group admin can add recordings by device on behalf", () => {
    const recording1 = TestCreateRecordingData(templateRecording);
    let expectedRecording1: ApiThermalRecordingResponse;

    cy.log("Add recording as group admin");
    cy.apiRecordingAddOnBehalfUsingDevice(
      "raGroupAdmin",
      "raCamera1",
      recording1,
      "raRecording1"
    ).then(() => {
      expectedRecording1 = TestCreateExpectedRecordingData(
        templateExpectedRecording,
        "raRecording1",
        "raCamera1",
        "raGroup",
        null,
        recording1
      );
      cy.log("Check recording can be viewed correctly");
      cy.apiRecordingCheck(
        "raGroupAdmin",
        "raRecording1",
        expectedRecording1,
        EXCLUDE_IDS
      );
    });

    cy.log("Delete recording");
    cy.apiRecordingDelete("raGroupAdmin", "raRecording1");

    cy.log("Check recording no longer exists");
    cy.apiRecordingCheck(
      "raGroupAdmin",
      "raRecording1",
      undefined,
      [],
      HTTP_Forbidden
    );
  });

  it("Group member can add recordings by device on behalf", () => {
    const recording1 = TestCreateRecordingData(templateRecording);
    let expectedRecording1: ApiThermalRecordingResponse;

    cy.log("Add recording as group member");
    cy.apiRecordingAddOnBehalfUsingDevice(
      "raGroupMember",
      "raCamera1",
      recording1,
      "raRecording1"
    ).then(() => {
      expectedRecording1 = TestCreateExpectedRecordingData(
        templateExpectedRecording,
        "raRecording1",
        "raCamera1",
        "raGroup",
        null,
        recording1
      );
      cy.log("Check recording can be viewed correctly");
      cy.apiRecordingCheck(
        "raGroupMember",
        "raRecording1",
        expectedRecording1,
        EXCLUDE_IDS
      );
    });

    cy.log("Delete recording");
    cy.apiRecordingDelete("raGroupMember", "raRecording1");

    cy.log("Check recording no longer exists");
    cy.apiRecordingCheck(
      "raGroupMember",
      "raRecording1",
      undefined,
      [],
      HTTP_Forbidden
    );
  });

  it("Group member can add recordings by device on behalf - for inactive device", () => {
    const recording1 = TestCreateRecordingData(templateRecording);
    let expectedRecording1: ApiThermalRecordingResponse;

    cy.log("Rename/reregister device");
    cy.apiDeviceReregister("raCamera1", "raCamera1-renamed", "raGroup").then(
      () => {
        cy.log("Add recording as group member");
        cy.apiRecordingAddOnBehalfUsingDevice(
          "raGroupAdmin",
          "raCamera1",
          recording1,
          "raRecording1"
        ).then(() => {
          expectedRecording1 = TestCreateExpectedRecordingData(
            templateExpectedRecording,
            "raRecording1",
            "raCamera1",
            "raGroup",
            null,
            recording1
          );
          cy.log("Check recording can be viewed correctly");
          cy.apiRecordingCheck(
            "raGroupMember",
            "raRecording1",
            expectedRecording1,
            EXCLUDE_IDS
          );
        });

        cy.log("Delete recording");
        cy.apiRecordingDelete("raGroupMember", "raRecording1");

        cy.log("Check recording no longer exists");
        cy.apiRecordingCheck(
          "raGroupMember",
          "raRecording1",
          undefined,
          [],
          HTTP_Forbidden
        );
      }
    );
  });

  it("Group member can add recordings by device on behalf - for inactive device", () => {
    const recording1 = TestCreateRecordingData(templateRecording);
    let expectedRecording1: ApiThermalRecordingResponse;

    cy.log("Rename/reregister device");
    cy.apiDeviceReregister(
      "raCamera1-renamed",
      "raCamera1-renamed2",
      "raGroup"
    ).then(() => {
      cy.log("Add recording as group member");
      cy.apiRecordingAddOnBehalfUsingDevice(
        "raGroupMember",
        "raCamera1-renamed",
        recording1,
        "raRecording1"
      ).then(() => {
        expectedRecording1 = TestCreateExpectedRecordingData(
          templateExpectedRecording,
          "raRecording1",
          "raCamera1-renamed",
          "raGroup",
          null,
          recording1
        );
        cy.log("Check recording can be viewed correctly");
        cy.apiRecordingCheck(
          "raGroupMember",
          "raRecording1",
          expectedRecording1,
          EXCLUDE_IDS
        );
      });

      cy.log("Delete recording");
      cy.apiRecordingDelete("raGroupMember", "raRecording1");

      cy.log("Check recording no longer exists");
      cy.apiRecordingCheck(
        "raGroupMember",
        "raRecording1",
        undefined,
        [],
        HTTP_Forbidden
      );
    });
  });

  it("Group admin/member cannot access devices outside their group", () => {
    const recording2 = TestCreateRecordingData(templateRecording);
    cy.log("Cannot add recording for another group's devices using device");
    cy.apiRecordingAddOnBehalfUsingDevice(
      "raGroupAdmin",
      "raCamera2",
      recording2,
      "raRecording2",
      undefined,
      HTTP_Forbidden
    );
    cy.log("Cannot add recording for another group's devices using group");
    cy.apiRecordingAddOnBehalfUsingGroup(
      "raGroupAdmin",
      "raCamera2",
      "raGroup2",
      recording2,
      "raRecording2",
      undefined,
      HTTP_Forbidden
    );

    cy.apiRecordingAdd("raCamera2", recording2, undefined, "raRecording2");
    cy.log("Cannot view details of another group's recordings");
    cy.apiRecordingCheck(
      "raGroupAdmin",
      "raRecording2",
      undefined,
      [],
      HTTP_Forbidden
    );

    cy.log("Cannot delete another group's recordings");
    cy.apiRecordingDelete("raGroupAdmin", "raRecording2", HTTP_Forbidden);
    cy.apiRecordingDelete("raGroup2Admin", "raRecording2");
  });

  it("Correct handling of non-existent device, group", () => {
    const recording1 = TestCreateRecordingData(templateRecording);
    cy.log("Add recording using invalid device name");
    cy.apiRecordingAddOnBehalfUsingDevice(
      "raGroupAdmin",
      "IDoNotExist",
      recording1,
      "raRecording1",
      undefined,
      HTTP_Unprocessable,
      { useRawDeviceName: true }
    );

    cy.log("Add recording using non-existent device id");
    cy.apiRecordingAddOnBehalfUsingDevice(
      "raGroupAdmin",
      "99999",
      recording1,
      "raRecording1",
      undefined,
      HTTP_Forbidden,
      { useRawDeviceName: true }
    );

    cy.log("Add recording using valid group, non-existent device name");
    cy.apiRecordingAddOnBehalfUsingGroup(
      "raGroupAdmin",
      "IDoNotExist",
      "raGroup",
      recording1,
      "raRecording1",
      undefined,
      HTTP_Forbidden,
      { useRawDeviceName: true }
    );

    cy.log("Add recording using non-existent group");
    cy.apiRecordingAddOnBehalfUsingGroup(
      "raGroupAdmin",
      "raCamera",
      "GroupDoesNotExist",
      recording1,
      "raRecording1",
      undefined,
      HTTP_Forbidden
    );

    cy.log("Add recording using valid group and another groups device");
    cy.apiRecordingAddOnBehalfUsingGroup(
      "raGroupAdmin",
      "raCamera2",
      "raGroup",
      recording1,
      "raRecording1",
      undefined,
      HTTP_Forbidden
    );
  });

  it("Correct handling of invalid recording get parameters", () => {
    cy.log("Retrieve non-existent recording id");
    cy.apiRecordingCheck(
      "raGroupAdmin",
      "999999",
      undefined,
      [],
      HTTP_Forbidden,
      { useRawRecordingId: true }
    );
    cy.apiRecordingCheck(
      "raGroupAdmin",
      "ThisIsNotAValidId",
      undefined,
      [],
      HTTP_Unprocessable,
      { useRawRecordingId: true }
    );
  });

  it("Correct handling of invalid recording delete parameters", () => {
    cy.log("Delete invalid recording id");
    cy.apiRecordingDelete("raGroupAdmin", "999999", HTTP_Forbidden, {
      useRawRecordingId: true,
    });
    cy.apiRecordingDelete(
      "raGroupAdmin",
      "ThisIsNotAValidId",
      HTTP_Unprocessable,
      { useRawRecordingId: true }
    );
  });

  it.skip("Correct handling of invalid recording upload parameters", () => {
    //TODO: to be defined / written
  });

  it.skip("Deleted recording deletes associated tracks, tracktags and tags", () => {
    //TODO: would need to include a database query - i.e. use sequelize or an external system call
  });

  it("Recordings marked as deleted are not picked up by any /recordings API calls", () => {
    const filter = { "page-size": 1, page: 1 };
    const recording1 = TestCreateRecordingData(templateRecording);
    if (Cypress.env("running_in_a_dev_environment") == true) {
      cy.log("Removing all recordings not associated with this test");
      const superuser = getCreds("superuser")["name"];
      const suPassword = getCreds("superuser")["password"];
      cy.apiSignInAs(null, null, superuser, suPassword);
      cy.testDeleteRecordingsInState(
        superuser,
        RecordingType.ThermalRaw,
        undefined
      );
    }

    cy.log("Add recording as device");
    cy.apiRecordingAdd("raCamera1", recording1, undefined, "raRecording1");

    cy.log("Delete recording");
    cy.apiRecordingDelete("raGroupAdmin", "raRecording1");

    cy.log("Check /recordings/report ignores deleted recording");
    cy.apiRecordingsReportCheck(
      "raGroupAdmin",
      { where: {}, order: '[["id", "ASC"]]' },
      []
    );

    cy.log("Check /recordings/id: ignores deleted recording");
    cy.apiRecordingCheck(
      "raGroupAdmin",
      "raRecording1",
      undefined,
      [],
      HTTP_Forbidden
    );

    cy.log("Check /recordings/id:/thumbnail ignores deleted recording");
    cy.apiRecordingThumbnailCheck(
      "raGroupAdmin",
      "raRecording1",
      HTTP_Forbidden
    );

    cy.log("Check /recordings/count ignores deleted recording");
    cy.apiRecordingsCountCheck(
      "raGroupAdmin",
      {
        where: {},
        order: '[["id", "ASC"]]',
      },
      0
    );

    cy.log("Check /recordings ignores deleted recording");
    cy.apiRecordingsQueryCheck(
      "raGroupAdmin",
      {
        where: {},
        order: '[["id", "ASC"]]',
      },
      [],
      EXCLUDE_IDS
    );
    cy.log("Check /recordings/id:/tracks ignores deleted recording");
    //TODO: add check here where apiRecordingsTracksCheck has been written

    cy.log("Check /monitoring ignores deleted recording");
    cy.checkMonitoringWithFilter("raGroupAdmin", "raCamera1", filter, []);

    if (Cypress.env("running_in_a_dev_environment") == true) {
      cy.log("Check /recordings/needs-tag ignores deleted recording");
      cy.apiRecordingNeedsTagCheck("raGroupAdmin", undefined, null, []);
    } else {
      cy.log(
        "SKIPPING - Check /recordings/needs-tag ignores deleted recording - as can only do that on a dev server"
      );
    }
  });
});<|MERGE_RESOLUTION|>--- conflicted
+++ resolved
@@ -20,74 +20,12 @@
 } from "@commands/dataTemplate";
 
 describe("Recordings (thermal): add, get, delete", () => {
-<<<<<<< HEAD
-  const templateExpectedRecording: ApiThermalRecordingResponse = {
-    deviceId: 0,
-    deviceName: "",
-    groupName: "",
-    id: 892972,
-    rawMimeType: "application/x-cptv",
-    processingState: RecordingProcessingState.Finished,
-    duration: 15.6666666666667,
-    recordingDateTime: "2021-07-17T20:13:17.248Z",
-    location: { lat: -45.29115, lng: 169.30845 },
-    type: RecordingType.ThermalRaw,
-    additionalMetadata: { algorithm: 31143, previewSecs: 5, totalFrames: 141 },
-    groupId: 246,
-    comment: "This is a comment",
-    processing: false,
-    tags: [],
-    tracks: [
-      {
-        start: 2,
-        end: 5,
-        id: -99,
-        tags: [
-          {
-            what: "cat",
-            data: { name: "unknown" },
-            automatic: true,
-            confidence: 0.9,
-            trackId: -99,
-            id: -99,
-          },
-        ],
-        automatic: true,
-      },
-    ],
-  };
-
-  const templateRecording: ApiRecordingSet = {
-    type: RecordingType.ThermalRaw,
-    fileHash: null,
-    duration: 15.6666666666667,
-    recordingDateTime: "2021-07-17T20:13:17.248Z",
-    location: [-45.29115, 169.30845],
-    additionalMetadata: {
-      algorithm: 31143,
-      previewSecs: 5,
-      totalFrames: 141,
-    },
-    metadata: {
-      tracks: [
-        {
-          start_s: 2,
-          end_s: 5,
-          predictions: [{ confident_tag: "cat", confidence: 0.9, model_id: 1 }],
-        },
-      ],
-    },
-    comment: "This is a comment",
-    processingState: RecordingProcessingState.Finished,
-  };
-=======
   const templateExpectedRecording: ApiThermalRecordingResponse = JSON.parse(
     JSON.stringify(TEMPLATE_THERMAL_RECORDING_RESPONSE)
   );
   const templateRecording: ApiRecordingSet = JSON.parse(
     JSON.stringify(TEMPLATE_THERMAL_RECORDING)
   );
->>>>>>> df955803
 
   before(() => {
     //Create group1 with 2 devices, admin and member
