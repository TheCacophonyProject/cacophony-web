--- conflicted
+++ resolved
@@ -1,15 +1,6 @@
 /// <reference path="../../../support/index.d.ts" />
 import { HTTP_Unprocessable, HTTP_BadRequest } from "@commands/constants";
 
-<<<<<<< HEAD
-//TODO: workaround for issue 81 - imprecise locations by default.  Remove when fixed.
-const EXCLUDE_IDS = [
-  ".Tracks[].TrackTags[].TrackId",
-  ".Tracks[].id",
-  ".location.coordinates",
-];
-=======
->>>>>>> 3e0f9107
 import {
   ApiRecordingReturned,
   ApiRecordingSet,
