--- conflicted
+++ resolved
@@ -1,61 +1,4 @@
 /// <reference path="../../../support/index.d.ts" />
-<<<<<<< HEAD
-
-import { ApiRecordingReturned, ApiRecordingSet } from "@commands/types";
-
-import { TestCreateRecordingData } from "@commands/api/recording-tests";
-
-const templateExpectedRecording: ApiRecordingReturned = {
-  id: 892972,
-  rawMimeType: "application/x-cptv",
-  fileMimeType: null,
-  processingState: "FINISHED",
-  duration: 15.6666666666667,
-  recordingDateTime: "2021-07-17T20:13:17.248Z",
-  relativeToDawn: null,
-  relativeToDusk: null,
-  location: { type: "Point", coordinates: [-45.29115, 169.30845] },
-  version: "345",
-  batteryLevel: null,
-  batteryCharging: null,
-  airplaneModeOn: null,
-  type: "thermalRaw",
-  additionalMetadata: { algorithm: 31143, previewSecs: 5, totalFrames: 141 },
-  GroupId: 246,
-  StationId: 25,
-  comment: "This is a comment",
-  processing: null,
-};
-
-const templateRecording: ApiRecordingSet = {
-  type: "thermalRaw",
-  fileHash: null,
-  duration: 40,
-  recordingDateTime: "2021-01-01T00:00:00.000Z",
-  location: [-45, 169],
-  version: "346",
-  batteryCharging: null,
-  batteryLevel: null,
-  airplaneModeOn: null,
-  additionalMetadata: {
-    algorithm: 31144,
-    previewSecs: 6,
-    totalFrames: 142,
-  },
-  metadata: {
-    algorithm: { model_name: "master" },
-    tracks: [
-      { start_s: 1, end_s: 3, confident_tag: "possum", confidence: 0.8 },
-    ],
-  },
-  comment: "This is a comment2",
-  processingState: "FINSIHED",
-};
-
-const recording1 = TestCreateRecordingData(templateRecording);
-let expectedRecording1: ApiRecordingReturned;
-
-=======
 import {
   // HTTP_Unprocessable,
   HTTP_BadRequest,
@@ -77,7 +20,6 @@
   TestCreateRecordingData,
 } from "../../../commands/api/recording-tests";
 
->>>>>>> 3e0f9107
 describe("Recording needs-tag (power-tagger)", () => {
   const superuser = getCreds("superuser")["name"];
   const suPassword = getCreds("superuser")["password"];
@@ -131,20 +73,12 @@
     //Create user not associated with any devices
     cy.apiUserAdd("rntNonMember");
 
-<<<<<<< HEAD
-=======
     //Create second group, admin & device
->>>>>>> 3e0f9107
     cy.testCreateUserGroupAndDevice(
       "rntGroup2Admin",
       "rntGroup2",
       "rntCamera2"
     );
-<<<<<<< HEAD
-  });
-
-  it.skip("Non-member can view a recording", () => {});
-=======
 
     //When running on dev we know what recordings are present so can validate
     //all paramters.
@@ -173,7 +107,6 @@
       cy.testDeleteRecordingsInState(superuser, "audio", undefined);
     }
   });
->>>>>>> 3e0f9107
 
   it("Non-member can view a recording", () => {
     cy.log("Add a recording in group1");
@@ -273,9 +206,6 @@
           recording1
         );
 
-<<<<<<< HEAD
-  it.skip("Invalid parameters handled correctly", () => {});
-=======
         cy.apiRecordingAdd(
           "rntCamera2",
           recording1,
@@ -337,5 +267,4 @@
       { useRawDeviceId: true }
     );
   });
->>>>>>> 3e0f9107
 });