/// <reference path="../../../support/index.d.ts" />
import { NOT_NULL, NOT_NULL_STRING } from "@commands/constants";
import {
  ApiAlertConditions,
  ApiRecordingSet,
  ApiRecordingForProcessing,
} from "@commands/types";
import { getCreds } from "@commands/server";

import {
  TestCreateExpectedProcessingData,
  TestCreateExpectedRecordingData,
  TestCreateRecordingData,
} from "@commands/api/recording-tests";
import {
  ApiAudioRecordingResponse,
  ApiThermalRecordingResponse,
} from "@typedefs/api/recording";
import { RecordingProcessingState, RecordingType } from "@typedefs/api/consts";
import { createExpectedAlert } from "@commands/api/alerts";
import { createExpectedEvent } from "@commands/api/events";

describe("Recordings - processing tests", () => {
  const superuser = getCreds("superuser")["name"];
  const suPassword = getCreds("superuser")["password"];

  //Do not validate IDs
  const EXCLUDE_IDS = [
    ".tracks[].tags[].trackId",
    ".tracks[].tags[].id",
    ".tracks[].id",
    ".id",
  ];

  //Do not validate keys
  const EXCLUDE_KEYS = [".jobKey", ".rawFileKey", ".updatedAt", ".id"];

  const templateExpectedThermalRecording: ApiThermalRecordingResponse = {
    deviceId: 0,
    deviceName: "",
    groupName: "",
    tags: [],
    tracks: [],
    id: 892972,
    rawMimeType: "application/x-cptv",
    processingState: RecordingProcessingState.Finished,
    duration: 16.6666666666667,
    recordingDateTime: "2021-07-17T20:13:17.248Z",
    location: { lat: -45.29115, lng: 169.30845 },
    type: RecordingType.ThermalRaw,
    additionalMetadata: { algorithm: 31143, previewSecs: 5, totalFrames: 141 },
    groupId: 246,
    comment: "This is a comment",
    processing: false,
  };

  const templateExpectedAudioRecording: ApiAudioRecordingResponse = {
    additionalMetadata: {} as any,
    cacophonyIndex: [],
    airplaneModeOn: false,
    batteryCharging: "CHARGING",
    batteryLevel: 99,
    comment: "This is a comment",
    deviceId: 0,
    deviceName: "",
    duration: 16.6666666666667,
    groupId: 246,
    groupName: "",
    id: 892972,
    location: { lat: -43.53345, lng: 172.64745 },
    processing: false,
    processingState: RecordingProcessingState.Finished,
    rawMimeType: "application/x-cptv",
    recordingDateTime: "2021-07-17T20:13:17.248Z",
    relativeToDusk: 100,
    tags: [],
    tracks: [],
    type: RecordingType.Audio,
    version: "99",
  };

  const templateExpectedProcessing: ApiRecordingForProcessing = {
    id: 475,
    type: RecordingType.ThermalRaw,
    jobKey: "e6ef8335-42d2-4906-a943-995499bd84e2",
    rawFileKey: "e6ef8335-42d2-4906-a943-995499bd84e2",
    rawMimeType: "application/x-cptv",
    fileKey: null,
    fileMimeType: null,
    processingState: "xxx",
    processingMeta: null,
    GroupId: NOT_NULL,
    DeviceId: NOT_NULL,
    StationId: null,
    recordingDateTime: "2021-01-01T01:01:01.018Z",
    duration: 16.6666666666667,
    location: null,
    hasAlert: false,
    processingStartTime: NOT_NULL_STRING,
    processingEndTime: null,
    processing: true,
    updatedAt: "xxx",
  };

  const templateExpectedAudioProcessing: ApiRecordingForProcessing = {
    id: 475,
    type: RecordingType.Audio,
    jobKey: "e6ef8335-42d2-4906-a943-995499bd84e2",
    rawFileKey: "e6ef8335-42d2-4906-a943-995499bd84e2",
    rawMimeType: "video/mp4",
    fileKey: null,
    fileMimeType: null,
    processingState: "xxx",
    processingMeta: null,
    GroupId: NOT_NULL,
    DeviceId: NOT_NULL,
    StationId: null,
    recordingDateTime: "2021-01-01T01:01:01.018Z",
    duration: 60,
    location: null,
    hasAlert: false,
    processingStartTime: NOT_NULL_STRING,
    processingEndTime: null,
    processing: true,
    updatedAt: "",
  };

  const templateRecording: ApiRecordingSet = {
    type: RecordingType.ThermalRaw,
    fileHash: null,
    duration: 15.6666666666667,
    recordingDateTime: "2021-07-17T20:13:17.248Z",
    location: [-45.29115, 169.30845],
    additionalMetadata: {
      algorithm: 31143,
      previewSecs: 5,
      totalFrames: 141,
    },
    metadata: {},
    comment: "This is a comment",
    //    processingState: RecordingProcessingState.Analyse,
  };

  const templateAudioRecording: ApiRecordingSet = {
    type: RecordingType.Audio,
    fileHash: null,
    duration: 60,
    recordingDateTime: "2021-08-24T01:35:00.000Z",
    relativeToDusk: -17219,
    location: [-43.53345, 172.64745],
    version: "1.8.1",
    batteryCharging: "DISCHARGING",
    batteryLevel: 87,
    airplaneModeOn: false,
    cacophonyIndex: [
      { end_s: 20, begin_s: 0, index_percent: 80.8 },
      { end_s: 40, begin_s: 20, index_percent: 77.1 },
      { end_s: 60, begin_s: 40, index_percent: 71.6 },
    ],
    additionalMetadata: {
      normal: "0",
      "SIM IMEI": "990006964660319",
      analysis: {
        cacophony_index_version: "2020-01-20_A",
        processing_time_seconds: 50.7,
        species_identify_version: "2021-02-01",
      },
      "SIM state": "SIM_STATE_READY",
      "Auto Update": false,
      "Flight Mode": false,
      "Phone model": "SM-G900V",
      amplification: 1.0721460589601806,
      SimOperatorName: "Verizon",
      "Android API Level": 23,
      "Phone manufacturer": "samsung",
      "App has root access": false,
    },
    comment: "A comment",
    //    processingState: RecordingProcessingState.Analyse,
  };

  const POSSUM_ALERT: ApiAlertConditions[] = [
    { tag: "possum", automatic: true },
  ];

  //TODO: These tests will not currently work unless we have SU access as we need to be able to delete any
  //recordings that are in analyse state that do not belong to us.  This can be removed once
  //the analyse.test state has been implemented.  All analyse states in this test suite except the
  //first test below can then be changed to analyse.test
  if (Cypress.env("running_in_a_dev_environment") == true) {
    before(() => {
      //Create a group with 2 devices, admin user
      cy.testCreateUserGroupAndDevice("rpGroupAdmin", "rpGroup", "rpCamera1");
      cy.apiDeviceAdd("rpCamera1b", "rpGroup");

      //Add an alert to the 2nd device
      cy.apiAlertAdd(
        "rpGroupAdmin",
        "rpAlert1b",
        POSSUM_ALERT,
        "rpCamera1b",
        0
      );

      //Create a 2nd group with device and admin
      cy.testCreateUserGroupAndDevice("rpGroup2Admin", "rpGroup2", "rpCamera2");

      //Sign is as superuser so we have their JWT
      cy.apiSignInAs(null, null, superuser, suPassword);
    });

    beforeEach(() => {
      cy.testDeleteRecordingsInState(
        superuser,
        RecordingType.ThermalRaw,
        RecordingProcessingState.Analyse
      );
      cy.testDeleteRecordingsInState(
        superuser,
        RecordingType.Audio,
        RecordingProcessingState.Analyse
      );
      cy.testDeleteRecordingsInState(
        superuser,
        RecordingType.ThermalRaw,
        RecordingProcessingState.Tracking
      );
      cy.testDeleteRecordingsInState(
        superuser,
        RecordingType.Audio,
        RecordingProcessingState.Tracking
      );
      cy.testDeleteRecordingsInState(
        superuser,
        RecordingType.ThermalRaw,
        RecordingProcessingState.ToMp3
      );
      cy.testDeleteRecordingsInState(
        superuser,
        RecordingType.Audio,
        RecordingProcessingState.ToMp3
      );
    });

    it("Check default state for uploaded thermal recording is tracking", () => {
      const recording1 = TestCreateRecordingData(templateRecording);
      delete recording1.processingState;
      let expectedRecording1: ApiThermalRecordingResponse;
      cy.log("Add recording as device");
      cy.apiRecordingAdd(
        "rpCamera1",
        recording1,
        "oneframe.cptv",
        "rpRecording1"
      ).then(() => {
        expectedRecording1 = TestCreateExpectedRecordingData(
          templateExpectedThermalRecording,
          "rpRecording1",
          "rpCamera1",
          "rpGroup",
          null,
          recording1
        );

        cy.log("Check recording status is 'tracking'");
        expectedRecording1.processingState = RecordingProcessingState.Tracking;
        expectedRecording1.processing = false;
        cy.apiRecordingCheck(
          "rpGroupAdmin",
          "rpRecording1",
          expectedRecording1,
          EXCLUDE_IDS
        );
      });
    });

    it("Uploaded recording passes through correct processing steps", () => {
      const recording1 = TestCreateRecordingData(templateRecording);
      let expectedRecording1: ApiThermalRecordingResponse;
      let expectedRecording1b: ApiThermalRecordingResponse;
      let expectedRecording1c: ApiThermalRecordingResponse;
      let expectedRecording1d: ApiThermalRecordingResponse;
      let expectedRecording1e: ApiThermalRecordingResponse;
      let expectedProcessing1: ApiRecordingForProcessing;
      let expectedProcessing1c: ApiRecordingForProcessing;

      cy.log("Add recording as device");
      cy.apiRecordingAdd(
        "rpCamera1",
        recording1,
        "oneframe.cptv",
        "rpRecording1"
      ).then(() => {
        expectedRecording1 = TestCreateExpectedRecordingData(
          templateExpectedThermalRecording,
          "rpRecording1",
          "rpCamera1",
          "rpGroup",
          null,
          recording1
        );
        expectedProcessing1 = TestCreateExpectedProcessingData(
          templateExpectedProcessing,
          "rpRecording1",
          recording1
        );

        cy.log("Check recording status is 'tracking'");
        expectedRecording1.processingState = RecordingProcessingState.Tracking;
        expectedRecording1.processing = false;
        expectedProcessing1.processingState = RecordingProcessingState.Tracking;
        cy.apiRecordingCheck(
          "rpGroupAdmin",
          "rpRecording1",
          expectedRecording1,
          EXCLUDE_IDS
        );

        cy.log("Send for processing (tracking)");
        expectedProcessing1.processingStartTime = NOT_NULL_STRING;
        expectedProcessing1.updatedAt = NOT_NULL_STRING;
        cy.processingApiCheck(
          RecordingType.ThermalRaw,
          RecordingProcessingState.Tracking,
          "rpRecording1",
          expectedProcessing1,
          EXCLUDE_KEYS
        );

        cy.log("Check status (tracking, processing)");
        expectedRecording1b = TestCreateExpectedRecordingData(
          templateExpectedThermalRecording,
          "rpRecording1",
          "rpCamera1",
          "rpGroup",
          null,
          recording1
        );
        expectedRecording1b.processingState = RecordingProcessingState.Tracking;
        expectedRecording1b.processing = true;
        cy.apiRecordingCheck(
          "rpGroupAdmin",
          "rpRecording1",
          expectedRecording1b,
          EXCLUDE_IDS
        );

        cy.log("Mark tracking as done");
        cy.processingApiPut("rpRecording1", true, {}, undefined);

        cy.log("Check recording status is 'analyse'");
        expectedRecording1c = TestCreateExpectedRecordingData(
          templateExpectedThermalRecording,
          "rpRecording1",
          "rpCamera1",
          "rpGroup",
          null,
          recording1
        );
        expectedRecording1c.processingState =
          RecordingProcessingState.AnalyseThermal;
        expectedRecording1c.processing = false;
        cy.apiRecordingCheck(
          "rpGroupAdmin",
          "rpRecording1",
          expectedRecording1c,
          EXCLUDE_IDS
        );

        cy.log("Send for processing (analyse)");
        expectedProcessing1c = TestCreateExpectedProcessingData(
          templateExpectedProcessing,
          "rpRecording1",
          recording1
        );
        expectedProcessing1c.processingStartTime = NOT_NULL_STRING;
        expectedProcessing1c.updatedAt = NOT_NULL_STRING;
        expectedProcessing1c.processingState =
          RecordingProcessingState.AnalyseThermal;
        cy.processingApiCheck(
          RecordingType.ThermalRaw,
          RecordingProcessingState.Analyse,
          "rpRecording1",
          expectedProcessing1c,
          EXCLUDE_KEYS
        );

        cy.log("Check status (analyse)");
        expectedRecording1d = TestCreateExpectedRecordingData(
          templateExpectedThermalRecording,
          "rpRecording1",
          "rpCamera1",
          "rpGroup",
          null,
          recording1
        );
        expectedRecording1d.processingState =
          RecordingProcessingState.AnalyseThermal;
        expectedRecording1d.processing = true;
        cy.apiRecordingCheck(
          "rpGroupAdmin",
          "rpRecording1",
          expectedRecording1d,
          EXCLUDE_IDS
        );

        cy.log("Mark processing as done");
        cy.processingApiPut("rpRecording1", true, {}, undefined);

        cy.log("Check status (FINISHED)");
        expectedRecording1e = TestCreateExpectedRecordingData(
          templateExpectedThermalRecording,
          "rpRecording1",
          "rpCamera1",
          "rpGroup",
          null,
          recording1
        );
        expectedRecording1e.processingState = RecordingProcessingState.Finished;
        expectedRecording1e.processing = false;
        expectedRecording1e.tracks = [];
        cy.apiRecordingCheck(
          "rpGroupAdmin",
          "rpRecording1",
          expectedRecording1e,
          EXCLUDE_IDS
        );

        cy.log("Check status (FINISHED)");
      });
    });

    it("Multiple recordings are processed in 'oldest first' order (tracking)", () => {
      const recording3 = TestCreateRecordingData(templateRecording);
      const recording4 = TestCreateRecordingData(templateRecording);
      const recording5 = TestCreateRecordingData(templateRecording);
      recording3.recordingDateTime = "2020-01-01T00:03:00.000Z";
      recording4.recordingDateTime = "2021-01-01T00:03:00.000Z";
      recording5.recordingDateTime = "2020-01-01T00:04:00.000Z";
      cy.apiRecordingAdd(
        "rpCamera1",
        recording3,
        "oneframe.cptv",
        "rpRecording3"
      ).then(() => {
        cy.apiRecordingAdd(
          "rpCamera1",
          recording4,
          "oneframe.cptv",
          "rpRecording4"
        ).then(() => {
          cy.apiRecordingAdd(
            "rpCamera1",
            recording5,
            "oneframe.cptv",
            "rpRecording5"
          ).then(() => {
            const expectedProcessing3 = TestCreateExpectedProcessingData(
              templateExpectedProcessing,
              "rpRecording3",
              recording3
            );
            expectedProcessing3.processingState =
              RecordingProcessingState.Tracking;
            const expectedProcessing4 = TestCreateExpectedProcessingData(
              templateExpectedProcessing,
              "rpRecording4",
              recording4
            );
            expectedProcessing4.processingState =
              RecordingProcessingState.Tracking;

            const expectedProcessing5 = TestCreateExpectedProcessingData(
              templateExpectedProcessing,
              "rpRecording5",
              recording5
            );
            expectedProcessing5.processingState =
              RecordingProcessingState.Tracking;

            cy.log(
              "Check recordings ordered by recordingDateTime (3,5,4) for TRACKING"
            );
            cy.processingApiCheck(
              RecordingType.ThermalRaw,
              RecordingProcessingState.Tracking,
              "rpRecording3",
              expectedProcessing3,
              EXCLUDE_KEYS
            );
            cy.processingApiCheck(
              RecordingType.ThermalRaw,
              RecordingProcessingState.Tracking,
              "rpRecording5",
              expectedProcessing5,
              EXCLUDE_KEYS
            );
            cy.processingApiCheck(
              RecordingType.ThermalRaw,
              RecordingProcessingState.Tracking,
              "rpRecording4",
              expectedProcessing4,
              EXCLUDE_KEYS
            );

            cy.log("mark as done (tracking->analyse)");
            cy.processingApiPut("rpRecording3", true, {}, undefined);
            cy.processingApiPut("rpRecording4", true, {}, undefined);
            cy.processingApiPut("rpRecording5", true, {}, undefined).then(
              () => {
                expectedProcessing3.processingState =
                  RecordingProcessingState.AnalyseThermal;
                expectedProcessing4.processingState =
                  RecordingProcessingState.AnalyseThermal;
                expectedProcessing5.processingState =
                  RecordingProcessingState.AnalyseThermal;

                cy.log(
                  "Check recordings ordered by recordingDateTime (3,5,4) for ANALYSE"
                );
                cy.processingApiCheck(
                  RecordingType.ThermalRaw,
                  RecordingProcessingState.Analyse,
                  "rpRecording3",
                  expectedProcessing3,
                  EXCLUDE_KEYS
                );
                cy.processingApiCheck(
                  RecordingType.ThermalRaw,
                  RecordingProcessingState.Analyse,
                  "rpRecording5",
                  expectedProcessing5,
                  EXCLUDE_KEYS
                );
                cy.processingApiCheck(
                  RecordingType.ThermalRaw,
                  RecordingProcessingState.Analyse,
                  "rpRecording4",
                  expectedProcessing4,
                  EXCLUDE_KEYS
                );
              }
            );
          });
        });
      });
    });

    it("Process recordings for device with animal-alerts before recordings from devices without", () => {
      //camera1 has no alerts, camera1b has 1 alert
      const recording6 = TestCreateRecordingData(templateRecording);
      const recording7 = TestCreateRecordingData(templateRecording);
      const recording8 = TestCreateRecordingData(templateRecording);
      const recording9 = TestCreateRecordingData(templateRecording);
      recording6.recordingDateTime = "2021-01-01T00:09:00.000Z";
      recording7.recordingDateTime = "2021-01-01T00:08:00.000Z";
      recording8.recordingDateTime = "2021-01-01T00:07:00.000Z";
      recording9.recordingDateTime = "2021-01-01T00:06:00.000Z";
      cy.apiRecordingAdd(
        "rpCamera1",
        recording6,
        "oneframe.cptv",
        "rpRecording6"
      ).then(() => {
        cy.apiRecordingAdd(
          "rpCamera1b",
          recording7,
          "oneframe.cptv",
          "rpRecording7"
        ).then(() => {
          cy.apiRecordingAdd(
            "rpCamera1",
            recording8,
            "oneframe.cptv",
            "rpRecording8"
          ).then(() => {
            cy.apiRecordingAdd(
              "rpCamera1b",
              recording9,
              "oneframe.cptv",
              "rpRecording9"
            ).then(() => {
              const expectedProcessing6 = TestCreateExpectedProcessingData(
                templateExpectedProcessing,
                "rpRecording6",
                recording6
              );
              expectedProcessing6.processingState =
                RecordingProcessingState.Tracking;
              const expectedProcessing7 = TestCreateExpectedProcessingData(
                templateExpectedProcessing,
                "rpRecording7",
                recording7
              );
              expectedProcessing7.hasAlert = true;
              expectedProcessing7.processingState =
                RecordingProcessingState.Tracking;
              const expectedProcessing8 = TestCreateExpectedProcessingData(
                templateExpectedProcessing,
                "rpRecording8",
                recording8
              );
              expectedProcessing8.processingState =
                RecordingProcessingState.Tracking;
              const expectedProcessing9 = TestCreateExpectedProcessingData(
                templateExpectedProcessing,
                "rpRecording9",
                recording9
              );
              expectedProcessing9.hasAlert = true;
              expectedProcessing9.processingState =
                RecordingProcessingState.Tracking;

              cy.log(
                "Check recordings ordered by alerts first, oldest first (9,7,8,6)"
              );
              cy.processingApiCheck(
                RecordingType.ThermalRaw,
                RecordingProcessingState.Tracking,
                "rpRecording9",
                expectedProcessing9,
                EXCLUDE_KEYS
              );
              cy.processingApiCheck(
                RecordingType.ThermalRaw,
                RecordingProcessingState.Tracking,
                "rpRecording7",
                expectedProcessing7,
                EXCLUDE_KEYS
              );
              cy.processingApiCheck(
                RecordingType.ThermalRaw,
                RecordingProcessingState.Tracking,
                "rpRecording9",
                expectedProcessing8,
                EXCLUDE_KEYS
              );
              cy.processingApiCheck(
                RecordingType.ThermalRaw,
                RecordingProcessingState.Tracking,
                "rpRecording6",
                expectedProcessing6,
                EXCLUDE_KEYS
              );
            });
          });
        });
      });
    });

    it("Process thermalRaw and audio recordings in separate queues", () => {
      const recording10 = TestCreateRecordingData(templateRecording);
      const recording11 = TestCreateRecordingData(templateAudioRecording);
      const recording12 = TestCreateRecordingData(templateRecording);
      const recording13 = TestCreateRecordingData(templateAudioRecording);
      recording10.recordingDateTime = "2021-01-01T00:09:00.000Z";
      recording11.recordingDateTime = "2021-01-01T00:08:00.000Z";
      recording12.recordingDateTime = "2021-01-01T00:07:00.000Z";
      recording13.recordingDateTime = "2021-01-01T00:06:00.000Z";
      recording10.processingState = RecordingProcessingState.Analyse;
      recording11.processingState = RecordingProcessingState.Analyse;
      recording12.processingState = RecordingProcessingState.Analyse;
      recording13.processingState = RecordingProcessingState.Analyse;
      cy.apiRecordingAdd(
        "rpCamera1",
        recording10,
        "oneframe.cptv",
        "rpRecording10"
      ).then(() => {
        cy.apiRecordingAdd(
          "rpCamera1",
          recording11,
          "60sec-audio.mp4",
          "rpRecording11"
        ).then(() => {
          cy.apiRecordingAdd(
            "rpCamera1",
            recording12,
            "oneframe.cptv",
            "rpRecording12"
          ).then(() => {
            cy.apiRecordingAdd(
              "rpCamera1",
              recording13,
              "60sec-audio.mp4",
              "rpRecording13"
            ).then(() => {
              const expectedProcessing10 = TestCreateExpectedProcessingData(
                templateExpectedProcessing,
                "rpRecording10",
                recording10
              );
              expectedProcessing10.processingState =
                RecordingProcessingState.Analyse;
              const expectedProcessing11 = TestCreateExpectedProcessingData(
                templateExpectedAudioProcessing,
                "rpRecording11",
                recording11
              );
              expectedProcessing11.processingState =
                RecordingProcessingState.Analyse;
              const expectedProcessing12 = TestCreateExpectedProcessingData(
                templateExpectedProcessing,
                "rpRecording12",
                recording12
              );
              expectedProcessing12.processingState =
                RecordingProcessingState.Analyse;
              const expectedProcessing13 = TestCreateExpectedProcessingData(
                templateExpectedAudioProcessing,
                "rpRecording13",
                recording13
              );
              expectedProcessing13.processingState =
                RecordingProcessingState.Analyse;

              cy.log(
                "Check recordings ordered by oldest first with audio and thermal in different queues"
              );
              cy.processingApiCheck(
                RecordingType.ThermalRaw,
                RecordingProcessingState.Analyse,
                "rpRecording12",
                expectedProcessing12,
                EXCLUDE_KEYS
              );
              cy.processingApiCheck(
                RecordingType.ThermalRaw,
                RecordingProcessingState.Analyse,
                "rpRecording10",
                expectedProcessing10,
                EXCLUDE_KEYS
              );
              cy.processingApiCheck(
                RecordingType.Audio,
                RecordingProcessingState.Analyse,
                "rpRecording13",
                expectedProcessing13,
                EXCLUDE_KEYS
              );
              cy.processingApiCheck(
                RecordingType.Audio,
                RecordingProcessingState.Analyse,
                "rpRecording11",
                expectedProcessing11,
                EXCLUDE_KEYS
              );
            });
          });
        });
      });
    });

    it("Tracking stage can add tracks and analyse stage can add tags to the recording", () => {
      const recording18 = TestCreateRecordingData(templateRecording);
      cy.apiRecordingAdd(
        "rpCamera1",
        recording18,
        "oneframe.cptv",
        "rpRecording18"
      ).then(() => {
        const expectedProcessing18 = TestCreateExpectedProcessingData(
          templateExpectedProcessing,
          "rpRecording18",
          recording18
        );
        expectedProcessing18.processingState =
          RecordingProcessingState.Tracking;
        const expectedRecording18 = TestCreateExpectedRecordingData(
          templateExpectedThermalRecording,
          "rpRecording18",
          "rpCamera1",
          "rpGroup",
          null,
          recording18
        );
        expectedRecording18.processingState = RecordingProcessingState.Tracking;
        expectedRecording18.processing = true;

        cy.log("Send for processing");
        cy.processingApiCheck(
          RecordingType.ThermalRaw,
          RecordingProcessingState.Tracking,
          "rpRecording18",
          expectedProcessing18,
          EXCLUDE_KEYS
        );

        cy.log("Look up algorithm and then post tracks");
        cy.processingApiAlgorithmPost({ "tracking-format": 42 }).then(
          (algorithmId) => {
            cy.processingApiTracksPost(
              "rpTrack18",
              "rpRecording18",
              { start_s: 1, end_s: 4 },
              algorithmId
            );

            cy.log("Check tracks added to recording");
            expectedRecording18.processing = true;
            expectedRecording18.processingState =
              RecordingProcessingState.Tracking;
            expectedRecording18.tracks = [
              {
                tags: [],
                start: 1,
                end: 4,
                id: 1,
                positions: [],
              },
            ];
            cy.apiRecordingCheck(
              "rpGroupAdmin",
              "rpRecording18",
              expectedRecording18,
              EXCLUDE_IDS
            ).then(() => {
              expectedProcessing18.processingState =
                RecordingProcessingState.AnalyseThermal;
              cy.log("Complete tracking");
              cy.processingApiPut("rpRecording18", true, {}, undefined);

              cy.log("Start analyse");
              cy.processingApiCheck(
                RecordingType.ThermalRaw,
                RecordingProcessingState.Analyse,
                "rpRecording18",
                expectedProcessing18,
                EXCLUDE_KEYS
              );

              expectedRecording18.processing = true;
              expectedRecording18.processingState =
                RecordingProcessingState.AnalyseThermal;

              cy.log("Check tags added to recording/track");
              expectedRecording18.tracks = [
                {
                  tags: [
                    {
                      what: "possum",
                      automatic: true,
                      trackId: getCreds("rpTrack18").id,
                      confidence: 0.9,
                      data: { name: "master" },
                      id: -1,
                    },
                  ],
                  start: 1,
                  end: 4,
                  id: 1,
                  positions: [],
                },
              ];

              cy.processingApiTracksTagsPost(
                "rpTrack18",
                "rpRecording18",
                "possum",
                0.9,
                { name: "master" }
              );
              cy.apiRecordingCheck(
                "rpGroupAdmin",
                "rpRecording18",
                expectedRecording18,
                EXCLUDE_IDS
              ).then(() => {
                cy.log("set processing to done and recheck tracks");
                cy.processingApiPut("rpRecording18", true, {}, undefined);
                expectedRecording18.processing = false;
                expectedRecording18.processingState =
                  RecordingProcessingState.Finished;
                cy.apiRecordingCheck(
                  "rpGroupAdmin",
                  "rpRecording18",
                  expectedRecording18,
                  EXCLUDE_IDS
                );
              });
            });
          }
        );
      });
    });

    it("Tracking stage can delete tracks and tags from the recording", () => {
      const recording19 = TestCreateRecordingData(templateRecording);
      cy.apiRecordingAdd(
        "rpCamera1",
        recording19,
        "oneframe.cptv",
        "rpRecording19"
      ).then(() => {
        const expectedProcessing19 = TestCreateExpectedProcessingData(
          templateExpectedProcessing,
          "rpRecording19",
          recording19
        );
        expectedProcessing19.processingState =
          RecordingProcessingState.Tracking;
        const expectedRecording19 = TestCreateExpectedRecordingData(
          templateExpectedThermalRecording,
          "rpRecording19",
          "rpCamera1",
          "rpGroup",
          null,
          recording19
        );

        cy.log("Send for processing");
        cy.processingApiCheck(
          RecordingType.ThermalRaw,
          RecordingProcessingState.Tracking,
          "rpRecording19",
          expectedProcessing19,
          EXCLUDE_KEYS
        );

        cy.log("Look up algorithm and then post tracks");
        cy.processingApiAlgorithmPost({ "tracking-format": 42 }).then(
          (algorithmId) => {
            cy.processingApiTracksPost(
              "rpTrack19",
              "rpRecording19",
              { start_s: 1, end_s: 4 },
              algorithmId
            );

            cy.log("Check tracks added to recording");
            expectedRecording19.processing = true;
            expectedRecording19.processingState =
              RecordingProcessingState.Tracking;
            expectedRecording19.tracks = [
              {
                tags: [],
                start: 1,
                end: 4,
                id: 1,
                positions: [],
              },
            ];
            cy.apiRecordingCheck(
              "rpGroupAdmin",
              "rpRecording19",
              expectedRecording19,
              EXCLUDE_IDS
            ).then(() => {
              cy.log("Check tags added to recording/track");
              expectedRecording19.tracks = [
                {
                  tags: [
                    {
                      what: "possum",
                      automatic: true,
                      trackId: getCreds("rpTrack19").id,
                      confidence: 0.9,
                      data: { name: "master" },
                      id: -1,
                    },
                  ],
                  start: 1,
                  end: 4,
                  id: 1,
                  positions: [],
                },
              ];
              cy.processingApiTracksTagsPost(
                "rpTrack19",
                "rpRecording19",
                "possum",
                0.9,
                { name: "master" }
              );
              cy.apiRecordingCheck(
                "rpGroupAdmin",
                "rpRecording19",
                expectedRecording19,
                EXCLUDE_IDS
              ).then(() => {
                cy.log("Delete the track and check tracks deleted");
                cy.processingApiTracksDelete("rpRecording19");
                expectedRecording19.tracks = [];
                cy.apiRecordingCheck(
                  "rpGroupAdmin",
                  "rpRecording19",
                  expectedRecording19,
                  EXCLUDE_IDS
                ).then(() => {
                  cy.log("set processing to done and recheck tracks");
                  cy.processingApiPut("rpRecording19", true, {}, undefined);
                  expectedRecording19.processing = false;
                  expectedRecording19.processingState =
                    RecordingProcessingState.AnalyseThermal;
                  cy.apiRecordingCheck(
                    "rpGroupAdmin",
                    "rpRecording19",
                    expectedRecording19,
                    EXCLUDE_IDS
                  );
                });
              });
            });
          }
        );
      });
    });

    //This is a single test to check that alerts are triggered by processing
    //Full tests of the alerts logic are done through the recording upload API
    //TODO: Work out why this test does not generate an alert - it should!!!
    it.skip("Alert when desired animal is detected by processing", () => {
      //Note: camera 1b has an alert for possums
      const recording20 = TestCreateRecordingData(templateRecording);
      cy.apiRecordingAdd(
        "rpCamera1b",
        recording20,
        "oneframe.cptv",
        "rpRecording20"
      ).then(() => {
        const expectedAlert20 = createExpectedAlert(
          "rpAlert1b",
          0,
          POSSUM_ALERT,
          true,
          "rpGroupAdmin",
          "rpCamera1b"
        );
        const expectedEvent20 = createExpectedEvent(
          "rpCamera1b",
          "rpRecording20",
          "rpAlert1b"
        );

        const expectedProcessing20 = TestCreateExpectedProcessingData(
          templateExpectedProcessing,
          "rpRecording20",
          recording20
        );
        expectedProcessing20.processingState =
          RecordingProcessingState.Tracking;
        expectedProcessing20.hasAlert = true;

        cy.log("Send for processing and check is flagges as hasAlert");
        cy.processingApiCheck(
          RecordingType.ThermalRaw,
          RecordingProcessingState.Analyse,
          "rpRecording20",
          expectedProcessing20,
          EXCLUDE_KEYS
        );

        cy.log("Look up algorithm and then post tracks");
        cy.processingApiAlgorithmPost({ "tracking-format": 42 }).then(
          (algorithmId) => {
            cy.processingApiTracksPost(
              "rpTrack20",
              "rpRecording20",
              { start_s: 1, end_s: 4 },
              algorithmId
            );

            cy.log("Add tags");
            cy.processingApiTracksTagsPost(
              "rpTrack20",
              "rpRecording20",
              "possum",
              0.9,
              { name: "master" }
            ).then(() => {
              cy.log("set processing to done and recheck tracks");
<<<<<<< HEAD
              cy.processingApiPut("rpRecording20", true, {}, undefined).then(
                () => {
                  cy.log("Check an event was generated");
                  cy.apiAlertCheck(
                    "rpGroupAdmin",
                    "rpCamera1b",
                    "expectedAlert20"
                  );
                  cy.testEventsCheckAgainstExpected(
                    "rpGroupAdmin",
                    "rpCamera1b",
                    "expectedEvent20"
                  );
                }
              );
=======
              cy.processingApiPut(
                "rpRecording20",
                true,
                {},

                undefined
              ).then(() => {
                cy.log("Check an event was generated");
                cy.apiAlertCheck("rpGroupAdmin", "rpCamera1b", expectedAlert20);
                cy.testEventsCheckAgainstExpected(
                  "rpGroupAdmin",
                  "rpCamera1b",
                  expectedEvent20
                );
              });
>>>>>>> ca8530af
            });
          }
        );
      });
    });

    //TODO: Issue 96 - updates of location fail (time out)
    it("Test other metadata can be set by processing", () => {
      const fieldUpdates = {
        rawMimeType: "application/test",
        fileMimeType: "application/test2",
        duration: 20,
        recordingDateTime: "2020-01-01T00:00:00.000Z",
        relativeToDawn: 1000,
        relativeToDusk: -1000,
        version: "346",
        batteryLevel: 87,
        batteryCharging: "CHARGING",
        airplaneModeOn: true,
        type: RecordingType.Audio,
        comment: "This is a new comment",
        // add newFields, change algorithm, set previewSecs to null, leave totalFrames unchanged
        additionalMetadata: {
          newField: "newValue",
          newField2: "newValue2",
          algorithm: 99999,
          previewSecs: null,
        },
        cacophonyIndex: [],
        location: [-46.29115, 170.30845],
      };
      //top level recording data
      const recording17 = TestCreateRecordingData(templateRecording);
      cy.apiRecordingAdd(
        "rpCamera1",
        recording17,
        "oneframe.cptv",
        "rpRecording17"
      ).then(() => {
        const expectedProcessing17 = TestCreateExpectedProcessingData(
          templateExpectedProcessing,
          "rpRecording17",
          recording17
        );
        expectedProcessing17.processingState =
          RecordingProcessingState.Tracking;
        const expectedRecording17 = TestCreateExpectedRecordingData(
          templateExpectedAudioRecording,
          "rpRecording17",
          "rpCamera1",
          "rpGroup",
          null,
          recording17
        );
        expectedRecording17.processingState =
          RecordingProcessingState.AnalyseThermal;
        expectedRecording17.processing = false;
        expectedRecording17.rawMimeType = "application/test";
        expectedRecording17.fileMimeType = "application/test2";
        expectedRecording17.duration = 20;
        expectedRecording17.recordingDateTime = "2020-01-01T00:00:00.000Z";
        expectedRecording17.relativeToDawn = 1000;
        expectedRecording17.relativeToDusk = -1000;
        expectedRecording17.version = "346";
        expectedRecording17.batteryLevel = 87;
        expectedRecording17.batteryCharging = "CHARGING";
        expectedRecording17.airplaneModeOn = true;
        expectedRecording17.type = RecordingType.Audio;
        expectedRecording17.cacophonyIndex = [];
        expectedRecording17.comment = "This is a new comment";
        expectedRecording17.location = {
          lat: -46.29115,
          lng: 170.30845,
        };
        expectedRecording17.additionalMetadata = {
          newField: "newValue",
          newField2: "newValue2",
          algorithm: 99999,
          totalFrames: 141,
          previewSecs: null,
        } as any;

        cy.processingApiCheck(
          RecordingType.ThermalRaw,
          RecordingProcessingState.Tracking,
          "rpRecording17",
          expectedProcessing17,
          EXCLUDE_KEYS
        );
        cy.processingApiPut(
          "rpRecording17",
          true,
          { fieldUpdates: fieldUpdates },

          undefined
        );
        cy.apiRecordingCheck(
          "rpGroupAdmin",
          "rpRecording17",
          expectedRecording17,
          EXCLUDE_IDS
        );
      });
    });

    it("No files to process handled correctly", () => {
      cy.processingApiCheck(
        RecordingType.ThermalRaw,
        RecordingProcessingState.Analyse,
        "",
        undefined,
        EXCLUDE_KEYS
      );
      cy.processingApiCheck(
        RecordingType.Audio,
        RecordingProcessingState.Analyse,
        "",
        undefined,
        EXCLUDE_KEYS
      );
    });

    it("Audio recordings follow correct workflow", () => {
      const recording21 = TestCreateRecordingData(templateAudioRecording);
      let expectedRecording21: ApiAudioRecordingResponse;
      let expectedRecording21b: ApiAudioRecordingResponse;
      let expectedRecording21c: ApiAudioRecordingResponse;
      let expectedProcessing21: ApiRecordingForProcessing;

      cy.log("Add recording as device");
      cy.apiRecordingAdd(
        "rpCamera1",
        recording21,
        "60sec-audio.mp4",
        "rpRecording21"
      ).then(() => {
        expectedRecording21 = TestCreateExpectedRecordingData(
          templateExpectedAudioRecording,
          "rpRecording21",
          "rpCamera1",
          "rpGroup",
          null,
          recording21
        );
        expectedProcessing21 = TestCreateExpectedProcessingData(
          templateExpectedAudioProcessing,
          "rpRecording21",
          recording21
        );
        expectedProcessing21.processingState = RecordingProcessingState.ToMp3;

        cy.log("Check recording status is 'toMp3'");
        expectedRecording21.processingState = RecordingProcessingState.ToMp3;
        expectedRecording21.rawMimeType = "video/mp4";
        cy.apiRecordingCheck(
          "rpGroupAdmin",
          "rpRecording21",
          expectedRecording21,
          EXCLUDE_IDS
        );

        cy.log("Send for processing (toMp3)");
        expectedProcessing21.processingState = RecordingProcessingState.ToMp3;
        expectedProcessing21.processingStartTime = NOT_NULL_STRING;
        expectedProcessing21.updatedAt = NOT_NULL_STRING;
        cy.processingApiCheck(
          RecordingType.Audio,
          RecordingProcessingState.ToMp3,
          "rpRecording21",
          expectedProcessing21,
          EXCLUDE_KEYS
        ).then(() => {
          cy.log("Check status");
          expectedRecording21b = TestCreateExpectedRecordingData(
            templateExpectedAudioRecording,
            "rpRecording21",
            "rpCamera1",
            "rpGroup",
            null,
            recording21
          );
          expectedRecording21b.processingState = RecordingProcessingState.ToMp3;
          expectedRecording21b.processing = true;
          expectedRecording21b.rawMimeType = "video/mp4";
          cy.apiRecordingCheck(
            "rpGroupAdmin",
            "rpRecording21",
            expectedRecording21b,
            EXCLUDE_IDS
          );

          cy.log("Mark processing as done");
          cy.processingApiPut("rpRecording21", true, {}, undefined).then(() => {
            cy.log("Check recording status is 'analyse'");
            expectedRecording21.processingState =
              RecordingProcessingState.Analyse;
            expectedRecording21.rawMimeType = "video/mp4";
            cy.apiRecordingCheck(
              "rpGroupAdmin",
              "rpRecording21",
              expectedRecording21,
              EXCLUDE_IDS
            );

            cy.log("Send for processing (analyse)");
            expectedProcessing21.processingStartTime = NOT_NULL_STRING;
            expectedProcessing21.updatedAt = NOT_NULL_STRING;
            expectedProcessing21.processingState =
              RecordingProcessingState.Analyse;
            cy.processingApiCheck(
              RecordingType.Audio,
              RecordingProcessingState.Analyse,
              "rpRecording21",
              expectedProcessing21,
              EXCLUDE_KEYS
            ).then(() => {
              cy.log("Check status");
              expectedRecording21b = TestCreateExpectedRecordingData(
                templateExpectedAudioRecording,
                "rpRecording21",
                "rpCamera1",
                "rpGroup",
                null,
                recording21
              );
              expectedRecording21b.processingState =
                RecordingProcessingState.Analyse;
              expectedRecording21b.processing = true;
              expectedRecording21b.rawMimeType = "video/mp4";
              cy.apiRecordingCheck(
                "rpGroupAdmin",
                "rpRecording21",
                expectedRecording21b,
                EXCLUDE_IDS
              );

              cy.log("Mark processing as done");
              cy.processingApiPut("rpRecording21", true, {}, undefined).then(
                () => {
                  cy.log("Check status (FINISHED)");
                  expectedRecording21c = TestCreateExpectedRecordingData(
                    templateExpectedAudioRecording,
                    "rpRecording21",
                    "rpCamera1",
                    "rpGroup",
                    null,
                    recording21
                  );
                  expectedRecording21c.processingState =
                    RecordingProcessingState.Finished;
                  expectedRecording21c.processing = false;
                  expectedRecording21c.rawMimeType = "video/mp4";
                  expectedRecording21c.tracks = [];
                  cy.apiRecordingCheck(
                    "rpGroupAdmin",
                    "rpRecording21",
                    expectedRecording21c,
                    EXCLUDE_IDS
                  );
                }
              );
            });
          });
        });
      });
    });

    it("Recordings in other states not picked up for processing", () => {
      const recording14 = TestCreateRecordingData(templateRecording);
      recording14.processingState = RecordingProcessingState.Finished;
      const recording15 = TestCreateRecordingData(templateRecording);
      recording15.processingState = RecordingProcessingState.Corrupt;
      const recording16 = TestCreateRecordingData(templateRecording);
      recording16.processingState = RecordingProcessingState.AnalyseFailed;
      cy.log("Add recording as device");
      cy.apiRecordingAdd(
        "rpCamera1",
        recording14,
        "oneframe.cptv",
        "rpRecording14"
      ).then(() => {
        cy.apiRecordingAdd(
          "rpCamera1",
          recording15,
          "oneframe.cptv",
          "rpRecording15"
        ).then(() => {
          cy.apiRecordingAdd(
            "rpCamera1",
            recording16,
            "oneframe.cptv",
            "rpRecording16"
          ).then(() => {
            cy.log(
              "Check none of above (non-'analyze') recordings are picked up for processing"
            );
            cy.processingApiCheck(
              RecordingType.ThermalRaw,
              RecordingProcessingState.Analyse,
              "",
              undefined,
              EXCLUDE_KEYS
            );
          });
        });
      });
    });
  } else {
    it.skip("NOTE: Processing tests skipped superuser disabled in environment variables", () => {});
  }
});<|MERGE_RESOLUTION|>--- conflicted
+++ resolved
@@ -807,6 +807,7 @@
                 end: 4,
                 id: 1,
                 positions: [],
+                automatic: true,
               },
             ];
             cy.apiRecordingCheck(
@@ -850,6 +851,7 @@
                   end: 4,
                   id: 1,
                   positions: [],
+                  automatic: true,
                 },
               ];
 
@@ -938,6 +940,7 @@
                 end: 4,
                 id: 1,
                 positions: [],
+                automatic: true,
               },
             ];
             cy.apiRecordingCheck(
@@ -963,6 +966,7 @@
                   end: 4,
                   id: 1,
                   positions: [],
+                  automatic: true,
                 },
               ];
               cy.processingApiTracksTagsPost(
@@ -1069,23 +1073,6 @@
               { name: "master" }
             ).then(() => {
               cy.log("set processing to done and recheck tracks");
-<<<<<<< HEAD
-              cy.processingApiPut("rpRecording20", true, {}, undefined).then(
-                () => {
-                  cy.log("Check an event was generated");
-                  cy.apiAlertCheck(
-                    "rpGroupAdmin",
-                    "rpCamera1b",
-                    "expectedAlert20"
-                  );
-                  cy.testEventsCheckAgainstExpected(
-                    "rpGroupAdmin",
-                    "rpCamera1b",
-                    "expectedEvent20"
-                  );
-                }
-              );
-=======
               cy.processingApiPut(
                 "rpRecording20",
                 true,
@@ -1101,7 +1088,6 @@
                   expectedEvent20
                 );
               });
->>>>>>> ca8530af
             });
           }
         );
