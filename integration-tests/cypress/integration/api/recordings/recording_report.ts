/// <reference path="../../../support/index.d.ts" />
<<<<<<< HEAD
=======
import {
  // HTTP_Unprocessable,
  // HTTP_BadRequest,
  HTTP_Unprocessable,
  // HTTP_Forbidden,
  HTTP_OK200,
  //NOT_NULL,
} from "../../../commands/constants";

import { ApiRecordingColumns, ApiRecordingSet } from "../../../commands/types";

import { getCreds } from "../../../commands/server";

import {
  TestCreateExpectedRecordingColumns,
  TestCreateRecordingData,
} from "../../../commands/api/recording-tests";

describe("Recordings report using where", () => {
  const superuser = getCreds("superuser")["name"];
  const suPassword = getCreds("superuser")["password"];

  const templateRecording1: ApiRecordingSet = {
    type: "thermalRaw",
    fileHash: null,
    duration: 15.6666666666667,
    recordingDateTime: "2021-07-17T20:13:17.248Z",
    location: [-45.29115, 169.30845],
    version: "345",
    batteryCharging: null,
    batteryLevel: null,
    airplaneModeOn: null,
    additionalMetadata: {
      algorithm: 31143,
      previewSecs: 5,
      totalFrames: 141,
    },
    metadata: {
      algorithm: { model_name: "master" },
      tracks: [{ start_s: 2, end_s: 5, confident_tag: "cat", confidence: 0.9 }],
    },
    comment: "This is a comment",
    processingState: "FINISHED",
  };

  const templateRecording2: ApiRecordingSet = {
    type: "thermalRaw",
    fileHash: null,
    duration: 40,
    recordingDateTime: "2021-01-01T00:00:00.000Z",
    //TODO: Issue 95, locations rounded to 100m.  Replace .00045 and .00065 with non-100m rounded valeus when fixed
    location: [-45.00045, 169.00065],
    version: "346",
    batteryCharging: null,
    batteryLevel: null,
    airplaneModeOn: null,
    additionalMetadata: {
      algorithm: 31144,
      previewSecs: 6,
      totalFrames: 142,
    },
    metadata: {
      algorithm: { model_name: "master" },
      tracks: [
        { start_s: 1, end_s: 3, confident_tag: "possum", confidence: 0.8 },
      ],
    },
    comment: "This is a comment2",
    processingState: "CORRUPT",
  };

  const templateRecording3: ApiRecordingSet = {
    type: "audio",
    fileHash: null,
    duration: 60,
    recordingDateTime: "2021-08-24T01:35:00.000Z",
    relativeToDawn: null,
    relativeToDusk: -17219,
    //TODO: Issue 95, locations rounded to 100m.  Replace .00045 and .00065 with non-100m rounded valeus when fixed
    location: [-43.53345, 172.64745],
    version: "1.8.1",
    batteryCharging: "DISCHARGING",
    batteryLevel: 87,
    airplaneModeOn: false,
    additionalMetadata: {
      normal: "0",
      "SIM IMEI": "990006964660319",
      analysis: {
        cacophony_index: [
          { end_s: 20, begin_s: 0, index_percent: 80.8 },
          { end_s: 40, begin_s: 20, index_percent: 77.1 },
          { end_s: 60, begin_s: 40, index_percent: 71.6 },
        ],
        species_identify: [
          { end_s: 6, begin_s: 3, species: "morepork", liklihood: 1 },
          { end_s: 14, begin_s: 11, species: "morepork", liklihood: 0.38 },
          { end_s: 23, begin_s: 21, species: "morepork", liklihood: 1 },
          { end_s: 29, begin_s: 27, species: "morepork", liklihood: 1 },
          { end_s: 38, begin_s: 30, species: "morepork", liklihood: 1 },
          { end_s: 46, begin_s: 42, species: "morepork", liklihood: 1 },
          { end_s: 54, begin_s: 45, species: "morepork", liklihood: 1 },
          { end_s: 59.8, begin_s: 56.8, species: "morepork", liklihood: 1 },
        ],
        cacophony_index_version: "2020-01-20_A",
        processing_time_seconds: 50.7,
        species_identify_version: "2021-02-01",
      },
      "SIM state": "SIM_STATE_READY",
      "Auto Update": false,
      "Flight Mode": false,
      "Phone model": "SM-G900V",
      amplification: 1.0721460589601806,
      SimOperatorName: "Verizon",
      "Android API Level": 23,
      "Phone manufacturer": "samsung",
      "App has root access": false,
    },
    comment: null,
    processingState: "analyse",
  };

  const templateRecording4: ApiRecordingSet = {
    type: "thermalRaw",
    fileHash: null,
    duration: 40,
    recordingDateTime: "2021-01-01T00:00:00.000Z",
    //TODO: Issue 95, locations rounded to 100m.  Replace .00045 and .00065 with non-100m rounded valeus when fixed
    location: [-45.00045, 169.00065],
    version: "346",
    batteryCharging: null,
    batteryLevel: null,
    airplaneModeOn: null,
    additionalMetadata: {
      algorithm: 31144,
      previewSecs: 6,
      totalFrames: 142,
    },
    metadata: {
      algorithm: { model_name: "master" },
      tracks: [{ start_s: 2, end_s: 5 }],
    },
    comment: "This is a comment2",
    processingState: "FINISHED",
  };

  //TODO: Travis does not handle timezones well. So ignoring datetime for now as in report we have no idea
  //what timezone data is in
  const EXCLUDE_COLUMNS = ["Date", "Time"];

  //Four sets of recording parameters to set and query
  const recording1 = TestCreateRecordingData(templateRecording1);
  let expectedRecording1: ApiRecordingColumns;
  const recording2 = TestCreateRecordingData(templateRecording2);
  let expectedRecording2: ApiRecordingColumns;
  const recording3 = TestCreateRecordingData(templateRecording3);
  let expectedRecording3: ApiRecordingColumns;
  const recording4 = TestCreateRecordingData(templateRecording4);
  let expectedRecording4: ApiRecordingColumns;

  //CSV file structure to compate against the returned report
  const expectedRecording: ApiRecordingColumns[] = [];
>>>>>>> 3e0f9107

  before(() => {
    //Create group, 2 devices, admin and member
    cy.testCreateUserGroupAndDevice("rreGroupAdmin", "rreGroup", "rreCamera1");
    cy.apiDeviceAdd("rreCamera1b", "rreGroup");
    cy.apiUserAdd("rreGroupMember");
    cy.apiGroupUserAdd("rreGroupAdmin", "rreGroupMember", "rreGroup", true);

    //Device admin and member fore device1
    cy.apiUserAdd("rreDeviceAdmin");
    cy.apiUserAdd("rreDeviceMember");
    cy.apiDeviceUserAdd("rreGroupAdmin", "rreDeviceAdmin", "rreCamera1", true);
    cy.apiDeviceUserAdd("rreGroupAdmin", "rreDeviceMember", "rreCamera1", true);

    //Group2 with admin and device
    cy.testCreateUserGroupAndDevice(
      "rreGroup2Admin",
      "rreGroup2",
      "rreCamera2"
    );

    //define intercept here to allow adding recordings in before() - normally done in beforeEach
    cy.intercept("POST", "recordings").as("addRecording");

    //add some recordings to query
    cy.apiRecordingAdd(
      "rreCamera1",
      recording1,
      undefined,
      "rreRecording1"
    ).then(() => {
      expectedRecording1 = TestCreateExpectedRecordingColumns(
        "rreRecording1",
        "rreCamera1",
        "rreGroup",
        undefined,
        recording1
      );
    });
    cy.apiRecordingAdd(
      "rreCamera1",
      recording2,
      undefined,
      "rreRecording2"
    ).then(() => {
      expectedRecording2 = TestCreateExpectedRecordingColumns(
        "rreRecording2",
        "rreCamera1",
        "rreGroup",
        undefined,
        recording2
      );
    });
    cy.apiRecordingAdd(
      "rreCamera1b",
      recording3,
      undefined,
      "rreRecording3"
    ).then(() => {
      expectedRecording3 = TestCreateExpectedRecordingColumns(
        "rreRecording3",
        "rreCamera1b",
        "rreGroup",
        undefined,
        recording3
      );
    });
    //Recording 4 with a human tag
    cy.apiRecordingAdd(
      "rreCamera1b",
      recording4,
      undefined,
      "rreRecording4"
    ).then(() => {
      expectedRecording4 = TestCreateExpectedRecordingColumns(
        "rreRecording4",
        "rreCamera1b",
        "rreGroup",
        undefined,
        recording4
      );
      cy.testUserTagRecording(
        getCreds("rreRecording4").id,
        0,
        "rreGroupAdmin",
        "possum"
      );
      expectedRecording4["Human Track Tags"] = "possum";
    });
    for (let count = 0; count < 20; count++) {
      const tempRecording = JSON.parse(JSON.stringify(recording1));
      //recordingDateTime order different to id order to test sort on different parameters
      tempRecording.recordingDateTime =
        "2021-07-17T20:13:00." + (900 - count).toString() + "Z";
      cy.apiRecordingAdd(
        "rreCamera2",
        tempRecording,
        undefined,
        "rreRecordingB" + count.toString()
      ).then(() => {
        expectedRecording[count] = TestCreateExpectedRecordingColumns(
          "rreRecordingB" + count.toString(),
          "rreCamera2",
          "rreGroup2",
          undefined,
          tempRecording
        );
      });
    }
  });

  it("Group admin can view report on their device's recordings", () => {
    cy.log("Check recording can be viewed correctly");
    cy.apiRecordingsReportCheck(
      "rreGroupAdmin",
      { where: { id: getCreds("rreRecording1").id } },
      [expectedRecording1],
      EXCLUDE_COLUMNS
    );
  });

  it("Can get report on audio recordings", () => {
    cy.log("Check recording can be viewed correctly");
    cy.apiRecordingsReportCheck(
      "rreGroupAdmin",
      { where: { id: getCreds("rreRecording3").id } },
      [expectedRecording3],
      EXCLUDE_COLUMNS
    );
  });

  it("Group member can view report on their device's recordings", () => {
    cy.log("Check recording can be viewed correctly");
    cy.apiRecordingsReportCheck(
      "rreGroupMember",
      { where: { id: getCreds("rreRecording1").id } },
      [expectedRecording1],
      EXCLUDE_COLUMNS
    );
  });

  it("Device admin can view report on their device's recordings", () => {
    cy.log("Check recording can be viewed correctly");
    cy.apiRecordingsReportCheck(
      "rreDeviceAdmin",
      { where: { id: getCreds("rreRecording1").id } },
      [expectedRecording1],
      EXCLUDE_COLUMNS
    );
  });

  it("Device member can view report on their device's recordings", () => {
    cy.log("Check recording can be viewed correctly");
    cy.apiRecordingsReportCheck(
      "rreDeviceMember",
      { where: { id: getCreds("rreRecording1").id } },
      [expectedRecording1],
      EXCLUDE_COLUMNS
    );
  });

  it("Non member cannot view devices recordings", () => {
    cy.log("Check no recordings returned");
    cy.apiRecordingsReportCheck(
      "rreGroup2Admin",
      { where: { id: getCreds("rreRecording1").id } },
      []
    );
  });

  //duplicate of above
  //it.skip("Can handle no returned matches", () => {});

  it("Paging / sorting works as expected", () => {
    //note: .slice takes params (startPos, endPos+1) - how wierd is that?!
    cy.log("Get first page, setting limit");
    cy.apiRecordingsReportCheck(
      "rreGroup2Admin",
      { where: {}, offset: 0, limit: 3, order: '[["id", "ASC"]]' },
      expectedRecording.slice(0, 3),
      EXCLUDE_COLUMNS
    );

    cy.log("Get intermediate page, setting limit");
    cy.apiRecordingsReportCheck(
      "rreGroup2Admin",
      { where: {}, offset: 3, limit: 3, order: '[["id", "ASC"]]' },
      expectedRecording.slice(3, 6),
      EXCLUDE_COLUMNS
    );

    cy.log("Get final (part) page, setting limit");
    cy.apiRecordingsReportCheck(
      "rreGroup2Admin",
      { where: {}, offset: 18, limit: 3, order: '[["id", "ASC"]]' },
      expectedRecording.slice(18, 20),
      EXCLUDE_COLUMNS
    );

<<<<<<< HEAD
    cy.testCreateUserGroupAndDevice("rrGroup2Admin", "rrGroup2", "rrCamera2");
  });

  it.skip("TODO: write tests for recording reports", () => {});
=======
    //note slice() has to be used to stop .reverse() modifying original array in-place - crazy.
    //Where's the javascript equivalent of the '!' operator?
    cy.log("Reverse sort order, first page");
    cy.apiRecordingsReportCheck(
      "rreGroup2Admin",
      { where: {}, offset: 0, limit: 3, order: '[["id", "DESC"]]' },
      expectedRecording.slice().reverse().slice(0, 3),
      EXCLUDE_COLUMNS
    );
    cy.log("Reverse sort order, intermediate page");
    cy.apiRecordingsReportCheck(
      "rreGroup2Admin",
      { where: {}, offset: 3, limit: 3, order: '[["id", "DESC"]]' },
      expectedRecording.slice().reverse().slice(3, 6),
      EXCLUDE_COLUMNS
    );
    cy.log("Reverse sort order, last (part) page");
    cy.apiRecordingsReportCheck(
      "rreGroup2Admin",
      { where: {}, offset: 18, limit: 3, order: '[["id", "DESC"]]' },
      expectedRecording.slice().reverse().slice(18, 20),
      EXCLUDE_COLUMNS
    );

    cy.log("Verify sort on a different parameter (recordingDateTime)");
    //recordingDateTime order is opposite to id order, so compare with reverse of original array
    cy.apiRecordingsReportCheck(
      "rreGroup2Admin",
      { where: {}, offset: 3, limit: 30, order: '[["id", "DESC"]]' },
      expectedRecording.slice().reverse().slice(3, 30),
      EXCLUDE_COLUMNS
    );
  });

  it("Can query by all valid single parameters", () => {
    cy.log("id");
    cy.apiRecordingsReportCheck(
      "rreGroupAdmin",
      { where: { id: getCreds("rreRecording2").id } },
      [expectedRecording2],
      EXCLUDE_COLUMNS
    );

    cy.log("recordingDateTime");
    cy.apiRecordingsReportCheck(
      "rreGroupAdmin",
      { where: { recordingDateTime: recording3.recordingDateTime } },
      [expectedRecording3],
      EXCLUDE_COLUMNS
    );

    cy.log("DeviceId");
    cy.apiRecordingsReportCheck(
      "rreGroupAdmin",
      {
        where: { DeviceId: getCreds("rreCamera1").id },
        order: '[["id", "ASC"]]',
      },
      [expectedRecording1, expectedRecording2],
      EXCLUDE_COLUMNS
    );

    cy.log("GroupId");
    cy.apiRecordingsReportCheck(
      "rreGroupAdmin",
      { where: { GroupId: getCreds("rreGroup").id }, order: '[["id", "ASC"]]' },
      [
        expectedRecording1,
        expectedRecording2,
        expectedRecording3,
        expectedRecording4,
      ],
      EXCLUDE_COLUMNS
    );

    cy.log("type");
    cy.apiRecordingsReportCheck(
      "rreGroupAdmin",
      { where: { type: "audio" } },
      [expectedRecording3],
      EXCLUDE_COLUMNS
    );

    cy.log("processingState");
    cy.apiRecordingsReportCheck(
      "rreGroupAdmin",
      { where: { processingState: "CORRUPT" } },
      [expectedRecording2],
      EXCLUDE_COLUMNS
    );

    cy.log("duration");
    cy.apiRecordingsReportCheck(
      "rreGroupAdmin",
      { where: { duration: 60 } },
      [expectedRecording3],
      EXCLUDE_COLUMNS
    );

    //cy.log("StationId");
    //cy.log("processing");
  });

  it("Can query using operators", () => {
    cy.log("Greater than");
    cy.apiRecordingsReportCheck(
      "rreGroupAdmin",
      { where: { duration: { $gt: 40 } } },
      [expectedRecording3],
      EXCLUDE_COLUMNS
    );

    cy.log("Less than");
    cy.apiRecordingsReportCheck(
      "rreGroupAdmin",
      { where: { duration: { $lt: 40 } } },
      [expectedRecording1],
      EXCLUDE_COLUMNS
    );

    cy.log("Less than equal");
    cy.apiRecordingsReportCheck(
      "rreGroupAdmin",
      { where: { duration: { $lte: 40 } }, order: '[["id", "ASC"]]' },
      [expectedRecording1, expectedRecording2, expectedRecording4],
      EXCLUDE_COLUMNS
    );
  });

  //TODO: devicename and groupname appear not to be supported.  What nested parameters are?
  it.skip("Can query by nested parameters", () => {});

  it("Can query by multiple parameters", () => {
    cy.log("Duration and deviceId");
    cy.apiRecordingsReportCheck(
      "rreGroupAdmin",
      {
        where: { DeviceId: getCreds("rreCamera1").id, duration: { $gte: 40 } },
        order: '[["id", "ASC"]]',
      },
      [expectedRecording2],
      EXCLUDE_COLUMNS
    );
  });

  it("Can limit query by tags and tagmode", () => {
    cy.log("Tagged as possum");
    cy.apiRecordingsReportCheck(
      "rreGroupAdmin",
      { where: {}, tags: '["possum"]', order: '[["id", "ASC"]]' },
      [expectedRecording2, expectedRecording4],
      EXCLUDE_COLUMNS
    );

    cy.log("Tagged as possum or cat");
    cy.apiRecordingsReportCheck(
      "rreGroupAdmin",
      { where: {}, tags: '["possum", "cat"]', order: '[["id", "ASC"]]' },
      [expectedRecording1, expectedRecording2, expectedRecording4],
      EXCLUDE_COLUMNS
    );

    cy.log("'Any' tagmode");
    cy.apiRecordingsReportCheck(
      "rreGroupAdmin",
      { where: {}, tagMode: "any", order: '[["id", "ASC"]]' },
      [
        expectedRecording1,
        expectedRecording2,
        expectedRecording3,
        expectedRecording4,
      ],
      EXCLUDE_COLUMNS
    );

    cy.log("'untagged' tagmode");
    cy.apiRecordingsReportCheck(
      "rreGroupAdmin",
      { where: {}, tagMode: "untagged", order: '[["id", "ASC"]]' },
      [expectedRecording3],
      EXCLUDE_COLUMNS
    );

    cy.log("'tagged' tagmode");
    cy.apiRecordingsReportCheck(
      "rreGroupAdmin",
      { where: {}, tagMode: "tagged", order: '[["id", "ASC"]]' },
      [expectedRecording1, expectedRecording2, expectedRecording4],
      EXCLUDE_COLUMNS
    );

    cy.log("'no-human' tagmode");
    cy.apiRecordingsReportCheck(
      "rreGroupAdmin",
      { where: {}, tagMode: "no-human", order: '[["id", "ASC"]]' },
      [expectedRecording1, expectedRecording2, expectedRecording3],
      EXCLUDE_COLUMNS
    );

    cy.log("'automatic-only' tagmode");
    cy.apiRecordingsReportCheck(
      "rreGroupAdmin",
      { where: {}, tagMode: "automatic-only", order: '[["id", "ASC"]]' },
      [expectedRecording1, expectedRecording2],
      EXCLUDE_COLUMNS
    );

    cy.log("'human-only' tagmode");
    cy.apiRecordingsReportCheck(
      "rreGroupAdmin",
      { where: {}, tagMode: "human-only", order: '[["id", "ASC"]]' },
      [expectedRecording4],
      EXCLUDE_COLUMNS
    );

    cy.log("'automatic+human' tagmode");
    cy.apiRecordingsReportCheck(
      "rreGroupAdmin",
      { where: {}, tagMode: "automatic+human", order: '[["id", "ASC"]]' },
      [],
      EXCLUDE_COLUMNS
    );

    cy.log("tag (possum) and tagmode (automatic)");
    cy.apiRecordingsReportCheck(
      "rreGroupAdmin",
      {
        where: {},
        tagMode: "automatic-only",
        tags: '["possum"]',
        order: '[["id", "ASC"]]',
      },
      [expectedRecording2],
      EXCLUDE_COLUMNS
    );
  });

  //TODO: Issue 94: invalid where, order parameters not caught - cause server error
  it.skip("Can handle invalid queries", () => {
    //cy.log("Where");
    //cy.apiRecordingsReportCheck( "rreGroupAdmin", {where: {badParameter: "bad value"}}, [], HTTP_Unprocessable);
    cy.log("Tagmode");
    cy.apiRecordingsReportCheck(
      "rreGroupAdmin",
      { where: {}, tagMode: "rubbish value" },
      [],
      EXCLUDE_COLUMNS,
      HTTP_Unprocessable
    );
    //cy.log("order");
    //cy.apiRecordingsReportCheck( "rreGroupAdmin", {where: {}, order: '["badParameter"]'}, [], HTTP_Unprocessable);
    //cy.log("unsupported parameter");
    //cy.apiRecordingsReportCheck( "rreGroupAdmin", {where: {}, badParameter: 11}, [], HTTP_Unprocessable);
  });

  //TODO: Issue 102 - FAILS.  view-mode is ignored
  if (Cypress.env("running_in_a_dev_environment") == true) {
    it.skip("Super-user as user should see only their recordings", () => {
      cy.apiSignInAs(null, null, superuser, suPassword);
      cy.apiDeviceUserAdd(
        "rreGroupAdmin",
        superuser,
        "rreCamera1b",
        true,
        HTTP_OK200,
        { useRawUserName: true }
      );

      cy.apiRecordingsReportCheck(
        superuser,
        { where: {}, "view-mode": "user" },
        [expectedRecording3, expectedRecording4],
        EXCLUDE_COLUMNS
      );
      cy.apiDeviceUserRemove(
        "rreGroupAdmin",
        superuser,
        "rreCamera1b",
        HTTP_OK200,
        { useRawUserName: true }
      );
    });
  } else {
    it.skip("Super-user as user should see only their recordings", () => {});
  }

  //TODO: wrapper would need to check results contain expected results ... not yet implemented in test wrapper
  it.skip("Super-user should see all recordings", () => {});

  //TODO: This functionality needs to be reworked,  Issue 95
  it.skip("Can specify location precision", () => {});
>>>>>>> 3e0f9107
});<|MERGE_RESOLUTION|>--- conflicted
+++ resolved
@@ -1,6 +1,4 @@
 /// <reference path="../../../support/index.d.ts" />
-<<<<<<< HEAD
-=======
 import {
   // HTTP_Unprocessable,
   // HTTP_BadRequest,
@@ -162,7 +160,6 @@
 
   //CSV file structure to compate against the returned report
   const expectedRecording: ApiRecordingColumns[] = [];
->>>>>>> 3e0f9107
 
   before(() => {
     //Create group, 2 devices, admin and member
@@ -362,12 +359,6 @@
       EXCLUDE_COLUMNS
     );
 
-<<<<<<< HEAD
-    cy.testCreateUserGroupAndDevice("rrGroup2Admin", "rrGroup2", "rrCamera2");
-  });
-
-  it.skip("TODO: write tests for recording reports", () => {});
-=======
     //note slice() has to be used to stop .reverse() modifying original array in-place - crazy.
     //Where's the javascript equivalent of the '!' operator?
     cy.log("Reverse sort order, first page");
@@ -659,5 +650,4 @@
 
   //TODO: This functionality needs to be reworked,  Issue 95
   it.skip("Can specify location precision", () => {});
->>>>>>> 3e0f9107
 });