/// <reference path="../../../support/index.d.ts" />
import {
  HTTP_OK200,
  HTTP_Unprocessable,
  EXCLUDE_IDS_ARRAY,
} from "@commands/constants";
import {
  TEMPLATE_AUDIO_RECORDING_RESPONSE,
  TEMPLATE_AUDIO_RECORDING,
  TEMPLATE_THERMAL_RECORDING_RESPONSE,
  TEMPLATE_TRACK,
  TEMPLATE_THERMAL_RECORDING,
} from "@commands/dataTemplate";

import { getCreds } from "@commands/server";
import { getTestName } from "@commands/names";

import {
  TestCreateExpectedRecordingData,
  TestCreateRecordingData,
} from "@commands/api/recording-tests";
import {
  ApiAudioRecordingResponse,
  ApiThermalRecordingResponse,
} from "@typedefs/api/recording";
import { RecordingProcessingState, RecordingType } from "@typedefs/api/consts";

describe("Recordings query using where", () => {
  const superuser = getCreds("superuser")["name"];
  const suPassword = getCreds("superuser")["password"];

  //Do not validate IDs
  const EXCLUDE_PARAMS = EXCLUDE_IDS_ARRAY.concat([
    "[].tracks[].tags[].data",
    "[].additionalMetadata",
<<<<<<< HEAD
  ];

  const templateExpectedRecording: ApiThermalRecordingResponse = {
    deviceName: "cy_raCamera1_f9a1b6a1",
    deviceId: NOT_NULL as any,
    groupName: "cy_raGroup_f9a1b6a1",
    groupId: 504,
    tags: [],
    tracks: [
      {
        tags: [
          {
            what: "cat",
            automatic: true,
            trackId: 1,
            confidence: 0.9,
            data: { name: "master" },
            id: -1,
          },
        ],
        start: 2,
        end: 5,
        id: 1,
        positions: [],
      },
    ],
    duration: 15.6666666666667,
    id: 1264,
    processing: false,
    processingState: RecordingProcessingState.Finished,
    rawMimeType: "application/x-cptv",
    recordingDateTime: "2021-07-17T20:13:17.248Z",
    type: RecordingType.ThermalRaw,
  };

  const templateExpectedAudioRecording: ApiAudioRecordingResponse = {
    deviceName: "cy_raCamera1_f9a1b6a1",
    deviceId: NOT_NULL as any,
    groupName: "cy_raGroup_f9a1b6a1",
    groupId: 504,
    tags: [],
    tracks: [
      {
        tags: [
          {
            what: "cat",
            automatic: true,
            trackId: 1,
            confidence: 0.9,
            data: { name: "master" },
            id: -1,
          },
        ],
        start: 2,
        end: 5,
        id: 1,
        positions: [],
      },
    ],
    duration: 15.6666666666667,
    id: 1264,
    processing: false,
    processingState: RecordingProcessingState.Finished,
    rawMimeType: "audio/mpeg",
    recordingDateTime: "2021-07-17T20:13:17.248Z",
    type: RecordingType.Audio,
  };

  //TODO: Issue ##. Several parameters not propogated to returned recordings query (but present in /recording (get)).  Commented out here
  //Either fix API to be consistent or remove this comment and remove commented lines below
  const templateRecording1: ApiRecordingSet = {
    type: RecordingType.ThermalRaw,
    fileHash: null,
    duration: 15.6666666666667,
    recordingDateTime: "2021-07-17T20:13:17.248Z",
    location: [-45.29115, 169.30845],
    additionalMetadata: {
      algorithm: 31143,
      previewSecs: 5,
      totalFrames: 141,
    },
    metadata: {
      algorithm: { model_name: "master" },
      tracks: [
        {
          start_s: 2,
          end_s: 5,
          predictions: [{ confident_tag: "cat", confidence: 0.9, model_id: 1 }],
        },
      ],
    },
    comment: "This is a comment",
    processingState: RecordingProcessingState.Finished,
  };

  const templateRecording2: ApiRecordingSet = {
    type: RecordingType.ThermalRaw,
    fileHash: null,
    duration: 40,
    recordingDateTime: "2021-01-01T00:00:00.000Z",
    location: [-45, 169],
    additionalMetadata: {
      algorithm: 31144,
      previewSecs: 6,
      totalFrames: 142,
    },
    metadata: {
      algorithm: { model_name: "master" },
      tracks: [
        {
          start_s: 1,
          end_s: 3,
          predictions: [
            { confident_tag: "possum", confidence: 0.8, model_id: 1 },
          ],
        },
      ],
    },
    comment: "This is a comment2",
    processingState: RecordingProcessingState.Corrupt,
  };

  const templateRecording3: ApiRecordingSet = {
    type: RecordingType.Audio,
    fileHash: null,
    duration: 60,
    recordingDateTime: "2021-08-24T01:35:00.000Z",
    //  relativeToDawn: null,
    //  relativeToDusk: -17219,
    location: [-43.53345, 172.64745],
    //  version: "1.8.1",
    //  batteryCharging: "DISCHARGING",
    batteryLevel: 87,
    //  airplaneModeOn: false,
    cacophonyIndex: [
      { end_s: 20, begin_s: 0, index_percent: 80.8 },
      { end_s: 40, begin_s: 20, index_percent: 77.1 },
      { end_s: 60, begin_s: 40, index_percent: 71.6 },
    ],
    additionalMetadata: {
      normal: "0",
      "SIM IMEI": "990006964660319",
      analysis: {
        cacophony_index_version: "2020-01-20_A",
        processing_time_seconds: 50.7,
        species_identify_version: "2021-02-01",
      },
      "SIM state": "SIM_STATE_READY",
      "Auto Update": false,
      "Flight Mode": false,
      "Phone model": "SM-G900V",
      amplification: 1.0721460589601806,
      SimOperatorName: "Verizon",
      "Android API Level": 23,
      "Phone manufacturer": "samsung",
      "App has root access": false,
    },
    comment: "test comment",
    processingState: RecordingProcessingState.Analyse,
  };

  const templateRecording4: ApiRecordingSet = {
    type: RecordingType.ThermalRaw,
    fileHash: null,
    duration: 40,
    recordingDateTime: "2021-01-01T00:00:00.000Z",
    location: [-45, 169],
    //  version: "346",
    //  batteryCharging: null,
    //  airplaneModeOn: null,
    additionalMetadata: {
      algorithm: 31144,
      previewSecs: 6,
      totalFrames: 142,
    },
    metadata: {
      algorithm: { model_name: "master" },
      tracks: [{ start_s: 2, end_s: 5, predictions: [] }],
    },
    comment: "This is a comment2",
    processingState: RecordingProcessingState.Finished,
  };
=======
  ]);

  const templateExpectedRecording: ApiThermalRecordingResponse = JSON.parse(
    JSON.stringify(TEMPLATE_THERMAL_RECORDING_RESPONSE)
  );
  const templateExpectedAudioRecording: ApiAudioRecordingResponse = JSON.parse(
    JSON.stringify(TEMPLATE_AUDIO_RECORDING_RESPONSE)
  );

  const track1 = JSON.parse(JSON.stringify(TEMPLATE_TRACK));
  track1.start_s = 2;
  track1.end_s = 5;
  track1.predictions[0].label = "cat";
  track1.predictions[0].confident_tag = "cat";
  track1.predictions[0].confidence = 0.9;
  const track2 = JSON.parse(JSON.stringify(TEMPLATE_TRACK));
  track2.start_s = 1;
  track2.end_s = 3;
  track2.predictions[0].label = "possum";
  track2.predictions[0].confident_tag = "possum";
  track2.predictions[0].confidence = 0.8;
  const track4 = JSON.parse(JSON.stringify(TEMPLATE_TRACK));
  track4.start_s = 2;
  track4.end_s = 5;
  track4.predictions = [];
>>>>>>> df955803

  //Four recording templates for setting and their expected return values
  const recording1 = TestCreateRecordingData(TEMPLATE_THERMAL_RECORDING);
  recording1.duration = 15.6666666666667;
  recording1.recordingDateTime = "2021-07-17T20:13:17.248Z";
  recording1.location = [-45.29115, 169.30845];
  recording1.metadata.tracks[0] = track1;
  let expectedRecording1: ApiThermalRecordingResponse;

  const recording2 = TestCreateRecordingData(TEMPLATE_THERMAL_RECORDING);
  recording2.duration = 40;
  recording2.recordingDateTime = "2021-01-01T00:00:00.000Z";
  recording2.location = [-45, 169];
  recording2.metadata.tracks[0] = track2;
  recording2.processingState = RecordingProcessingState.Corrupt;
  let expectedRecording2: ApiThermalRecordingResponse;

  const recording3 = TestCreateRecordingData(TEMPLATE_AUDIO_RECORDING);
  delete recording3.processingState;

  let expectedRecording3: ApiAudioRecordingResponse;
  const recording4 = TestCreateRecordingData(TEMPLATE_THERMAL_RECORDING);
  recording4.duration = 40;
  recording4.recordingDateTime = "2021-01-01T00:00:00.000Z";
  recording4.location = [-45, 169];
  recording4.metadata.tracks[0] = track4;
  let expectedRecording4: ApiThermalRecordingResponse;

  //Array of recordings for paging tests
  const expectedRecording: ApiThermalRecordingResponse[] = [];

  before(() => {
    //Create group1 with admin, member and 2 devices
    cy.testCreateUserGroupAndDevice("rqGroupAdmin", "rqGroup", "rqCamera1");
    cy.apiUserAdd("rqGroupMember");
    cy.apiGroupUserAdd("rqGroupAdmin", "rqGroupMember", "rqGroup", true);
    cy.apiDeviceAdd("rqCamera1b", "rqGroup");

    //Create a 2nd group, admin & device
    cy.testCreateUserGroupAndDevice("rqGroup2Admin", "rqGroup2", "rqCamera2");

    //define intercept here to allow adding recordings in before() - normally intercept is
    //added in beforeEach
    cy.intercept("POST", "recordings").as("addRecording");

    //add some recordings to query
    cy.apiRecordingAdd("rqCamera1", recording1, undefined, "rqRecording1").then(
      () => {
        expectedRecording1 = TestCreateExpectedRecordingData(
          templateExpectedRecording,
          "rqRecording1",
          "rqCamera1",
          "rqGroup",
          null,
          recording1
        );
        cy.apiRecordingAdd(
          "rqCamera1",
          recording2,
          undefined,
          "rqRecording2"
        ).then(() => {
          expectedRecording2 = TestCreateExpectedRecordingData(
            templateExpectedRecording,
            "rqRecording2",
            "rqCamera1",
            "rqGroup",
            null,
            recording2
          );
          expectedRecording2.processingState = RecordingProcessingState.Corrupt;

          cy.apiRecordingAdd(
            "rqCamera1b",
            recording3,
            undefined,
            "rqRecording3"
          ).then(() => {
            expectedRecording3 = TestCreateExpectedRecordingData(
              templateExpectedAudioRecording,
              "rqRecording3",
              "rqCamera1b",
              "rqGroup",
              null,
              recording3
            );
            // TODO: Are these parameters deliberetely msssing from result???
            // remove parameters not returned by where
            delete expectedRecording3.version;
            delete expectedRecording3.batteryCharging;
            delete expectedRecording3.airplaneModeOn;
            delete expectedRecording3.relativeToDawn;
            delete expectedRecording3.relativeToDusk;

            expectedRecording3.processingState = RecordingProcessingState.ToMp3;

            cy.apiRecordingAdd(
              "rqCamera1b",
              recording4,
              undefined,
              "rqRecording4"
            ).then(() => {
              expectedRecording4 = TestCreateExpectedRecordingData(
                templateExpectedRecording,
                "rqRecording4",
                "rqCamera1b",
                "rqGroup",
                null,
                recording4
              );

              expectedRecording4.processingState =
                RecordingProcessingState.Finished;
              cy.testUserTagRecording(
                getCreds("rqRecording4").id,
                0,
                "rqGroupAdmin",
                "possum"
              );

              expectedRecording4.tracks[0].tags = [
                {
                  what: "possum",
                  automatic: false,
                  confidence: 0.7,
                  data: "unknown",
                  trackId: -99,
                  id: -1,
                  userName: getTestName("rqGroupAdmin"),
                  userId: getCreds("rqGroupAdmin").id,
                },
              ];
              expectedRecording4.tracks[0].filtered = false;

              // FIXME TODO: should positons really be blank in query but not in get recording?
              expectedRecording1.tracks[0].positions = [];
              expectedRecording2.tracks[0].positions = [];
              expectedRecording4.tracks[0].positions = [];

              cy.apiRecordingsQueryCheck(
                "rqGroupAdmin",
                { where: { id: getCreds("rqRecording1").id } },
                [expectedRecording1],
                EXCLUDE_PARAMS
              );
              cy.apiRecordingsQueryCheck(
                "rqGroupAdmin",
                { where: { id: getCreds("rqRecording2").id } },
                [expectedRecording2],
                EXCLUDE_PARAMS
              );
              cy.apiRecordingsQueryCheck(
                "rqGroupAdmin",
                { where: { id: getCreds("rqRecording3").id } },
                [expectedRecording3],
                EXCLUDE_PARAMS
              );
              cy.apiRecordingsQueryCheck(
                "rqGroupAdmin",
                { where: { id: getCreds("rqRecording4").id } },
                [expectedRecording4],
                EXCLUDE_PARAMS
              );
            });
          });
        });
      }
    );
    for (let count = 0; count < 20; count++) {
      const tempRecording = JSON.parse(JSON.stringify(recording1));
      //recordingDateTime order different to id order to test sort on different parameters
      tempRecording.recordingDateTime =
        "2021-07-17T20:13:00." + (900 - count).toString() + "Z";
      cy.apiRecordingAdd(
        "rqCamera2",
        tempRecording,
        undefined,
        "rqRecordingB" + count.toString()
      ).then(() => {
        expectedRecording[count] = TestCreateExpectedRecordingData(
          templateExpectedRecording,
          "rqRecordingB" + count.toString(),
          "rqCamera2",
          "rqGroup2",
          null,
          tempRecording
        );
        // FIXME TODO: should positions really be blank in query but not in get recording?
        expectedRecording[count].tracks[0].positions = [];
      });
    }
  });

  it("Group admin can query device's recordings", () => {
    cy.log("Check recording can be viewed correctly");
    cy.apiRecordingsQueryCheck(
      "rqGroupAdmin",
      { where: { id: getCreds("rqRecording1").id } },
      [expectedRecording1],
      EXCLUDE_PARAMS
    );
    cy.log("Check recording count can be viewed correctly");
    cy.apiRecordingsCountCheck(
      "rqGroupAdmin",
      { where: { id: getCreds("rqRecording1").id } },
      1
    );
  });

  it("Group member can query device's recordings", () => {
    cy.log("Check recording can be viewed correctly");
    cy.apiRecordingsQueryCheck(
      "rqGroupMember",
      { where: { id: getCreds("rqRecording1").id } },
      [expectedRecording1],
      EXCLUDE_PARAMS
    );
    cy.log("Check recording count can be viewed correctly");
    cy.apiRecordingsCountCheck(
      "rqGroupMember",
      { where: { id: getCreds("rqRecording1").id } },
      1
    );
  });

  it("Non member cannot view devices recordings", () => {
    cy.log("Check no recordings returned");
    cy.apiRecordingsQueryCheck(
      "rqGroup2Admin",
      { where: { id: getCreds("rqRecording1").id } },
      [],
      EXCLUDE_PARAMS
    );
    cy.log("Check recording count can be viewed correctly");
    cy.apiRecordingsCountCheck(
      "rqGroup2Admin",
      { where: { id: getCreds("rqRecording1").id } },
      0
    );
  });

  //duplicate of above
  //it.skip("Can handle no returned matches", () => {});

  it("Paging / sorting works as expected", () => {
    //note: .slice takes params (startPos, endPos+1) - how wierd is that?!
    cy.log("Get first page, setting limit");
    cy.apiRecordingsQueryCheck(
      "rqGroup2Admin",
      { where: {}, offset: 0, limit: 3, order: '[["id", "ASC"]]' },
      expectedRecording.slice(0, 3),
      EXCLUDE_PARAMS
    );
    cy.apiRecordingsCountCheck(
      "rqGroup2Admin",
      { where: {}, offset: 0, limit: 3, order: '[["id", "ASC"]]' },
      20
    );

    cy.log("Get intermediate page, setting limit");
    cy.apiRecordingsQueryCheck(
      "rqGroup2Admin",
      { where: {}, offset: 3, limit: 3, order: '[["id", "ASC"]]' },
      expectedRecording.slice(3, 6),
      EXCLUDE_PARAMS
    );
    cy.apiRecordingsCountCheck(
      "rqGroup2Admin",
      { where: {}, offset: 3, limit: 3, order: '[["id", "ASC"]]' },
      20
    );

    cy.log("Get final (part) page, setting limit");
    cy.apiRecordingsQueryCheck(
      "rqGroup2Admin",
      { where: {}, offset: 18, limit: 3, order: '[["id", "ASC"]]' },
      expectedRecording.slice(18, 20),
      EXCLUDE_PARAMS
    );
    cy.apiRecordingsCountCheck(
      "rqGroup2Admin",
      { where: {}, offset: 18, limit: 3, order: '[["id", "ASC"]]' },
      20
    );

    //note slice() has to be used to stop .reverse() modifying original array in-place - crazy.
    //Where's the javascript equivalent of the '!' operator?
    cy.log("Reverse sort order, first page");
    cy.apiRecordingsQueryCheck(
      "rqGroup2Admin",
      { where: {}, offset: 0, limit: 3, order: '[["id", "DESC"]]' },
      expectedRecording.slice().reverse().slice(0, 3),
      EXCLUDE_PARAMS
    );
    cy.log("Reverse sort order, intermediate page");
    cy.apiRecordingsQueryCheck(
      "rqGroup2Admin",
      { where: {}, offset: 3, limit: 3, order: '[["id", "DESC"]]' },
      expectedRecording.slice().reverse().slice(3, 6),
      EXCLUDE_PARAMS
    );
    cy.log("Reverse sort order, last (part) page");
    cy.apiRecordingsQueryCheck(
      "rqGroup2Admin",
      { where: {}, offset: 18, limit: 3, order: '[["id", "DESC"]]' },
      expectedRecording.slice().reverse().slice(18, 20),
      EXCLUDE_PARAMS
    );

    cy.log("Verify sort on a different parameter (recordingDateTime)");
    //recordingDateTime order is opposite to id order, so compare with reverse of original array
    cy.apiRecordingsQueryCheck(
      "rqGroup2Admin",
      { where: {}, offset: 3, limit: 30, order: '[["id", "DESC"]]' },
      expectedRecording.slice().reverse().slice(3, 30),
      EXCLUDE_PARAMS
    );
  });

  it("Can query by all valid single parameters", () => {
    cy.log("id");
    cy.apiRecordingsQueryCheck(
      "rqGroupAdmin",
      { where: { id: getCreds("rqRecording2").id } },
      [expectedRecording2],
      EXCLUDE_PARAMS
    );
    cy.apiRecordingsCountCheck(
      "rqGroupAdmin",
      { where: { id: getCreds("rqRecording2").id } },
      1
    );

    cy.log("recordingDateTime");
    cy.apiRecordingsQueryCheck(
      "rqGroupAdmin",
      { where: { recordingDateTime: recording3.recordingDateTime } },
      [expectedRecording3],
      EXCLUDE_PARAMS
    );
    cy.apiRecordingsCountCheck(
      "rqGroupAdmin",
      { where: { recordingDateTime: recording3.recordingDateTime } },
      1
    );

    cy.log("DeviceId");
    cy.apiRecordingsQueryCheck(
      "rqGroupAdmin",
      {
        where: { DeviceId: getCreds("rqCamera1").id },
        order: '[["id", "ASC"]]',
      },
      [expectedRecording1, expectedRecording2],
      EXCLUDE_PARAMS
    );
    cy.apiRecordingsCountCheck(
      "rqGroupAdmin",
      { where: { DeviceId: getCreds("rqCamera1").id } },
      2
    );

    cy.log("GroupId");
    cy.apiRecordingsQueryCheck(
      "rqGroupAdmin",
      { where: { GroupId: getCreds("rqGroup").id }, order: '[["id", "ASC"]]' },
      [
        expectedRecording1,
        expectedRecording2,
        expectedRecording3,
        expectedRecording4,
      ],
      EXCLUDE_PARAMS
    );
    cy.apiRecordingsCountCheck(
      "rqGroupAdmin",
      { where: { GroupId: getCreds("rqGroup").id } },
      4
    );

    cy.log("type");
    cy.apiRecordingsQueryCheck(
      "rqGroupAdmin",
      { where: { type: RecordingType.Audio } },
      [expectedRecording3],
      EXCLUDE_PARAMS
    );
    cy.apiRecordingsCountCheck(
      "rqGroupAdmin",
      { where: { type: RecordingType.Audio } },
      1
    );

    cy.log("processingState");
    cy.apiRecordingsQueryCheck(
      "rqGroupAdmin",
      { where: { processingState: RecordingProcessingState.Corrupt } },
      [expectedRecording2],
      EXCLUDE_PARAMS
    );
    cy.apiRecordingsCountCheck(
      "rqGroupAdmin",
      { where: { processingState: RecordingProcessingState.Corrupt } },
      1
    );

    cy.log("duration");
    cy.apiRecordingsQueryCheck(
      "rqGroupAdmin",
      { where: { duration: 60 } },
      [expectedRecording3],
      EXCLUDE_PARAMS
    );
    cy.apiRecordingsCountCheck("rqGroupAdmin", { where: { duration: 60 } }, 1);

    //cy.log("StationId");
    //cy.log("processing");
  });

  it("Can query using operators", () => {
    cy.log("Greater than");
    cy.apiRecordingsQueryCheck(
      "rqGroupAdmin",
      { where: { duration: { $gt: 40 } } },
      [expectedRecording3],
      EXCLUDE_PARAMS
    );
    cy.apiRecordingsCountCheck(
      "rqGroupAdmin",
      { where: { duration: { $gt: 40 } } },
      1
    );

    cy.log("Less than");
    cy.apiRecordingsQueryCheck(
      "rqGroupAdmin",
      { where: { duration: { $lt: 40 } } },
      [expectedRecording1],
      EXCLUDE_PARAMS
    );
    cy.apiRecordingsCountCheck(
      "rqGroupAdmin",
      { where: { duration: { $lt: 40 } } },
      1
    );

    cy.log("Less than equal");
    cy.apiRecordingsQueryCheck(
      "rqGroupAdmin",
      { where: { duration: { $lte: 40 } }, order: '[["id", "ASC"]]' },
      [expectedRecording1, expectedRecording2, expectedRecording4],
      EXCLUDE_PARAMS
    );
    cy.apiRecordingsCountCheck(
      "rqGroupAdmin",
      { where: { duration: { $lte: 40 } } },
      3
    );
  });

  //TODO: devicename and groupname appear not to be supported.  What nested parameters are?
  it.skip("Can query by nested parameters", () => {
    cy.log("Device.devicename");
    cy.apiRecordingsQueryCheck(
      "rqGroupAdmin",
      {
        where: { "Device.devicename": getTestName("rqCamera1") },
        order: '[["id", "ASC"]]',
      },
      [expectedRecording1, expectedRecording2],
      EXCLUDE_PARAMS
    );
    cy.apiRecordingsCountCheck(
      "rqGroupAdmin",
      { where: { "Device.devicename": getTestName("rqCamera1") } },
      2
    );

    cy.log("Group.groupname");
    cy.apiRecordingsQueryCheck(
      "rqGroupAdmin",
      {
        where: { "Group.groupname": getTestName("rqGroup") },
        order: '[["id", "ASC"]]',
      },
      [expectedRecording1, expectedRecording2, expectedRecording3],
      EXCLUDE_PARAMS
    );
    cy.apiRecordingsCountCheck(
      "rqGroupAdmin",
      { where: { "Group.groupname": getTestName("rqGroup") } },
      3
    );

    cy.log("Station.stationname");
    //TODO: add stations once helper functions support them
    //
  });

  it("Can query by multiple parameters", () => {
    cy.log("Duration and deviceId");
    cy.apiRecordingsQueryCheck(
      "rqGroupAdmin",
      {
        where: { DeviceId: getCreds("rqCamera1").id, duration: { $gte: 40 } },
        order: '[["id", "ASC"]]',
      },
      [expectedRecording2],
      EXCLUDE_PARAMS
    );
    cy.apiRecordingsCountCheck(
      "rqGroupAdmin",
      {
        where: { DeviceId: getCreds("rqCamera1").id, duration: { $gte: 40 } },
        order: '[["id", "ASC"]]',
      },
      1
    );
  });

  //TODO: Issue 92: /ap1/v1/recordings/count ignoring tags filter
  it("Can limit query by tags and tagmode", () => {
    cy.log("Tagged as possum");
    cy.apiRecordingsQueryCheck(
      "rqGroupAdmin",
      { where: {}, tags: '["possum"]', order: '[["id", "ASC"]]' },
      [expectedRecording2, expectedRecording4],
      EXCLUDE_PARAMS
    );
    //cy.apiRecordingsCountCheck( "rqGroupAdmin", {where: {}, tags: '["possum"]', order: '[["id", "ASC"]]'}, 1);

    cy.log("Tagged as possum or cat");
    cy.apiRecordingsQueryCheck(
      "rqGroupAdmin",
      { where: {}, tags: '["possum", "cat"]', order: '[["id", "ASC"]]' },
      [expectedRecording1, expectedRecording2, expectedRecording4],
      EXCLUDE_PARAMS
    );
    //cy.apiRecordingsCountCheck( "rqGroupAdmin", {where: {}, tags: '["possum", "cat"]', order: '[["id", "ASC"]]'}, 2);

    cy.log("'Any' tagmode");
    cy.apiRecordingsQueryCheck(
      "rqGroupAdmin",
      { where: {}, tagMode: "any", order: '[["id", "ASC"]]' },
      [
        expectedRecording1,
        expectedRecording2,
        expectedRecording3,
        expectedRecording4,
      ],
      EXCLUDE_PARAMS
    );
    //cy.apiRecordingsCountCheck( "rqGroupAdmin", {where: {}, tagMode: "any", order:   '[["id", "ASC"]]'}, 4);

    cy.log("'untagged' tagmode");
    cy.apiRecordingsQueryCheck(
      "rqGroupAdmin",
      { where: {}, tagMode: "untagged", order: '[["id", "ASC"]]' },
      [expectedRecording3],
      EXCLUDE_PARAMS
    );
    //cy.apiRecordingsCountCheck( "rqGroupAdmin", {where: {}, tagMode: "untagged", order:   '[["id", "ASC"]]'}, 1);

    cy.log("'tagged' tagmode");
    cy.apiRecordingsQueryCheck(
      "rqGroupAdmin",
      { where: {}, tagMode: "tagged", order: '[["id", "ASC"]]' },
      [expectedRecording1, expectedRecording2, expectedRecording4],
      EXCLUDE_PARAMS
    );
    //cy.apiRecordingsCountCheck( "rqGroupAdmin", {where: {}, tagMode: "tagged", order:   '[["id", "ASC"]]'}, 3);

    cy.log("'no-human' tagmode");
    cy.apiRecordingsQueryCheck(
      "rqGroupAdmin",
      { where: {}, tagMode: "no-human", order: '[["id", "ASC"]]' },
      [expectedRecording1, expectedRecording2, expectedRecording3],
      EXCLUDE_PARAMS
    );
    //cy.apiRecordingsCountCheck( "rqGroupAdmin", {where: {}, tagMode: "no-human", order:   '[["id", "ASC"]]'}, 3);

    cy.log("'automatic-only' tagmode");
    cy.apiRecordingsQueryCheck(
      "rqGroupAdmin",
      { where: {}, tagMode: "automatic-only", order: '[["id", "ASC"]]' },
      [expectedRecording1, expectedRecording2],
      EXCLUDE_PARAMS
    );
    //cy.apiRecordingsCountCheck( "rqGroupAdmin", {where: {}, tagMode: "automatic-only", order:   '[["id", "ASC"]]'}, 2);

    cy.log("'human-only' tagmode");
    cy.apiRecordingsQueryCheck(
      "rqGroupAdmin",
      { where: {}, tagMode: "human-only", order: '[["id", "ASC"]]' },
      [expectedRecording4],
      EXCLUDE_PARAMS
    );
    //cy.apiRecordingsCountCheck( "rqGroupAdmin", {where: {}, tagMode: "human-only", order:   '[["id", "ASC"]]'}, 1);

    cy.log("'automatic+human' tagmode");
    cy.apiRecordingsQueryCheck(
      "rqGroupAdmin",
      { where: {}, tagMode: "automatic+human", order: '[["id", "ASC"]]' },
      [],
      EXCLUDE_PARAMS
    );
    //cy.apiRecordingsCountCheck( "rqGroupAdmin", {where: {}, tagMode: "automatic+human", order:   '[["id", "ASC"]]'}, 0);

    cy.log("tag (possum) and tagmode (automatic)");
    cy.apiRecordingsQueryCheck(
      "rqGroupAdmin",
      {
        where: {},
        tagMode: "automatic-only",
        tags: '["possum"]',
        order: '[["id", "ASC"]]',
      },
      [expectedRecording2],
      EXCLUDE_PARAMS
    );
    //cy.apiRecordingsCountCheck( "rqGroupAdmin", {where: {}, tagMode: "automatic-only", tags: '["possum"]', order:   '[["id", "ASC"]]'}, 1);
  });

  //TODO: Issue 94: invalid where, order parameters not caught - cause server error
  it("Can handle invalid queries", () => {
    //cy.log("Where");
    //cy.apiRecordingsQueryCheck( "rqGroupAdmin", {where: {badParameter: "bad value"}}, [], EXCLUDE_PARAMS, HTTP_Unprocessable);
    //cy.apiRecordingsCountCheck( "rqGroupAdmin", {where: {badParameter: "bad value"}}, undefined, HTTP_Unprocessable);
    cy.log("Tagmode");
    cy.apiRecordingsQueryCheck(
      "rqGroupAdmin",
      { where: {}, tagMode: "rubbish value" },
      [],
      EXCLUDE_PARAMS,
      HTTP_Unprocessable
    );
    cy.apiRecordingsCountCheck(
      "rqGroupAdmin",
      { where: {}, tagMode: "rubbish value" },
      undefined,
      HTTP_Unprocessable
    );
    //cy.log("order");
    //cy.apiRecordingsQueryCheck( "rqGroupAdmin", {where: {}, order: '["badParameter"]'}, [], EXCLUDE_PARAMS, HTTP_Unprocessable);
    //cy.apiRecordingsCountCheck( "rqGroupAdmin", {where: {}, order: '["badParameter"]'}, undefined, HTTP_Unprocessable);
    //cy.log("unsupported parameter");
    //cy.apiRecordingsQueryCheck( "rqGroupAdmin", {where: {}, badParameter: 11}, [], EXCLUDE_PARAMS, HTTP_Unprocessable);
    //cy.apiRecordingsCountCheck( "rqGroupAdmin", {where: {}, badParameter: 11}, undefined, HTTP_Unprocessable);
  });

  //TODO: Issue 92: /ap1/v1/recordings/count ignoring view-mode
  if (Cypress.env("running_in_a_dev_environment") == true) {
    it("Super-user as user should see only their recordings", () => {
      cy.apiSignInAs(null, null, superuser, suPassword);
      cy.apiGroupUserAdd(
        "rqGroupAdmin",
        superuser,
        "rqGroup",
        true,
        true,
        HTTP_OK200,
        { useRawUserName: true }
      );

      cy.apiRecordingsQueryCheck(
        superuser,
        { where: {}, "view-mode": "user", order: '[["id", "ASC"]]' },
        [
          expectedRecording1,
          expectedRecording2,
          expectedRecording3,
          expectedRecording4,
        ],
        EXCLUDE_PARAMS
      );
      //cy.apiRecordingsCountCheck( superuser, {where: {}, "view-mode":'user'}, 2);
      cy.apiGroupUserRemove("rqGroupAdmin", superuser, "rqGroup", HTTP_OK200, {
        useRawUserName: true,
      });
    });
  } else {
    it.skip("Super-user as user should see only their recordings", () => {});
  }

  //TODO: wrapper would need to check results contain expected results ... not yet implemented in test wrapper
  it.skip("Super-user should see all recordings", () => {});

  //TODO: This functionality needs to be reworked,  Issue 95
  it.skip("Can specify location precision", () => {});
});<|MERGE_RESOLUTION|>--- conflicted
+++ resolved
@@ -33,190 +33,6 @@
   const EXCLUDE_PARAMS = EXCLUDE_IDS_ARRAY.concat([
     "[].tracks[].tags[].data",
     "[].additionalMetadata",
-<<<<<<< HEAD
-  ];
-
-  const templateExpectedRecording: ApiThermalRecordingResponse = {
-    deviceName: "cy_raCamera1_f9a1b6a1",
-    deviceId: NOT_NULL as any,
-    groupName: "cy_raGroup_f9a1b6a1",
-    groupId: 504,
-    tags: [],
-    tracks: [
-      {
-        tags: [
-          {
-            what: "cat",
-            automatic: true,
-            trackId: 1,
-            confidence: 0.9,
-            data: { name: "master" },
-            id: -1,
-          },
-        ],
-        start: 2,
-        end: 5,
-        id: 1,
-        positions: [],
-      },
-    ],
-    duration: 15.6666666666667,
-    id: 1264,
-    processing: false,
-    processingState: RecordingProcessingState.Finished,
-    rawMimeType: "application/x-cptv",
-    recordingDateTime: "2021-07-17T20:13:17.248Z",
-    type: RecordingType.ThermalRaw,
-  };
-
-  const templateExpectedAudioRecording: ApiAudioRecordingResponse = {
-    deviceName: "cy_raCamera1_f9a1b6a1",
-    deviceId: NOT_NULL as any,
-    groupName: "cy_raGroup_f9a1b6a1",
-    groupId: 504,
-    tags: [],
-    tracks: [
-      {
-        tags: [
-          {
-            what: "cat",
-            automatic: true,
-            trackId: 1,
-            confidence: 0.9,
-            data: { name: "master" },
-            id: -1,
-          },
-        ],
-        start: 2,
-        end: 5,
-        id: 1,
-        positions: [],
-      },
-    ],
-    duration: 15.6666666666667,
-    id: 1264,
-    processing: false,
-    processingState: RecordingProcessingState.Finished,
-    rawMimeType: "audio/mpeg",
-    recordingDateTime: "2021-07-17T20:13:17.248Z",
-    type: RecordingType.Audio,
-  };
-
-  //TODO: Issue ##. Several parameters not propogated to returned recordings query (but present in /recording (get)).  Commented out here
-  //Either fix API to be consistent or remove this comment and remove commented lines below
-  const templateRecording1: ApiRecordingSet = {
-    type: RecordingType.ThermalRaw,
-    fileHash: null,
-    duration: 15.6666666666667,
-    recordingDateTime: "2021-07-17T20:13:17.248Z",
-    location: [-45.29115, 169.30845],
-    additionalMetadata: {
-      algorithm: 31143,
-      previewSecs: 5,
-      totalFrames: 141,
-    },
-    metadata: {
-      algorithm: { model_name: "master" },
-      tracks: [
-        {
-          start_s: 2,
-          end_s: 5,
-          predictions: [{ confident_tag: "cat", confidence: 0.9, model_id: 1 }],
-        },
-      ],
-    },
-    comment: "This is a comment",
-    processingState: RecordingProcessingState.Finished,
-  };
-
-  const templateRecording2: ApiRecordingSet = {
-    type: RecordingType.ThermalRaw,
-    fileHash: null,
-    duration: 40,
-    recordingDateTime: "2021-01-01T00:00:00.000Z",
-    location: [-45, 169],
-    additionalMetadata: {
-      algorithm: 31144,
-      previewSecs: 6,
-      totalFrames: 142,
-    },
-    metadata: {
-      algorithm: { model_name: "master" },
-      tracks: [
-        {
-          start_s: 1,
-          end_s: 3,
-          predictions: [
-            { confident_tag: "possum", confidence: 0.8, model_id: 1 },
-          ],
-        },
-      ],
-    },
-    comment: "This is a comment2",
-    processingState: RecordingProcessingState.Corrupt,
-  };
-
-  const templateRecording3: ApiRecordingSet = {
-    type: RecordingType.Audio,
-    fileHash: null,
-    duration: 60,
-    recordingDateTime: "2021-08-24T01:35:00.000Z",
-    //  relativeToDawn: null,
-    //  relativeToDusk: -17219,
-    location: [-43.53345, 172.64745],
-    //  version: "1.8.1",
-    //  batteryCharging: "DISCHARGING",
-    batteryLevel: 87,
-    //  airplaneModeOn: false,
-    cacophonyIndex: [
-      { end_s: 20, begin_s: 0, index_percent: 80.8 },
-      { end_s: 40, begin_s: 20, index_percent: 77.1 },
-      { end_s: 60, begin_s: 40, index_percent: 71.6 },
-    ],
-    additionalMetadata: {
-      normal: "0",
-      "SIM IMEI": "990006964660319",
-      analysis: {
-        cacophony_index_version: "2020-01-20_A",
-        processing_time_seconds: 50.7,
-        species_identify_version: "2021-02-01",
-      },
-      "SIM state": "SIM_STATE_READY",
-      "Auto Update": false,
-      "Flight Mode": false,
-      "Phone model": "SM-G900V",
-      amplification: 1.0721460589601806,
-      SimOperatorName: "Verizon",
-      "Android API Level": 23,
-      "Phone manufacturer": "samsung",
-      "App has root access": false,
-    },
-    comment: "test comment",
-    processingState: RecordingProcessingState.Analyse,
-  };
-
-  const templateRecording4: ApiRecordingSet = {
-    type: RecordingType.ThermalRaw,
-    fileHash: null,
-    duration: 40,
-    recordingDateTime: "2021-01-01T00:00:00.000Z",
-    location: [-45, 169],
-    //  version: "346",
-    //  batteryCharging: null,
-    //  airplaneModeOn: null,
-    additionalMetadata: {
-      algorithm: 31144,
-      previewSecs: 6,
-      totalFrames: 142,
-    },
-    metadata: {
-      algorithm: { model_name: "master" },
-      tracks: [{ start_s: 2, end_s: 5, predictions: [] }],
-    },
-    comment: "This is a comment2",
-    processingState: RecordingProcessingState.Finished,
-  };
-=======
   ]);
 
   const templateExpectedRecording: ApiThermalRecordingResponse = JSON.parse(
@@ -242,7 +58,6 @@
   track4.start_s = 2;
   track4.end_s = 5;
   track4.predictions = [];
->>>>>>> df955803
 
   //Four recording templates for setting and their expected return values
   const recording1 = TestCreateRecordingData(TEMPLATE_THERMAL_RECORDING);
