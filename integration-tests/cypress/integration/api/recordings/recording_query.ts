--- conflicted
+++ resolved
@@ -155,17 +155,6 @@
               null,
               recording3
             );
-<<<<<<< HEAD
-
-            cy.log(
-              "!!",
-              JSON.stringify(expectedRecording3),
-              JSON.stringify(recording3)
-            );
-
-            expectedRecording3.processingState =
-              RecordingProcessingState.AnalyseThermal;
-=======
             // TODO: Are these parameters deliberetely msssing from result???
             // remove parameters not returned by where
             delete expectedRecording3.version;
@@ -175,7 +164,6 @@
             delete expectedRecording3.relativeToDusk;
 
             expectedRecording3.processingState = RecordingProcessingState.ToMp3;
->>>>>>> cd10b0a3
 
             cy.apiRecordingAdd(
               "rqCamera1b",
@@ -754,11 +742,7 @@
           expectedRecording3,
           expectedRecording4,
         ],
-<<<<<<< HEAD
-        EXCLUDE_IDS
-=======
         EXCLUDE_PARAMS
->>>>>>> cd10b0a3
       );
       //cy.apiRecordingsCountCheck( superuser, {where: {}, "view-mode":'user'}, 2);
       cy.apiGroupUserRemove("rqGroupAdmin", superuser, "rqGroup", HTTP_OK200, {
