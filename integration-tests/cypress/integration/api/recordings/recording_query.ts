--- conflicted
+++ resolved
@@ -1,7 +1,4 @@
 /// <reference path="../../../support/index.d.ts" />
-<<<<<<< HEAD
-import { NOT_NULL } from "@commands/constants";
-=======
 import {
   // HTTP_Unprocessable,
   // HTTP_BadRequest,
@@ -10,140 +7,17 @@
   HTTP_OK200,
   NOT_NULL,
 } from "../../../commands/constants";
->>>>>>> 3e0f9107
-
-import { ApiRecordingReturned, ApiRecordingSet } from "@commands/types";
-
-<<<<<<< HEAD
-import { getCreds } from "@commands/server";
-=======
+
+import { ApiRecordingReturned, ApiRecordingSet } from "../../../commands/types";
+
 import { getCreds } from "../../../commands/server";
 import { getTestName } from "../../../commands/names";
->>>>>>> 3e0f9107
 
 import {
   TestCreateExpectedRecordingData,
   TestCreateRecordingData,
-} from "@commands/api/recording-tests";
-
-<<<<<<< HEAD
-//TODO: workaround for issue 81 - imprecise locations by default.  Remove when fixed.
-const EXCLUDE_IDS = [
-  "[].Tracks[].TrackTags[].TrackId",
-  "[].Tracks[].id",
-  "[].location.coordinates",
-];
-
-//TODO: DeviceId is here but not in Recording (get).  Inconsistent.  Remove here or add there
-const templateExpectedRecording: ApiRecordingReturned = {
-  Device: { devicename: "cy_raCamera1_f9a1b6a1", id: 844 },
-  DeviceId: NOT_NULL,
-  Group: { groupname: "cy_raGroup_f9a1b6a1" },
-  GroupId: 504,
-  Station: null,
-  StationId: null,
-  Tags: [],
-  Tracks: [
-    {
-      TrackTags: [
-        {
-          what: "cat",
-          automatic: true,
-          TrackId: 1,
-          confidence: 0.9,
-          UserId: null,
-          data: "master",
-          User: null,
-        },
-      ],
-      data: { start_s: 2, end_s: 5 },
-      id: 1,
-    },
-  ],
-  batteryLevel: null,
-  duration: 15.6666666666667,
-  fileMimeType: null,
-  id: 1264,
-  location: { type: "Point", coordinates: [] },
-  processing: null,
-  processingState: "FINISHED",
-  rawFileKey: NOT_NULL,
-  rawMimeType: "application/x-cptv",
-  recordingDateTime: "2021-07-17T20:13:17.248Z",
-  type: "thermalRaw",
-};
-
-//TODO: Issue ##. Several parameters not propogated to returned recordings query (but present in /recording (get)).  Commented out here
-//Either fix API to be consistent or remove this comment and remove commented lines below
-const templateRecording1: ApiRecordingSet = {
-  type: "thermalRaw",
-  fileHash: null,
-  duration: 15.6666666666667,
-  recordingDateTime: "2021-07-17T20:13:17.248Z",
-  location: [-45.29115, 169.30845],
-  //  version: "345",
-  //  batteryCharging: null,
-  batteryLevel: null,
-  //  airplaneModeOn: null,
-  //  additionalMetadata: {
-  //    algorithm: 31143,
-  //    previewSecs: 5,
-  //    totalFrames: 141,
-  //  },
-  metadata: {
-    algorithm: { model_name: "master" },
-    tracks: [{ start_s: 2, end_s: 5, confident_tag: "cat", confidence: 0.9 }],
-  },
-  //  comment: "This is a comment",
-  processingState: "FINISHED",
-};
-
-const templateRecording2: ApiRecordingSet = {
-  type: "thermalRaw",
-  fileHash: null,
-  duration: 40,
-  recordingDateTime: "2021-01-01T00:00:00.000Z",
-  location: [-45, 169],
-  version: "346",
-  batteryCharging: null,
-  batteryLevel: null,
-  airplaneModeOn: null,
-  additionalMetadata: {
-    algorithm: 31144,
-    previewSecs: 6,
-    totalFrames: 142,
-  },
-  metadata: {
-    algorithm: { model_name: "master" },
-    tracks: [
-      { start_s: 1, end_s: 3, confident_tag: "possum", confidence: 0.8 },
-    ],
-  },
-  comment: "This is a comment2",
-  processingState: "CORRUPT",
-};
-
-const templateRecording3: ApiRecordingSet = {
-  type: "audio",
-  fileHash: null,
-  duration: 60,
-  recordingDateTime: "2021-08-24T01:35:00.000Z",
-  relativeToDawn: null,
-  relativeToDusk: -17219,
-  location: [-43.53345, 172.64745],
-  version: "1.8.1",
-  batteryCharging: "DISCHARGING",
-  batteryLevel: 87,
-  airplaneModeOn: false,
-  additionalMetadata: {
-    normal: "0",
-    "SIM IMEI": "990006964660319",
-    analysis: {
-      cacophony_index: [
-        { end_s: 20, begin_s: 0, index_percent: 80.8 },
-        { end_s: 40, begin_s: 20, index_percent: 77.1 },
-        { end_s: 60, begin_s: 40, index_percent: 71.6 },
-=======
+} from "../../../commands/api/recording-tests";
+
 describe("Recordings query using where", () => {
   const superuser = getCreds("superuser")["name"];
   const suPassword = getCreds("superuser")["password"];
@@ -241,7 +115,6 @@
       algorithm: { model_name: "master" },
       tracks: [
         { start_s: 1, end_s: 3, confident_tag: "possum", confidence: 0.8 },
->>>>>>> 3e0f9107
       ],
     },
     comment: "This is a comment2",
@@ -355,41 +228,6 @@
           null,
           recording1
         );
-<<<<<<< HEAD
-        cy.log(JSON.stringify(expectedRecording1));
-      }
-    );
-    cy.apiRecordingAdd("rqCamera1", recording2, undefined, "rqRecording2").then(
-      () => {
-        expectedRecording2 = TestCreateExpectedRecordingData(
-          templateExpectedRecording,
-          "rqRecording2",
-          "rqCamera1",
-          "rqGroup",
-          null,
-          recording2
-        );
-      }
-    );
-    cy.apiRecordingAdd("rqCamera1", recording3, undefined, "rqRecording3").then(
-      () => {
-        expectedRecording3 = TestCreateExpectedRecordingData(
-          templateExpectedRecording,
-          "rqRecording3",
-          "rqCamera1",
-          "rqGroup",
-          null,
-          recording3
-        );
-      }
-    );
-  });
-
-  it("Group admin can query device's recordings", () => {
-    cy.log("Check recording can be viewed correctly");
-    cy.apiRecordingsQueryCheck(
-      "rqGroupAdmin",
-=======
 
         cy.apiRecordingAdd(
           "rqCamera1",
@@ -535,16 +373,12 @@
     cy.log("Check recording can be viewed correctly");
     cy.apiRecordingsQueryCheck(
       "rqGroupMember",
->>>>>>> 3e0f9107
       { where: { id: getCreds("rqRecording1").id } },
       [expectedRecording1],
       EXCLUDE_IDS
     );
     cy.log("Check recording count can be viewed correctly");
     cy.apiRecordingsCountCheck(
-<<<<<<< HEAD
-      "rqGroupAdmin",
-=======
       "rqGroupMember",
       { where: { id: getCreds("rqRecording1").id } },
       1
@@ -579,33 +413,11 @@
     cy.log("Check recording count can be viewed correctly");
     cy.apiRecordingsCountCheck(
       "rqDeviceMember",
->>>>>>> 3e0f9107
-      { where: { id: getCreds("rqRecording1").id } },
-      1
-    );
-  });
-
-<<<<<<< HEAD
-  it.skip("Group member can query device's recordings", () => {});
-
-  it.skip("Device admin can query device's recordings", () => {});
-
-  it.skip("Device member can query device's recordings", () => {});
-
-  it.skip("Device member can query device's recordings", () => {});
-
-  it.skip("Non member cannot view devices recordings", () => {});
-
-  it.skip("Can handle no returned matches", () => {});
-
-  it.skip("Paging works as expected", () => {});
-
-  it.skip("Can query by all vali single parameters", () => {});
-
-  it.skip("Can query by multiple parameters", () => {});
-
-  it.skip("Can limit query by tags and tagmode", () => {});
-=======
+      { where: { id: getCreds("rqRecording1").id } },
+      1
+    );
+  });
+
   it("Non member cannot view devices recordings", () => {
     cy.log("Check no recordings returned");
     cy.apiRecordingsQueryCheck(
@@ -621,7 +433,6 @@
       0
     );
   });
->>>>>>> 3e0f9107
 
   //duplicate of above
   //it.skip("Can handle no returned matches", () => {});
@@ -654,9 +465,6 @@
       20
     );
 
-<<<<<<< HEAD
-  it.skip("Can handle invalid parameters", () => {});
-=======
     cy.log("Get final (part) page, setting limit");
     cy.apiRecordingsQueryCheck(
       "rqGroup2Admin",
@@ -1068,5 +876,4 @@
 
   //TODO: This functionality needs to be reworked,  Issue 95
   it.skip("Can specify location precision", () => {});
->>>>>>> 3e0f9107
 });