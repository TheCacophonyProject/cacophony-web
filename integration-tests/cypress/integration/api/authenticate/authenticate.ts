/// <reference path="../../../support/index.d.ts" />
<<<<<<< HEAD
import { HTTP_AuthorizationError, HTTP_Forbidden } from "@commands/constants";
import { getTestName } from "@commands/names";
=======
import {
  HTTP_AuthorizationError,
  HTTP_Forbidden,
  HTTP_OK200,
  HTTP_Unprocessable,
} from "../../../commands/constants";
import { getTestName } from "../../../commands/names";
import { getCreds } from "../../../commands/server";
>>>>>>> 3e0f9107

describe("Authentication", () => {
  const superuser = getCreds("superuser")["name"];
  const suPassword = getCreds("superuser")["password"];

  const group1 = "first_group";
  const group2 = "second_group";
  const userA = "Alice";
  const userB = "Barbara";
  const camera1 = "first_camera";
  const camera2 = "second_camera";

  before(() => {
    cy.testCreateUserGroupAndDevice(userA, group1, camera1);
    cy.testCreateUserGroupAndDevice(userB, group2, camera2);
  });

  it("Can authenticate as a device", () => {
    cy.apiAuthenticateDevice(camera1, group1);
  });

  it("Device is correctly rejected if password is wrong", () => {
    cy.apiAuthenticateDevice(
      camera1,
      group1,
      "wrong-password",
      HTTP_AuthorizationError
    );
  });

  it("Device is correctly rejected if devicename is wrong", () => {
    cy.apiAuthenticateDevice(
      camera2,
      group1,
      "p" + getTestName(camera1),
      HTTP_AuthorizationError
    );
  });

  it("Device is correctly rejected if groupname is wrong", () => {
    cy.apiAuthenticateDevice(
      camera1,
      group2,
      "p" + getTestName(camera1),
      HTTP_AuthorizationError
    );
  });

  it("Can authenticate as a user using name", () => {
    cy.apiSignInAs(userA);
  });

  it("Can authenticate as a user using email", () => {
    cy.apiSignInAs(
      null,
      getTestName(userA) + "@api.created.com",
      null,
      "p" + getTestName(userA)
    );
  });

  it("Can authenticate as a user using nameoremail", () => {
    cy.log("test using email");
    cy.apiSignInAs(
      null,
      null,
      getTestName(userA) + "@api.created.com",
      "p" + getTestName(userA)
    );
    cy.log("test using name");
    cy.apiSignInAs(null, null, getTestName(userA), "p" + getTestName(userA));
  });

  it("User is rejected for wrong password", () => {
    cy.log("test using username & name");
    cy.apiSignInAs(userA, null, null, "bad_password", HTTP_AuthorizationError);
    cy.log("test using email and email");
    cy.apiSignInAs(
      null,
      getTestName(userA) + "@api.created.com",
      null,
      "bad_password",
      HTTP_AuthorizationError
    );
    cy.log("test using nameoremail and email");
    cy.apiSignInAs(
      null,
      null,
      getTestName(userA) + "@api.created.com",
      "bad_password",
      HTTP_AuthorizationError
    );
    cy.log("test using nameoremail and name");
    cy.apiSignInAs(
      null,
      null,
      getTestName(userA),
      "bad_password",
      HTTP_AuthorizationError
    );
  });

  //Do not run against a live server as we don't have superuser login
  if (Cypress.env("running_in_a_dev_environment") == true) {
    it("Superuser can authenticate as another user and receive their permissions", () => {
<<<<<<< HEAD
      cy.apiSignInAs(null, null, "admin_test", "admin_test");
      cy.log("admin_test authenticates as Bruce");
      cy.apiAuthenticateAs("admin_test", userB);
      cy.log("verify each user gets their own data");
=======
      cy.apiSignInAs(null, null, superuser, suPassword);
      //superuser authenticates as Bruce
      cy.apiAuthenticateAs(superuser, userB);
      //verify each user gets their own data
>>>>>>> 3e0f9107
      cy.testGroupUserCheckAccess(userB + "_on_behalf", group2);
      cy.log(
        "verify user cannot see items outside their group (i.e. are not super_user)"
      );
      cy.testGroupUserCheckAccess(userB + "_on_behalf", group1, false);
    });
  } else {
    it.skip("Superuser can authenticate as another user and receive their permissions", () => {});
  }

  it("Non-superuser cannot authenticate as another user", () => {
    cy.apiSignInAs(userA);
    //verify non superuser userA cannot authenticte as userB
    cy.apiAuthenticateAs(userA, userB, HTTP_Forbidden);
  });
});<|MERGE_RESOLUTION|>--- conflicted
+++ resolved
@@ -1,17 +1,6 @@
 /// <reference path="../../../support/index.d.ts" />
-<<<<<<< HEAD
 import { HTTP_AuthorizationError, HTTP_Forbidden } from "@commands/constants";
 import { getTestName } from "@commands/names";
-=======
-import {
-  HTTP_AuthorizationError,
-  HTTP_Forbidden,
-  HTTP_OK200,
-  HTTP_Unprocessable,
-} from "../../../commands/constants";
-import { getTestName } from "../../../commands/names";
-import { getCreds } from "../../../commands/server";
->>>>>>> 3e0f9107
 
 describe("Authentication", () => {
   const superuser = getCreds("superuser")["name"];
@@ -117,17 +106,10 @@
   //Do not run against a live server as we don't have superuser login
   if (Cypress.env("running_in_a_dev_environment") == true) {
     it("Superuser can authenticate as another user and receive their permissions", () => {
-<<<<<<< HEAD
-      cy.apiSignInAs(null, null, "admin_test", "admin_test");
-      cy.log("admin_test authenticates as Bruce");
-      cy.apiAuthenticateAs("admin_test", userB);
-      cy.log("verify each user gets their own data");
-=======
       cy.apiSignInAs(null, null, superuser, suPassword);
       //superuser authenticates as Bruce
       cy.apiAuthenticateAs(superuser, userB);
       //verify each user gets their own data
->>>>>>> 3e0f9107
       cy.testGroupUserCheckAccess(userB + "_on_behalf", group2);
       cy.log(
         "verify user cannot see items outside their group (i.e. are not super_user)"
