/// <reference path="../../../support/index.d.ts" />

import { getTestName } from "@commands/names";
import { getCreds } from "@commands/server";

import { HTTP_OK200, HTTP_Forbidden } from "@commands/constants";
import { ApiGroupUserRelationshipResponse } from "@typedefs/api/group";

<<<<<<< HEAD
const ADMIN = true;
const NOT_ADMIN = false;
let expectedGuAdminUser: ApiGroupUserRelationshipResponse;
let expectedGuAdminUser2: ApiGroupUserRelationshipResponse;

=======
>>>>>>> 3e0f9107
describe("Groups - add, check and remove users", () => {
  const ADMIN = true;
  const NOT_ADMIN = false;
  let expectedGuAdminUser: ApiGroupsUserReturned;
  let expectedGuAdminUser2: ApiGroupsUserReturned;

  before(() => {
    cy.testCreateUserGroupAndDevice("guGroupAdmin", "guGroup", "guCamera").then(
      () => {
        expectedGuAdminUser = {
          userName: getTestName("guGroupAdmin"),
          id: getCreds("guGroupAdmin").id,
          admin: ADMIN,
        };
      }
    );
    cy.testCreateUserGroupAndDevice(
      "guGroup2Admin",
      "guGroup2",
      "guCamera2"
    ).then(() => {
      expectedGuAdminUser2 = {
        userName: getTestName("guGroup2Admin"),
        id: getCreds("guGroup2Admin").id,
        admin: ADMIN,
      };
    });
    cy.apiUserAdd("guDeviceAdmin");
    cy.apiDeviceUserAdd("guGroupAdmin", "guDeviceAdmin", "guCamera", ADMIN);

    cy.apiUserAdd("guTestUser");
    cy.apiUserAdd("guTestUser2");
  });

  it("Group admin can add, view and remove a new user", () => {
    const expectedTestUser: ApiGroupUserRelationshipResponse = {
      userName: getTestName("guTestUser"),
      id: getCreds("guTestUser").id,
      admin: ADMIN,
    };

    cy.log("add the user");
    cy.apiGroupUserAdd("guGroupAdmin", "guTestUser", "guGroup", ADMIN);

    cy.log("check that added user is there");
    cy.apiGroupUsersCheck("guGroupAdmin", "guGroup", [
      expectedGuAdminUser,
      expectedTestUser,
    ]);

    cy.log("remove the user");
    cy.apiGroupUserRemove("guGroupAdmin", "guTestUser", "guGroup");

    cy.log("check that added user is no longer there");
    cy.apiGroupUsersCheck("guGroupAdmin", "guGroup", [expectedGuAdminUser]);
  });

  it("Group member cannot add, or remove a user but can view", () => {
    const expectedTestUser: ApiGroupUserRelationshipResponse = {
      userName: getTestName("guTestUser"),
      id: getCreds("guTestUser").id,
      admin: NOT_ADMIN,
    };

    cy.log("add a non admin user (to run the test)");
    cy.apiGroupUserAdd("guGroupAdmin", "guTestUser", "guGroup", NOT_ADMIN);

    cy.log("check non-admin cannot add a user");
    cy.apiGroupUserAdd(
      "guTestUser",
      "guTestUser2",
      "guGroup",
      NOT_ADMIN,
      true,
      HTTP_Forbidden
    );

    cy.log(
      "check that new user was not created and group member can see users list"
    );
    cy.apiGroupUsersCheck("guTestUser", "guGroup", [
      expectedGuAdminUser,
      expectedTestUser,
    ]);

    cy.log("attempt to remove a user using non admin account");
    cy.apiGroupUserRemove(
      "guTestUser",
      "guGroupAdmin",
      "guGroup",
      HTTP_Forbidden
    );

    cy.log("check that user was not deleted");
    cy.apiGroupUsersCheck("guTestUser", "guGroup", [
      expectedGuAdminUser,
      expectedTestUser,
    ]);

    cy.log("tidy up after test - remove test user from group");
    cy.apiGroupUserRemove("guGroupAdmin", "guTestUser", "guGroup");
  });

  it("Group admin cannot add, view or remove users from another group", () => {
    cy.log("check admin cannot add a user to another group");
    cy.apiGroupUserAdd(
      "guGroupAdmin",
      "guTestUser2",
      "guGroup2",
      NOT_ADMIN,
      true,
      HTTP_Forbidden
    );

    cy.log("check that group admin cannot view another groups user list");
    cy.apiGroupUsersCheck("guGroupAdmin", "guGroup2", [], [], HTTP_Forbidden);

    cy.log("attempt to remove a user using non admin account");
    cy.apiGroupUserRemove(
      "guGroupAdmin",
      "guGroup2Admin",
      "guGroup2",
      HTTP_Forbidden
    );
  });

  it("Device admin cannot add, view or remove group users", () => {
    cy.log("check device admin cannot add a user to device's group");
    cy.apiGroupUserAdd(
      "guDeviceAdmin",
      "guTestUser",
      "guGroup",
      NOT_ADMIN,
      true,
      HTTP_Forbidden
    );

    cy.log("check that device admin cannot view device's groups user list");
    cy.apiGroupUsersCheck("guDeviceAdmin", "guGroup", [], [], HTTP_Forbidden);

    cy.log("check that device admin cannot remove user from device's group");
    cy.apiGroupUserRemove(
      "guDeviceAdmin",
      "guGroupAdmin",
      "guGroup",
      HTTP_Forbidden
    );
  });

  it("Attempt to add or remove non-existent user fails nicely", () => {
    cy.log("check cannot add non-existent user");
    cy.apiGroupUserAdd(
      "guGroupAdmin",
      "IDontExist",
      "guGroup",
      NOT_ADMIN,
      true,
      HTTP_Forbidden
    );

    //TODO: This test fails - returns SUCCESS. Issue 75
    //cy.log("check that connot remove non-existant user (user exists but not in group)");
    //cy.apiGroupUserRemove("guGroupAdmin", "guTestUser2", "guGroup", HTTP_Unprocessable);

    cy.log(
      "check that cannot remove non-existent user (user not registered in system)"
    );
    cy.apiGroupUserRemove(
      "guGroupAdmin",
      "IDontExist",
      "guGroup",
      HTTP_Forbidden
    );
  });

  it("Attempt to add view or remove user from non-existent group fails nicely", () => {
    cy.log("check cannot add user to non-existent group");
    cy.apiGroupUserAdd(
      "guGroupAdmin",
      "guTestUser",
      "ThisGroupDoesNotExist",
      NOT_ADMIN,
      true,
      HTTP_Forbidden
    );

    cy.log("check that cannot view a non existent group");
    cy.apiGroupUsersCheck(
      "guGroupAdmin",
      "ThisGroupDoesNotExist",
      [],
      [],
      HTTP_Forbidden
    );

    cy.log(
      "check that cannot remove non-existent user (user not registered in system)"
    );
    cy.apiGroupUserRemove(
      "guGroupAdmin",
      "guTestUser",
      "ThisGroupDoesNotExist",
      HTTP_Forbidden
    );
  });

  it("Can view users using groupId (as well as groupName)", () => {
    cy.log("check that cannot view a non existent group");
    cy.apiGroupUsersCheck(
      "guGroupAdmin",
      getCreds("guGroup").id.toString(),
      [expectedGuAdminUser],
      [],
      HTTP_OK200,
      { useRawGroupName: true }
    );
  });

  it("Can update admin/member status of existing user", () => {
    const expectedTestNonAdminUser: ApiGroupUserRelationshipResponse = {
      userName: getTestName("guTestUser"),
      id: getCreds("guTestUser").id,
      admin: NOT_ADMIN,
    };
    const expectedTestAdminUser: ApiGroupUserRelationshipResponse = {
      userName: getTestName("guTestUser"),
      id: getCreds("guTestUser").id,
      admin: ADMIN,
    };

    cy.log("add the user");
    cy.apiGroupUserAdd("guGroupAdmin", "guTestUser", "guGroup", ADMIN);

    cy.log("check that added user is there");
    cy.apiGroupUsersCheck("guGroupAdmin", "guGroup", [
      expectedGuAdminUser,
      expectedTestAdminUser,
    ]);

    cy.log("change to non-admin");
    cy.apiGroupUserAdd("guGroupAdmin", "guTestUser", "guGroup", NOT_ADMIN);

    cy.log("check that user is there only once, and shown as nonadmin");
    cy.apiGroupUsersCheck("guGroupAdmin", "guGroup", [
      expectedGuAdminUser,
      expectedTestNonAdminUser,
    ]);

    cy.log("Verify user can no longer do admin tasks");
    cy.apiGroupUserAdd(
      "guTestUser",
      "guTestUser2",
      "guGroup",
      ADMIN,
      true,
      HTTP_Forbidden
    );

    cy.log("change to admin user");
    cy.apiGroupUserAdd("guGroupAdmin", "guTestUser", "guGroup", ADMIN);

    cy.log("check that the user is there only once, and is an admin");
    cy.apiGroupUsersCheck("guGroupAdmin", "guGroup", [
      expectedGuAdminUser,
      expectedTestAdminUser,
    ]);

    cy.log("Verfiy that user can now do admin tasks (by removing themselves)");
    cy.apiGroupUserRemove("guTestUser", "guTestUser", "guGroup");
  });
});<|MERGE_RESOLUTION|>--- conflicted
+++ resolved
@@ -6,19 +6,11 @@
 import { HTTP_OK200, HTTP_Forbidden } from "@commands/constants";
 import { ApiGroupUserRelationshipResponse } from "@typedefs/api/group";
 
-<<<<<<< HEAD
-const ADMIN = true;
-const NOT_ADMIN = false;
-let expectedGuAdminUser: ApiGroupUserRelationshipResponse;
-let expectedGuAdminUser2: ApiGroupUserRelationshipResponse;
-
-=======
->>>>>>> 3e0f9107
 describe("Groups - add, check and remove users", () => {
   const ADMIN = true;
   const NOT_ADMIN = false;
-  let expectedGuAdminUser: ApiGroupsUserReturned;
-  let expectedGuAdminUser2: ApiGroupsUserReturned;
+  let expectedGuAdminUser: ApiGroupUserRelationshipResponse;
+  let expectedGuAdminUser2: ApiGroupUserRelationshipResponse;
 
   before(() => {
     cy.testCreateUserGroupAndDevice("guGroupAdmin", "guGroup", "guCamera").then(
