--- conflicted
+++ resolved
@@ -23,21 +23,11 @@
   const camera2 = "second_E_camera";
   const camera3 = "Charlie-camera";
   const camera4 = "Debbie-camera";
-<<<<<<< HEAD
-  const superuser = "admin_test";
-  const suPassword = "admin_test";
   let expectedDeviceAdminView: ApiDeviceResponse;
   let expectedDeviceMemberView: ApiDeviceResponse;
   let expectedDevice2AdminView: ApiDeviceResponse;
   let expectedDevice3AdminView: ApiDeviceResponse;
   let expectedDevice4AdminView: ApiDeviceResponse;
-=======
-  let expectedDeviceAdminView: ApiDevicesDevice;
-  let expectedDeviceMemberView: ApiDevicesDevice;
-  let expectedDevice2AdminView: ApiDevicesDevice;
-  let expectedDevice3AdminView: ApiDevicesDevice;
-  let expectedDevice4AdminView: ApiDevicesDevice;
->>>>>>> 3e0f9107
 
   before(() => {
     cy.apiUserAdd(groupMember);
