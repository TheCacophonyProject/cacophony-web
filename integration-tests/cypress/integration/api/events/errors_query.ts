/// <reference path="../../../support/index.d.ts" />

<<<<<<< HEAD
import { getTestName } from "@/commands/names";
import { HTTP_Forbidden, HTTP_Unprocessable } from "@/commands/constants";
=======
import { getTestName } from "../../../commands/names";
import { HTTP_Unprocessable } from "../../../commands/constants";
>>>>>>> 3e0f9107
import {
  ApiEventErrorSimilar,
  ApiEventError,
  ApiEventErrorCategory,
} from "@/commands/types";

//
// This test set checks for errors reported against device services
// It checks the correct reporting, but NOT THE CORRECT categorisation of errors
// TODO: consider adding tests for the classification and pattern matching of errors
//
//

describe("Events - query errors", () => {
  const ADMIN = true;
  const NOT_ADMIN = false;
  const DEVICE_NOT_SPECIFIED = undefined;
  const DEFINED = []; // will verify that 'patterns' is present (undefined will verify that it is absent)

  let expectedSimilar1: ApiEventErrorSimilar;
  let expectedSimilar2: ApiEventErrorSimilar;
  let expectedSimilar3: ApiEventErrorSimilar;
  let expectedSimilar4: ApiEventErrorSimilar;
  let expectedSimilar5: ApiEventErrorSimilar;

  //  let expectedError1: ApiEventError;
  let expectedError1and2: ApiEventError;
  let expectedError1and2and4: ApiEventError;
  let expectedError1and2and4and5: ApiEventError;
  let expectedError2: ApiEventError;
  let expectedError2and4: ApiEventError;
  let expectedError3: ApiEventError;
  let expectedError4: ApiEventError;
  let expectedError5: ApiEventError;

  //  let expectedCategoryError1: ApiEventErrorCategory;
  let expectedCategoryError1and2: ApiEventErrorCategory;
  let expectedCategoryError1and2and4: ApiEventErrorCategory;
  let expectedCategoryError1and2and4and5: ApiEventErrorCategory;
  let expectedCategoryError2: ApiEventErrorCategory;
  let expectedCategoryError2and4: ApiEventErrorCategory;
  let expectedCategoryError3: ApiEventErrorCategory;
  let expectedCategoryError4: ApiEventErrorCategory;
  let expectedCategoryError5: ApiEventErrorCategory;

  const time1 = "2018-01-01T07:22:56.000Z";
  const time2 = "2018-01-02T07:22:56.000Z";
  const time3 = "2018-01-03T07:22:56.000Z";
  const time4 = "2018-01-04T07:22:56.000Z";
  const time5 = "2018-01-05T07:22:56.000Z";
  const time6 = "2018-01-06T07:22:56.000Z";
  const errorDetails1 = {
    logs: [
      "Started FLIR Lepton 3 Interface Daemon.",
      "version: 2.13.0",
      "SPI speed: 20000000",
      "power pin: GPIO23",
      "frame output: /var/run/lepton-frames",
      "dialing frame output socket",
      "host initialisation",
      "uninstalling spi driver",
      "turning camera power off",
      "turning camera power on",
      "waiting for camera startup",
      "camera should be ready",
      "installing spi driver",
      "host reinitialisation",
      "enabling radiometry",
      "opening camera",
      "spireg: no port found; did you forget to call Init.skip()?",
      "leptond.service: Main process exited, code=exited, status=1/FAILURE",
      "leptond.service: Unit entered failed state.",
      "leptond.service: Failed with result 'exit-code'.",
    ],
    version: 1,
    unitName: "leptond.service",
    activeState: "activating",
  };
  const errorDetails2 = {
    logs: [
      "host initialisation",
      "uninstalling spi driver",
      "turning camera power off",
      "turning camera power on",
      "waiting for camera startup",
      "camera should be ready",
      "installing spi driver",
      "host reinitialisation",
      "enabling radiometry",
      "opening camera",
      "reading frames",
      "resync! first bit set on header",
      "resync! out of order segment",
      "resync! first bit set on header",
      "resync! invalid packet number",
      "resync! out of order segment",
      "write unix @->/var/run/lepton-frames: write: broken pipe",
      "leptond.service: Main process exited, code=exited, status=1/FAILURE",
      "leptond.service: Unit entered failed state.",
      "leptond.service: Failed with result 'exit-code'.",
    ],
    version: 1,
    unitName: "leptond.service",
    activeState: "activating",
  };
  const errorDetails3 = {
    logs: [
      "Started Cacophony Project Thermal Video uploader.",
      "running version: 2.2.0",
      "requesting internet connection",
      "internet connection made",
      "Post https://api.cacophony.org.nz/authenticate_device: unexpected EOF",
      "thermal-uploader.service: Main process exited, code=exited, status=1/FAILURE",
      "thermal-uploader.service: Unit entered failed state.",
      "thermal-uploader.service: Failed with result 'exit-code'.",
    ],
    version: 1,
    unitName: "thermal-uploader.service",
    activeState: "activating",
  };
  const errorDetails4 = {
    logs: [
      "host initialisation",
      "uninstalling spi driver",
      "turning camera power off",
      "turning camera power on",
      "waiting for camera startup",
      "camera should be ready",
      "installing spi driver",
      "host reinitialisation",
      "enabling radiometry",
      "opening camera",
      "reading frames",
      "resync! first bit set on header",
      "resync! out of order segment",
      "resync! first bit set on header",
      "resync! invalid packet number",
      "resync! out of order segment",
      "write unix @->/var/run/lepton-frames: write: broken pipe",
      "leptond.service: Main process exited, code=exited, status=1/FAILURE",
      "leptond.service: Unit entered failed state.",
      "leptond.service: Failed with result 'exit-code'.",
    ],
    version: 1,
    unitName: "leptond.service",
    activeState: "activating",
  };

  const eventDetails1 = { type: "systemError", details: errorDetails1 };
  const eventDetails2 = { type: "systemError", details: errorDetails2 };
  const eventDetails3 = { type: "systemError", details: errorDetails3 };
  const eventDetails4 = { type: "systemError", details: errorDetails4 };

  before(() => {
    // group with 2 devices, admin and member users
    cy.testCreateUserGroupAndDevice("erGroupAdmin", "erGroup", "erCamera");
    cy.apiUserAdd("erGroupMember");
    cy.apiGroupUserAdd("erGroupAdmin", "erGroupMember", "erGroup", NOT_ADMIN);
    cy.apiDeviceAdd("erOtherCamera", "erGroup");

    //admin and member for single device
    cy.apiUserAdd("erDeviceAdmin");
    cy.apiUserAdd("erDeviceMember");
    cy.apiDeviceUserAdd("erGroupAdmin", "erDeviceAdmin", "erCamera", ADMIN);
    cy.apiDeviceUserAdd(
      "erGroupAdmin",
      "erDeviceMember",
      "erCamera",
      NOT_ADMIN
    );

    //another group and device
    cy.testCreateUserGroupAndDevice(
      "erOtherGroupAdmin",
      "erOherGroup",
      "erOtherGroupCamera"
    );

    //Create some errors to reuse / query
    cy.apiEventsDeviceAddOnBehalf("erGroupAdmin", "erCamera", eventDetails1, [
      time1,
    ]);
    cy.apiEventsDeviceAddOnBehalf("erGroupAdmin", "erCamera", eventDetails2, [
      time2,
    ]);
    cy.apiEventsDeviceAddOnBehalf("erGroupAdmin", "erCamera", eventDetails3, [
      time3,
    ]);
    cy.apiEventsDeviceAddOnBehalf("erGroupAdmin", "erCamera", eventDetails4, [
      time4,
    ]);
    cy.apiEventsDeviceAddOnBehalf(
      "erGroupAdmin",
      "erOtherCamera",
      eventDetails1,
      [time5]
    );
    cy.apiEventsDeviceAddOnBehalf(
      "erOtherGroupAdmin",
      "erOtherGroupCamera",
      eventDetails2,
      [time6]
    );

    //Define the expected 'similar' field in the report for the above errors
    expectedSimilar1 = {
      device: getTestName("erCamera"),
      timestamp: time1,
      lines: errorDetails1.logs,
    };
    expectedSimilar2 = {
      device: getTestName("erCamera"),
      timestamp: time2,
      lines: errorDetails2.logs,
    };
    expectedSimilar3 = {
      device: getTestName("erCamera"),
      timestamp: time3,
      lines: errorDetails3.logs,
    };
    expectedSimilar4 = {
      device: getTestName("erCamera"),
      timestamp: time4,
      lines: errorDetails4.logs,
    };
    expectedSimilar5 = {
      device: getTestName("erOtherCamera"),
      timestamp: time5,
      lines: errorDetails1.logs,
    };
  });

  //Define the expected errors - once the device and event creation has completed
  before(() => {
    //    expectedError1 = {
    //      devices: [getTestName("erCamera")],
    //      patterns: undefined,
    //      similar: [expectedSimilar1],
    //      timestamps: [time1],
    //    };
    expectedError2 = {
      devices: [getTestName("erCamera")],
      patterns: undefined,
      similar: [expectedSimilar2],
      timestamps: [time2],
    };
    expectedError3 = {
      devices: [getTestName("erCamera")],
      patterns: undefined,
      similar: [expectedSimilar3],
      timestamps: [time3],
    };
    expectedError4 = {
      devices: [getTestName("erCamera")],
      patterns: undefined,
      similar: [expectedSimilar4],
      timestamps: [time4],
    };
    expectedError5 = {
      devices: [getTestName("erOtherCamera")],
      patterns: undefined,
      similar: [expectedSimilar5],
      timestamps: [time5],
    };
    expectedError1and2 = {
      devices: [getTestName("erCamera")],
      patterns: DEFINED,
      similar: [expectedSimilar1, expectedSimilar2],
      timestamps: [time1, time2],
    };
    expectedError1and2and4 = {
      devices: [getTestName("erCamera")],
      patterns: DEFINED,
      similar: [expectedSimilar1, expectedSimilar2, expectedSimilar4],
      timestamps: [time1, time2, time4],
    };
    expectedError1and2and4and5 = {
      devices: [getTestName("erCamera"), getTestName("erOtherCamera")],
      patterns: DEFINED,
      similar: [
        expectedSimilar1,
        expectedSimilar2,
        expectedSimilar4,
        expectedSimilar5,
      ],
      timestamps: [time1, time2, time4, time5],
    };
    expectedError2and4 = {
      devices: [getTestName("erCamera")],
      patterns: undefined,
      similar: [expectedSimilar2, expectedSimilar4],
      timestamps: [time2, time4],
    };

    //    expectedCategoryError1 = {
    //      name: "leptond.service",
    //      devices: [getTestName("erCamera")],
    //      errors: [expectedError1],
    //    };
    expectedCategoryError2 = {
      name: "leptond.service",
      devices: [getTestName("erCamera")],
      errors: [expectedError2],
    };
    expectedCategoryError3 = {
      name: "thermal-uploader.service",
      devices: [getTestName("erCamera")],
      errors: [expectedError3],
    };
    expectedCategoryError4 = {
      name: "leptond.service",
      devices: [getTestName("erCamera")],
      errors: [expectedError4],
    };
    expectedCategoryError5 = {
      name: "leptond.service",
      devices: [getTestName("erOtherCamera")],
      errors: [expectedError5],
    };
    expectedCategoryError1and2 = {
      name: "leptond.service",
      devices: [getTestName("erCamera")],
      errors: [expectedError1and2],
    };
    expectedCategoryError1and2and4 = {
      name: "leptond.service",
      devices: [getTestName("erCamera")],
      errors: [expectedError1and2and4],
    };
    expectedCategoryError1and2and4and5 = {
      name: "leptond.service",
      devices: [getTestName("erCamera"), getTestName("erOtherCamera")],
      errors: [expectedError1and2and4and5],
    };
    expectedCategoryError2and4 = {
      name: "leptond.service",
      devices: [getTestName("erCamera")],
      errors: [expectedError2and4],
    };
  });

  it("Group admin and member can view all errors on all devices their group", () => {
    //check errors as both admin and member user types - see all errors in our group - 1,2,3,4,5
    cy.apiEventsErrorsCheck("erGroupAdmin", DEVICE_NOT_SPECIFIED, {}, [
      expectedCategoryError1and2and4and5,
      expectedCategoryError3,
    ]);
    cy.apiEventsErrorsCheck("erGroupMember", DEVICE_NOT_SPECIFIED, {}, [
      expectedCategoryError1and2and4and5,
      expectedCategoryError3,
    ]);
  });

  it("Device admin and member can view events only on their devices", () => {
    //check errors as both device admin and device member users, see all errors on our device - 1,2,3,4
    cy.apiEventsErrorsCheck("erDeviceAdmin", DEVICE_NOT_SPECIFIED, {}, [
      expectedCategoryError1and2and4,
      expectedCategoryError3,
    ]);
    cy.apiEventsErrorsCheck("erDeviceMember", DEVICE_NOT_SPECIFIED, {}, [
      expectedCategoryError1and2and4,
      expectedCategoryError3,
    ]);
  });

  it("Group admin can only request events by deviceId from within their group", () => {
    //Check error one device at a time - specifying device
    //erCamera has errors 1,2,3,4
    cy.log("Can check errors on cameras in our group");
    cy.apiEventsErrorsCheck("erGroupAdmin", "erCamera", {}, [
      expectedCategoryError1and2and4,
      expectedCategoryError3,
    ]);
    //erOtherCamera has error 5
    cy.apiEventsErrorsCheck("erGroupAdmin", "erOtherCamera", {}, [
      expectedCategoryError5,
    ]);
    cy.log("Cannot check errors on camera not in our group");
    cy.apiEventsErrorsCheck(
      "erGroupAdmin",
      "erOtherGroupCamera",
      {},
      [],
      [],
      HTTP_Forbidden
    );
  });

  it("Device admin can only request events by deviceId from within their device", () => {
    //check errors one device at a time, specifying device
    //erCamera has errors 1,2,3,4
    cy.log("Can check errors on cameras in our group");
    cy.apiEventsErrorsCheck("erDeviceAdmin", "erCamera", {}, [
      expectedCategoryError1and2and4,
      expectedCategoryError3,
    ]);

    cy.log("Cannot check errors on camera not assigned to us");
    cy.apiEventsErrorsCheck(
      "erDeviceAdmin",
      "erOtherCamera",
      {},
      [],
      [],
      HTTP_Forbidden
    );
    cy.apiEventsErrorsCheck(
      "erDeviceAdmin",
      "erOtherGroupCamera",
      {},
      [],
      [],
      HTTP_Forbidden
    );
  });

  //TODO: time filtering not working (issue 71).
  it.skip("Verify time filtering works correctly", () => {
    //Test for query errors >= time 2
    cy.log("start time = time2 returns errors at times 2,3,4");
    cy.apiEventsErrorsCheck("erGroupAdmin", "erCamera", { startTime: time2 }, [
      expectedCategoryError2and4,
      expectedCategoryError3,
    ]);

    //Test for query errors < time 3
    cy.log("end time = time3 returns errors at times 1,2 but not 3");
    cy.apiEventsErrorsCheck("erGroupAdmin", "erCamera", { endTime: time2 }, [
      expectedCategoryError1and2,
    ]);

    //Test for query errors >= time 2 and < time 3
    cy.log(
      "start time = time 2, end time = time3 returns errors at time 2 only"
    );
    cy.apiEventsErrorsCheck(
      "erGroupAdmin",
      "erCamera",
      { startTime: time2, endTime: time3 },
      [expectedCategoryError2]
    );

    //Test for 0-length time period (returns noting)
    cy.log("Time range start=end returns empty as must be < end");
    cy.apiEventsErrorsCheck(
      "erGroupAdmin",
      "erCamera",
      { startTime: time2, endTime: time2 },
      []
    );
  });

  it("Verify incorrect time values handled correctly", () => {
    cy.apiEventsErrorsCheck(
      "erGroupAdmin",
      DEVICE_NOT_SPECIFIED,
      { startTime: "" },
      [],
      [],
      HTTP_Unprocessable
    );
    cy.apiEventsErrorsCheck(
      "erGroupAdmin",
      DEVICE_NOT_SPECIFIED,
      { endTime: "" },
      [],
      [],
      HTTP_Unprocessable
    );
    cy.apiEventsErrorsCheck(
      "erGroupAdmin",
      DEVICE_NOT_SPECIFIED,
      { startTime: "not a timestamp" },
      [],
      [],
      HTTP_Unprocessable
    );
    cy.apiEventsErrorsCheck(
      "erGroupAdmin",
      DEVICE_NOT_SPECIFIED,
      { endTime: "not a timestamp" },
      [],
      [],
      HTTP_Unprocessable
    );
  });

  it("Verify limit and offset paging works correctly", () => {
    //Test with just length parameter
    cy.log(
      "Specify just length returns 1st page of specified length (errors at times 1,2)"
    );
    //Check expected errors reported
    cy.apiEventsErrorsCheck("erGroupAdmin", "erCamera", { limit: 2 }, [
      expectedCategoryError1and2,
    ]);

    //Test with offset=0
    cy.log(
      "Offset of 0 returns 1st page of specified length (errors at times 1,2)"
    );
    cy.apiEventsErrorsCheck(
      "erGroupAdmin",
      "erCamera",
      { offset: 0, limit: 2 },
      [expectedCategoryError1and2]
    );

    //Test with offset = length
    cy.log("Offset of [limit] returns 2nd page (errors at times 3,4)");
    //Check expected errors reported
    cy.apiEventsErrorsCheck(
      "erGroupAdmin",
      "erCamera",
      { offset: 2, limit: 2 },
      [expectedCategoryError3, expectedCategoryError4]
    );

    //Test with offset > data length
    cy.log("offset beyond data returns empty");
    cy.apiEventsErrorsCheck(
      "erGroupAdmin",
      "erCamera",
      { offset: 4, limit: 2 },
      []
    );

    //Test with offset not a multiple of length
    cy.log(
      "Arbitrary offset unrelated to page length works (offset 1, lemgth 2 retruns errors at times 2,3)"
    );
    cy.apiEventsErrorsCheck(
      "erGroupAdmin",
      "erCamera",
      { offset: 1, limit: 2 },
      [expectedCategoryError2, expectedCategoryError3]
    );
  });

  it("Verify bad values for limit and offset handled correctly", () => {
    //invalid values for limit
    cy.log("Invalid limits");
    cy.apiEventsErrorsCheck(
      "erGroupAdmin",
      DEVICE_NOT_SPECIFIED,
      { limit: "" },
      [],
      [],
      HTTP_Unprocessable
    );
    cy.apiEventsErrorsCheck(
      "erGroupAdmin",
      DEVICE_NOT_SPECIFIED,
      { limit: "a" },
      [],
      [],
      HTTP_Unprocessable
    );
    //TODO: Issue 68 - -ve values cause server error - disabling until fixed
    // cy.apiEventsErrorsCheck("erGroupAdmin",DEVICE_NOT_SPECIFIED,{limit: -1}, [],[],HTTP_Unprocessable);

    //invalid values for offset
    cy.log("Invalid offsets");
    cy.apiEventsErrorsCheck(
      "erGroupAdmin",
      DEVICE_NOT_SPECIFIED,
      { limit: 1, offset: "" },
      [],
      [],
      HTTP_Unprocessable
    );
    cy.apiEventsErrorsCheck(
      "erGroupAdmin",
      DEVICE_NOT_SPECIFIED,
      { limit: 1, offset: "a" },
      [],
      [],
      HTTP_Unprocessable
    );
    //TODO: Issue 68 - -ve values cause server error - disabling until fixed
    //cy.apiEventsErrorsCheck("erGroupAdmin",DEVICE_NOT_SPECIFIED,{limit: 1, offset: -1}, [],[],HTTP_Unprocessable);

    //TODO: A test for default would be good ... but too time consuming for here.  Add to performance tests?
  });
});<|MERGE_RESOLUTION|>--- conflicted
+++ resolved
@@ -1,12 +1,7 @@
 /// <reference path="../../../support/index.d.ts" />
 
-<<<<<<< HEAD
 import { getTestName } from "@/commands/names";
 import { HTTP_Forbidden, HTTP_Unprocessable } from "@/commands/constants";
-=======
-import { getTestName } from "../../../commands/names";
-import { HTTP_Unprocessable } from "../../../commands/constants";
->>>>>>> 3e0f9107
 import {
   ApiEventErrorSimilar,
   ApiEventError,
