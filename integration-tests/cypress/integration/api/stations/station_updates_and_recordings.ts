/// <reference path="../../../support/index.d.ts" />
import {
  TestCreateExpectedRecordingData,
  TestCreateRecordingData,
} from "@commands/api/recording-tests";
import { TestGetLocation, TestCreateStationData } from "@commands/api/station";
import {ApiStationResponse} from "@typedefs/api/station";
import { TestCreateExpectedDevice, TestCreateExpectedHistoryEntry } from "@commands/api/device";
import { LatLng } from "@typedefs/api/common";
import { ApiThermalRecordingResponse } from "@typedefs/api/recording";
import { getCreds } from "@commands/server";
import {
  EXCLUDE_IDS,
  HTTP_Forbidden,
  HTTP_OK200,
  NOT_NULL,
  NOT_NULL_STRING,
} from "@commands/constants";
import {
  TEMPLATE_THERMAL_RECORDING,
  TEMPLATE_THERMAL_RECORDING_RESPONSE,
} from "@commands/dataTemplate";
import { DeviceHistoryEntry, TestNameAndId } from "@commands/types";
import { getTestName } from "@commands/names";
import { DeviceType } from "@typedefs/api/consts";

<<<<<<< HEAD
const templateExpectedCypressRecording: ApiThermalRecordingResponse =
  JSON.parse(JSON.stringify(TEMPLATE_THERMAL_RECORDING_RESPONSE));
=======
const dayZero = new Date();
const dayOne = new Date(new Date().setDate(new Date().getDate() + 1));
const dayTwo = new Date(new Date().setDate(new Date().getDate() + 2));
const dayThree = new Date(new Date().setDate(new Date().getDate() + 3));
const dayFour = new Date(new Date().setDate(new Date().getDate() + 4));
const dayFive = new Date(new Date().setDate(new Date().getDate() + 5));
const fifthTime = new Date(new Date().setDate(new Date().getDate() + 6));
const firstName = "recording 1";
const secondName = "recording 2";
const thirdName = "recording 3";
const fourthName = "recording 4";
const fifthName = "recording 5";
const oldLocation = TestGetLocation(1);
const intermediateLocation = TestGetLocation(2);
const newLocation = TestGetLocation(3);
const elsewhereLocation = TestGetLocation(4);
let expectedManualStation:ApiStationResponse;


const templateExpectedCypressRecording: ApiThermalRecordingResponse = JSON.parse(
  JSON.stringify(TEMPLATE_THERMAL_RECORDING_RESPONSE)
);
>>>>>>> bec736e2

const templateExpectedStation = {
  location,
  name: NOT_NULL_STRING,
  id: NOT_NULL,
  lastThermalRecordingTime: NOT_NULL_STRING,
  createdAt: NOT_NULL_STRING,
  updatedAt: NOT_NULL_STRING,
  activeAt: NOT_NULL_STRING,
  automatic: true,
  groupId: NOT_NULL,
  groupName: NOT_NULL_STRING,
};

describe("Stations: station updates also update recordings", () => {
  const Josie = "Josie_update_recordings_stations";
  const group = "recordings_updates_stations";
  const group2 = "recordings_updates_stations-2";

  before(() => {
    cy.testCreateUserAndGroup(Josie, group).then(() => {
      templateExpectedCypressRecording.groupId = getCreds(group).id;
      templateExpectedCypressRecording.groupName = getTestName(group);
      templateExpectedStation.groupId = getCreds(group).id;
      templateExpectedStation.groupName = getTestName(group);
    });
    cy.apiGroupAdd(Josie, group2);
  });

  it("Delete station: Can manually delete a station, and have all recordings belonging to the station be deleted too", () => {
    const deviceName = "new-device-1";
    const stationName = "Josie-station-1";
    const location = TestGetLocation(1);
    cy.apiDeviceAdd(deviceName, group);
    const oneMonthAgo = new Date(new Date().setDate(new Date().getDate() - 30));
    const oneWeekAgo = new Date(new Date().setDate(new Date().getDate() - 7));

    cy.apiGroupStationAdd(
      Josie,
      group,
      { name: stationName, ...location },
      oneMonthAgo.toISOString()
    ).then((stationId: number) => {
      cy.testUploadRecording(deviceName, {
        ...location,
        time: oneWeekAgo,
      }).then((recordingId) => {
        cy.apiStationDelete(Josie, stationId.toString(), true, HTTP_OK200, {
          useRawStationId: true,
        }).then(() => {
          cy.log("Check that station and its recordings are deleted");
          cy.apiStationCheck(
            Josie,
            getTestName(stationName),
            null,
            null,
            HTTP_Forbidden
          );
          cy.apiRecordingCheck(
            Josie,
            recordingId.toString(),
            null,
            null,
            HTTP_Forbidden,
            {
              useRawRecordingId: true,
            }
          );
        });
      });
    });
  });

  it("Delete station: Can manually delete a station, and have the station unassigned from any recordings", () => {
    const deviceName = "new-device-2";
    const stationName = "Josie-station-2";
    const recordingName = "sr-recording-2";
    const location = TestGetLocation(2);
    cy.apiDeviceAdd(deviceName, group).then(() => {
      const oneMonthAgo = new Date(
        new Date().setDate(new Date().getDate() - 30)
      );
      const oneWeekAgo = new Date(new Date().setDate(new Date().getDate() - 7));
      const recording = TestCreateRecordingData(TEMPLATE_THERMAL_RECORDING);
      recording.recordingDateTime = oneWeekAgo.toISOString();
      recording.location = [location.lat, location.lng];

      cy.apiGroupStationAdd(
        Josie,
        group,
        { name: stationName, ...location },
        oneMonthAgo.toISOString()
      ).then((stationId: number) => {
        cy.apiRecordingAdd(deviceName, recording, undefined, recordingName)
          .thenCheckStationIdIs(Josie, stationId)
          .then((station: TestNameAndId) => {
            const expectedRecording = TestCreateExpectedRecordingData(
              TEMPLATE_THERMAL_RECORDING_RESPONSE,
              recordingName,
              deviceName,
              group,
              station.name,
              recording
            );

            cy.apiStationDelete(
              Josie,
              stationId.toString(),
              false,
              HTTP_OK200,
              { useRawStationId: true }
            );

            cy.log(
              "Check that station is deleted, and its recordings don't have the station id"
            );
            cy.apiStationCheck(
              Josie,
              getTestName(stationName),
              null,
              null,
              HTTP_Forbidden
            );

            delete expectedRecording.stationId;
            delete expectedRecording.stationName;
            cy.apiRecordingCheck(
              Josie,
              recordingName,
              expectedRecording,
              EXCLUDE_IDS
            );
          });
      });
    });
  });

<<<<<<< HEAD
  it.skip("station-update: Name change applied to all recordings", () => {
    const deviceName = "new-device-3";
    const oneWeekAgo = new Date(new Date().setDate(new Date().getDate() - 7));
    const twoWeeksAgo = new Date(new Date().setDate(new Date().getDate() - 7));
    const location = TestGetLocation(3);
    const expectedStation1 = JSON.parse(
      JSON.stringify(templateExpectedStation)
    );
    expectedStation1.location = location;
    (expectedStation1.activeAt = recordingTime.toISOString()),
      (expectedStation1.lastThermalRecordingTime = recordingTime.toISOString()),
      cy.apiDeviceAdd(deviceName, group);

    cy.log("Add a recording and check new station is created");
    cy.testUploadRecording(deviceName, { ...location, time: twoWeeksAgo })
      .thenCheckStationIsNew(Josie)
      .then((station1: TestNameAndId) => {
        cy.testUploadRecording(deviceName, {
          ...location,
          time: twoWeeksAgo,
        }).thenCheckStationIdIs(Josie, station1.id);

        cy.log("Updating name");
        cy.apiStationUpdate("stuAdmin", "stuStation1", station2);
=======

  it("station-update: change does not affect exsiting recordings", () => {
    const deviceName = "new-device-7";
    const thisLocation = TestGetLocation(7);
    const recording1=TestCreateRecordingData(TEMPLATE_THERMAL_RECORDING);
    recording1.recordingDateTime=dayOne.toISOString();
    recording1.location=[thisLocation.lat, thisLocation.lng];
    const recording2=TestCreateRecordingData(TEMPLATE_THERMAL_RECORDING);
    recording2.recordingDateTime=dayThree.toISOString();
    recording2.location=[thisLocation.lat, thisLocation.lng];
    cy.apiDeviceAdd(deviceName, group);

    let station1=TestCreateStationData("old_station_name_7", 7);
    let updatedStation=TestCreateStationData("old_station_name_7", 8);

    cy.apiGroupStationAdd( Josie, group, station1, dayOne.toISOString())
    .then(() => {
      cy.log("Add recordings on day1, day3");
      cy.apiRecordingAdd(deviceName, recording1, undefined, firstName).then(() => {
        cy.apiRecordingAdd(deviceName, recording2, undefined, secondName).then(() => {
          const expectedRecording1=TestCreateExpectedRecordingData(TEMPLATE_THERMAL_RECORDING_RESPONSE, firstName, deviceName, group, getTestName(station1.name), recording1);
          const expectedRecording2=TestCreateExpectedRecordingData(TEMPLATE_THERMAL_RECORDING_RESPONSE, secondName, deviceName, group, getTestName(station1.name), recording2);

          cy.log("Check recording 1");
          cy.apiRecordingCheck(Josie, firstName, expectedRecording1, EXCLUDE_IDS);

          cy.log("Check recording 2");
          cy.apiRecordingCheck(Josie, secondName, expectedRecording2, EXCLUDE_IDS);

          cy.log("Rename station on day 2");
          cy.apiStationUpdate(Josie,station1.name,updatedStation, dayTwo.toISOString()).then(() => {
>>>>>>> bec736e2

            cy.log("Check recording 1 unchanged");
            cy.apiRecordingCheck(Josie, firstName, expectedRecording1, EXCLUDE_IDS);
  
            cy.log("Check recording 2 unchanged");
            cy.apiRecordingCheck(Josie, secondName, expectedRecording2, EXCLUDE_IDS);
          });
        });
      });
    });
  });

<<<<<<< HEAD
  it.skip("station-update: Location change does not affect existing recordings", () => {});

  it.skip("station-update: New location matched by new recordings", () => {});

  it.skip("station-update: Old location not matched by new recordings", () => {});

  it.skip("station-update: Retire station - old recordings unaffected if before retiredAt", () => {});

  it.skip("station-update: Retire-station - new recordings still match if before retiredAt", () => {});

  it.skip("station-update: Retire-station - new recordings do not match if >= retiredAt", () => {});
});
=======
  it("station-update: New location matched by new recordings", () => {
    const deviceName = "new-device-9";
    const newLocation = TestGetLocation(10);
    cy.log(`${newLocation.lat}, ${newLocation.lng}`);
    cy.apiDeviceAdd(deviceName, group);

    let oldLocationStation=TestCreateStationData("station_", 9);
    let newLocationStation=TestCreateStationData("station_", 10);
    newLocationStation.name="station_9";

    cy.apiGroupStationAdd( Josie, group, oldLocationStation, dayOne.toISOString())
    .then(() => {
      cy.log("Move station");
      cy.apiStationUpdate(Josie, oldLocationStation.name, newLocationStation, dayOne.toISOString()).then(() => {

        const expectedStation=JSON.parse(JSON.stringify(templateExpectedStation));
        expectedStation.automatic=false;
        expectedStation.location=newLocation;        
        expectedStation.lastUpdatedById=getCreds(Josie).id;
        delete(expectedStation.lastThermalRecordingTime);
        cy.apiStationCheck(Josie, getTestName(newLocationStation.name), expectedStation);

        cy.log("Add recordings in new location day3");
        cy.log("Verify matched to updated station");
        cy.testUploadRecording(deviceName, {...newLocation, time: dayThree})
          .thenCheckStationNameIs(Josie, getTestName(newLocationStation.name));
      });
    });
  });

  it("station-update: Old location not matched by new recordings", () => {
    const deviceName = "new-device-11";
    const oldLocation = TestGetLocation(11);
    cy.apiDeviceAdd(deviceName, group);

    let oldLocationStation=TestCreateStationData("station_", 11);
    let newLocationStation=TestCreateStationData("station_", 12);
    newLocationStation.name="station_11";

    cy.apiGroupStationAdd( Josie, group, oldLocationStation, dayOne.toISOString())
    .then(() => {
      cy.log("Move station");
      cy.apiStationUpdate(Josie,oldLocationStation.name,newLocationStation, dayOne.toISOString()).then(() => {

        cy.log("Add recordings in old location on day3");
        cy.testUploadRecording(deviceName, {...oldLocation, time: dayThree})
          .thenCheckStationIsNew(Josie);
      });
    });
  });


});

>>>>>>> bec736e2
<|MERGE_RESOLUTION|>--- conflicted
+++ resolved
@@ -24,10 +24,6 @@
 import { getTestName } from "@commands/names";
 import { DeviceType } from "@typedefs/api/consts";
 
-<<<<<<< HEAD
-const templateExpectedCypressRecording: ApiThermalRecordingResponse =
-  JSON.parse(JSON.stringify(TEMPLATE_THERMAL_RECORDING_RESPONSE));
-=======
 const dayZero = new Date();
 const dayOne = new Date(new Date().setDate(new Date().getDate() + 1));
 const dayTwo = new Date(new Date().setDate(new Date().getDate() + 2));
@@ -50,7 +46,6 @@
 const templateExpectedCypressRecording: ApiThermalRecordingResponse = JSON.parse(
   JSON.stringify(TEMPLATE_THERMAL_RECORDING_RESPONSE)
 );
->>>>>>> bec736e2
 
 const templateExpectedStation = {
   location,
@@ -188,32 +183,6 @@
     });
   });
 
-<<<<<<< HEAD
-  it.skip("station-update: Name change applied to all recordings", () => {
-    const deviceName = "new-device-3";
-    const oneWeekAgo = new Date(new Date().setDate(new Date().getDate() - 7));
-    const twoWeeksAgo = new Date(new Date().setDate(new Date().getDate() - 7));
-    const location = TestGetLocation(3);
-    const expectedStation1 = JSON.parse(
-      JSON.stringify(templateExpectedStation)
-    );
-    expectedStation1.location = location;
-    (expectedStation1.activeAt = recordingTime.toISOString()),
-      (expectedStation1.lastThermalRecordingTime = recordingTime.toISOString()),
-      cy.apiDeviceAdd(deviceName, group);
-
-    cy.log("Add a recording and check new station is created");
-    cy.testUploadRecording(deviceName, { ...location, time: twoWeeksAgo })
-      .thenCheckStationIsNew(Josie)
-      .then((station1: TestNameAndId) => {
-        cy.testUploadRecording(deviceName, {
-          ...location,
-          time: twoWeeksAgo,
-        }).thenCheckStationIdIs(Josie, station1.id);
-
-        cy.log("Updating name");
-        cy.apiStationUpdate("stuAdmin", "stuStation1", station2);
-=======
 
   it("station-update: change does not affect exsiting recordings", () => {
     const deviceName = "new-device-7";
@@ -245,11 +214,10 @@
 
           cy.log("Rename station on day 2");
           cy.apiStationUpdate(Josie,station1.name,updatedStation, dayTwo.toISOString()).then(() => {
->>>>>>> bec736e2
 
             cy.log("Check recording 1 unchanged");
             cy.apiRecordingCheck(Josie, firstName, expectedRecording1, EXCLUDE_IDS);
-  
+
             cy.log("Check recording 2 unchanged");
             cy.apiRecordingCheck(Josie, secondName, expectedRecording2, EXCLUDE_IDS);
           });
@@ -258,20 +226,6 @@
     });
   });
 
-<<<<<<< HEAD
-  it.skip("station-update: Location change does not affect existing recordings", () => {});
-
-  it.skip("station-update: New location matched by new recordings", () => {});
-
-  it.skip("station-update: Old location not matched by new recordings", () => {});
-
-  it.skip("station-update: Retire station - old recordings unaffected if before retiredAt", () => {});
-
-  it.skip("station-update: Retire-station - new recordings still match if before retiredAt", () => {});
-
-  it.skip("station-update: Retire-station - new recordings do not match if >= retiredAt", () => {});
-});
-=======
   it("station-update: New location matched by new recordings", () => {
     const deviceName = "new-device-9";
     const newLocation = TestGetLocation(10);
@@ -289,7 +243,7 @@
 
         const expectedStation=JSON.parse(JSON.stringify(templateExpectedStation));
         expectedStation.automatic=false;
-        expectedStation.location=newLocation;        
+        expectedStation.location=newLocation;
         expectedStation.lastUpdatedById=getCreds(Josie).id;
         delete(expectedStation.lastThermalRecordingTime);
         cy.apiStationCheck(Josie, getTestName(newLocationStation.name), expectedStation);
@@ -305,7 +259,7 @@
   it("station-update: Old location not matched by new recordings", () => {
     const deviceName = "new-device-11";
     const oldLocation = TestGetLocation(11);
-    cy.apiDeviceAdd(deviceName, group);
+      cy.apiDeviceAdd(deviceName, group);
 
     let oldLocationStation=TestCreateStationData("station_", 11);
     let newLocationStation=TestCreateStationData("station_", 12);
@@ -325,5 +279,3 @@
 
 
 });
-
->>>>>>> bec736e2
