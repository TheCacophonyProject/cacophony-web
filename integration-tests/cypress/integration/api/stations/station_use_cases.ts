--- conflicted
+++ resolved
@@ -401,16 +401,9 @@
     );
     expectedNewStation.location = newLocation;
     expectedNewStation.activeAt = thirdRecordingTime.toISOString();
-<<<<<<< HEAD
-    expectedNewStation.lastThermalRecordingTime =
-      thirdRecordingTime.toISOString();
-=======
     expectedNewStation.lastThermalRecordingTime = thirdRecordingTime.toISOString();
     expectedNewStation.needsRename = true;
 
-
-    cy.apiDeviceAdd(deviceName, group).then(() => {;
->>>>>>> bec736e2
 
     cy.apiDeviceAdd(deviceName, group).then(() => {
       cy.log("Check deviceHistory created as expected");
