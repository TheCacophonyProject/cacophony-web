--- conflicted
+++ resolved
@@ -198,27 +198,9 @@
 
     //create device and station at dayOne, recording at dayTwo.
     //reassign recording from auto station to manual station
-<<<<<<< HEAD
-    cy.createDeviceStationRecordingAndFix(
-      Josie,
-      deviceName,
-      manualStationName,
-      secondName,
-      group,
-      oldLocation,
-      newLocation,
-      dayTwo.toISOString(),
-      dayOne.toISOString(),
-      true
-    ).then((expectedHistory: DeviceHistoryEntry[]) => {
-      cy.log(
-        "Add new recording in same place, before manual station creation time"
-      );
-=======
     cy.createDeviceStationRecordingAndFix(Josie, deviceName, manualStationName, secondName, group, oldLocation, newLocation, dayTwo.toISOString(), dayOne.toISOString(), true).then((expectedHistory:DeviceHistoryEntry[]) => {
- 
-      cy.log("Add new recording in same place, day0 - before manual station creation time"); 
->>>>>>> d76323b0
+
+      cy.log("Add new recording in same place, day0 - before manual station creation time");
       cy.log("and check recording creates a new station");
       cy.testUploadRecording(
         deviceName,
