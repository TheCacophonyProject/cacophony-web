--- conflicted
+++ resolved
@@ -59,10 +59,6 @@
     expectedStation1.location = location;
     expectedStation1.activeAt = recordingTime.toISOString();
     expectedStation1.lastThermalRecordingTime = recordingTime.toISOString();
-<<<<<<< HEAD
-=======
-
->>>>>>> bec736e2
     cy.apiDeviceAdd(deviceName, group).then(() => {
       cy.log("Add a recording and check new station is created");
       cy.testUploadRecording(deviceName, { ...location, time: recordingTime })
@@ -184,13 +180,8 @@
     expectedStation1.location = location;
     expectedStation1.lastUpdatedById = getCreds(Josie).id;
     expectedStation1.automatic = false;
-<<<<<<< HEAD
     delete expectedStation1.needsRename;
 
-=======
-    delete(expectedStation1.needsRename);
-  
->>>>>>> bec736e2
     cy.apiDeviceAdd(deviceName, group);
 
     cy.log("Add a station active day 1");
@@ -291,13 +282,8 @@
     expectedStation1.location = location;
     expectedStation1.lastUpdatedById = getCreds(Josie).id;
     expectedStation1.automatic = false;
-<<<<<<< HEAD
     delete expectedStation1.needsRename;
 
-=======
-    delete(expectedStation1.needsRename);
-  
->>>>>>> bec736e2
     cy.apiDeviceAdd(deviceName, group);
 
     cy.log("Add a station active day 1");
@@ -642,21 +628,12 @@
     const expectedHistory: DeviceHistoryEntry[] = [];
 
     const expectedStation = JSON.parse(JSON.stringify(templateExpectedStation));
-<<<<<<< HEAD
     expectedStation.location = location;
     expectedStation.name = stationName;
     expectedStation.automatic = false;
     delete expectedStation.needsRename;
     expectedStation.activeAt = dayOne.toISOString();
     expectedStation.retiredAt = dayThree.toISOString();
-=======
-    expectedStation.location=location;
-    expectedStation.name=stationName;
-    expectedStation.automatic=false;
-    delete(expectedStation.needsRename);
-    expectedStation.activeAt= dayOne.toISOString();
-    expectedStation.retiredAt= dayThree.toISOString();
->>>>>>> bec736e2
 
     cy.apiGroupStationAdd(
       Josie,
@@ -812,11 +789,7 @@
     expectedStation1.activeAt = dayOne.toISOString();
     expectedStation1.lastUpdatedById = getCreds(Josie).id;
     expectedStation1.automatic = false;
-<<<<<<< HEAD
     delete expectedStation1.needsRename;
-=======
-    delete(expectedStation1.needsRename);
->>>>>>> bec736e2
 
     const audioRecording = TestCreateRecordingData(TEMPLATE_AUDIO_RECORDING);
     audioRecording.recordingDateTime = dayTwo.toISOString();
@@ -961,11 +934,7 @@
     expectedStation1.activeAt = oneMonthAgo.toISOString();
     expectedStation1.lastUpdatedById = getCreds(Josie).id;
     expectedStation1.automatic = false;
-<<<<<<< HEAD
     delete expectedStation1.needsRename;
-=======
-    delete(expectedStation1.needsRename);
->>>>>>> bec736e2
 
     const audioRecording = TestCreateRecordingData(TEMPLATE_AUDIO_RECORDING);
     audioRecording.recordingDateTime = oneWeekAgo.toISOString();
@@ -980,18 +949,12 @@
     cy.apiDeviceAdd(audioDeviceName, group);
     cy.apiDeviceAdd(thermalDeviceName, group);
 
-<<<<<<< HEAD
     cy.apiGroupStationAdd(
       Josie,
       group,
       { name: stationName, ...location },
       oneMonthAgo.toISOString()
-    ).then((stationId: number) => {
-=======
-    cy.apiGroupStationAdd( Josie, group, { name: stationName, ...location }, oneMonthAgo.toISOString(),
     ).then(() => {
-
->>>>>>> bec736e2
       cy.log("Check station created correctly");
       delete expectedStation1.lastAudioRecordingTime;
       delete expectedStation1.lastThermalRecordingTime;
@@ -1187,11 +1150,7 @@
     expectedStation1.activeAt = dayOne.toISOString();
     expectedStation1.lastUpdatedById = getCreds(Josie).id;
     expectedStation1.automatic = false;
-<<<<<<< HEAD
     delete expectedStation1.needsRename;
-=======
-    delete(expectedStation1.needsRename);
->>>>>>> bec736e2
 
     const audioRecording = TestCreateRecordingData(TEMPLATE_AUDIO_RECORDING);
     audioRecording.recordingDateTime = dayTwo.toISOString();
