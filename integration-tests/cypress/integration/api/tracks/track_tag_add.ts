--- conflicted
+++ resolved
@@ -74,11 +74,8 @@
     end: 3,
     positions: positions1,
     tags: [],
-<<<<<<< HEAD
     automatic: true,
-=======
     filtered: true,
->>>>>>> df955803
   };
 
   const track1: ApiTrackDataRequest = {
