--- conflicted
+++ resolved
@@ -292,11 +292,7 @@
       "ttaGroupMember",
       "ttaRecording2",
       [expectedTrack],
-<<<<<<< HEAD
-      EXCLUDE_IDS
-=======
-      EXCLUDE_TRACK_IDS
->>>>>>> cd10b0a3
+      EXCLUDE_TRACK_IDS
     );
   });
 
@@ -477,18 +473,12 @@
     const recording1 = TestCreateRecordingData(templateRecording);
     const expectedTrackWithTag1 = JSON.parse(JSON.stringify(expectedTrack1));
     expectedTrackWithTag1.tags = [expectedTag1];
-<<<<<<< HEAD
-=======
     expectedTrackWithTag1.filtered = false;
->>>>>>> cd10b0a3
     expectedTrackWithTag1.tags[0].userName = getTestName("ttaGroupMember");
     //expectedTrackWithTag1.tags[0].userId=getCreds("ttaGroupMember").id;
     const expectedTrackWithTags2 = JSON.parse(JSON.stringify(expectedTrack1));
     expectedTrackWithTags2.tags = [expectedTag1, expectedTag1];
-<<<<<<< HEAD
-=======
     expectedTrackWithTags2.filtered = false;
->>>>>>> cd10b0a3
     expectedTrackWithTags2.tags[0].userName = getTestName("ttaGroupMember");
     expectedTrackWithTags2.tags[1].userName = getTestName("ttaGroupMember");
     //expectedTrackWithTag2.tags[0].userId=getCreds("ttaGroupMember").id;
