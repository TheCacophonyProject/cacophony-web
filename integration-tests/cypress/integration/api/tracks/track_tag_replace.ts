--- conflicted
+++ resolved
@@ -57,11 +57,8 @@
     end: 3,
     positions: positions1,
     tags: [],
-<<<<<<< HEAD
     automatic: true,
-=======
     filtered: true,
->>>>>>> df955803
   };
 
   const track1: ApiTrackDataRequest = {
