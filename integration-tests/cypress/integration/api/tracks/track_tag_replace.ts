--- conflicted
+++ resolved
@@ -109,7 +109,6 @@
     trackId: 99,
     updatedAt: NOT_NULL_STRING,
     what: "possum",
-    userId: 99,
     userName: "xxx",
     userId: NOT_NULL,
   };
@@ -125,7 +124,6 @@
     trackId: 99,
     updatedAt: NOT_NULL_STRING,
     what: "cat",
-    userId: 99,
     userName: "xxx",
     userId: NOT_NULL,
   };
@@ -145,11 +143,7 @@
     trackId: 99,
     updatedAt: NOT_NULL_STRING,
     userName: "xxx",
-<<<<<<< HEAD
     userId: NOT_NULL,
-=======
-    userId: 99,
->>>>>>> d7d99f08
   };
 
   const poorTrackingTag = {
@@ -167,11 +161,7 @@
     trackId: 99,
     updatedAt: NOT_NULL_STRING,
     userName: "xxx",
-<<<<<<< HEAD
     userId: NOT_NULL,
-=======
-    userId: 99,
->>>>>>> d7d99f08
   };
   const algorithm1 = {
     model_name: "inc3",
