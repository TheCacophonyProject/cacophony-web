/// <reference path="../../../support/index.d.ts" />
import {
  HTTP_Forbidden,
  HTTP_Unprocessable,
  HTTP_BadRequest,
  NOT_NULL_STRING,
  NOT_NULL,
} from "@commands/constants";

import { ApiRecordingSet } from "@commands/types";
import { getTestName } from "@commands/names";

import { TestCreateRecordingData } from "@commands/api/recording-tests";
import {
  ApiTrackDataRequest,
  ApiTrackResponse,
  ApiTrackPosition,
} from "@typedefs/api/track";
import {
  ApiTrackTagRequest,
  ApiHumanTrackTagResponse,
} from "@typedefs/api/trackTag";
import { TEMPLATE_THERMAL_RECORDING } from "@commands/dataTemplate";

const EXCLUDE_TRACK_IDS = [
  "[].id",
  "[].tags[].id",
  "[].tags[].trackId",
  "[].tags[].userId",
];

describe("Track Tags: replaceTag, check, delete", () => {
  //template recording with no tracks - add tracks during test
  const templateRecording: ApiRecordingSet = JSON.parse(
    JSON.stringify(TEMPLATE_THERMAL_RECORDING)
  );
  templateRecording.metadata.tracks = [];

  const positions1: ApiTrackPosition[] = [
    {
      x: 1,
      y: 2,
      width: 10,
      height: 20,
    },
    {
      x: 2,
      y: 3,
      width: 11,
      height: 21,
    },
  ];

  const expectedTrack1: ApiTrackResponse = {
    id: -99,
    start: 1,
    end: 3,
    positions: positions1,
    tags: [],
    filtered: true,
    automatic: true,
  };

  const track1: ApiTrackDataRequest = {
    start_s: 1,
    end_s: 3,
    positions: positions1,
    //TODO - do the remaining parameters _do_ anything?!
    label: "a label",
    clarity: 0.9,
    message: "a message",
    tag: "a tag",
    tracker_version: 2,
  };

  const tag1: ApiTrackTagRequest = {
    what: "possum",
    confidence: 0.95,
    automatic: false,
    //data: {fieldName: "fieldValue"}
  };

  const tag2: ApiTrackTagRequest = {
    what: "cat",
    confidence: 0.54,
    automatic: false,
    //data: {fieldName: "fieldValue"}
  };

  const expectedTag1: ApiHumanTrackTagResponse = {
    confidence: 0.95,
    createdAt: NOT_NULL_STRING,
    //TODO: cannot set data above, returned as blank sting
    //data: { "a parameter": "a value" },
    data: "",
    id: 99,
    automatic: false,
    trackId: 99,
    updatedAt: NOT_NULL_STRING,
    what: "possum",
    userName: "xxx",
    userId: NOT_NULL,
  };

  const expectedTag2: ApiHumanTrackTagResponse = {
    confidence: 0.54,
    createdAt: NOT_NULL_STRING,
    //TODO: cannot set data above, returned as blank sting
    //data: { "a parameter": "a value" },
    data: "",
    id: 99,
    automatic: false,
    trackId: 99,
    updatedAt: NOT_NULL_STRING,
    what: "cat",
    userName: "xxx",
    userId: NOT_NULL,
  };

  const partTag = {
    what: "part",
    confidence: 0.45,
    automatic: false,
  };
  const expectedPartTag = {
    what: "part",
    confidence: 0.45,
    automatic: false,
    createdAt: NOT_NULL_STRING,
    data: "",
    id: 99,
    trackId: 99,
    updatedAt: NOT_NULL_STRING,
    userName: "xxx",
    userId: NOT_NULL,
  };

  const poorTrackingTag = {
    what: "poor tracking",
    confidence: 0.46,
    automatic: false,
  };
  const expectedPoorTrackingTag = {
    what: "poor tracking",
    confidence: 0.46,
    automatic: false,
    createdAt: NOT_NULL_STRING,
    data: "",
    id: 99,
    trackId: 99,
    updatedAt: NOT_NULL_STRING,
    userName: "xxx",
    userId: NOT_NULL,
  };
  const algorithm1 = {
    model_name: "inc3",
  };

  before(() => {
    //Create group1 with 2 devices, admin and member
    cy.testCreateUserGroupAndDevice("ttgGroupAdmin", "ttgGroup", "ttgCamera1");
    cy.apiDeviceAdd("ttgCamera1b", "ttgGroup");
    cy.apiUserAdd("ttgGroupMember");

    //Add admin & member to Camera1
    cy.apiUserAdd("ttgGroup1Member2");
    cy.apiUserAdd("ttgGroup1Member3");
    cy.apiGroupUserAdd("ttgGroupAdmin", "ttgGroupMember", "ttgGroup", true);
    cy.apiGroupUserAdd("ttgGroupAdmin", "ttgGroup1Member2", "ttgGroup", true);
    cy.apiGroupUserAdd("ttgGroupAdmin", "ttgGroup1Member3", "ttgGroup", true);

    //Create group2 with admin and device
    cy.testCreateUserGroupAndDevice(
      "ttgGroup2Admin",
      "ttgGroup2",
      "ttgCamera2"
    );

    //Create non member user
    cy.apiUserAdd("ttgNonMember");
  });

  it("Group admin can add, view and delete device's track tags", () => {
    const recording1 = TestCreateRecordingData(templateRecording);
    const expectedTrack = JSON.parse(JSON.stringify(expectedTrack1));
    const expectedTrackWithTag = JSON.parse(JSON.stringify(expectedTrack1));
    expectedTrackWithTag.filtered = false;
    expectedTrackWithTag.tags = [expectedTag1];
    expectedTrackWithTag.tags[0].userName = getTestName("ttgGroupAdmin");
    //expectedTrackWithTag.tags[0].userId=getCreds("ttgGroupAdmin").id;

    cy.log("Add recording and track");
    cy.apiRecordingAdd("ttgCamera1", recording1, undefined, "ttgRecording1");
    cy.apiTrackAdd(
      "ttgGroupAdmin",
      "ttgRecording1",
      "ttgTrack1",
      "ttgAlgorithm1",
      track1,
      algorithm1
    );

    cy.log("Group admin can tag the track");
    cy.apiTrackTagReplaceTag(
      "ttgGroupAdmin",
      "ttgRecording1",
      "ttgTrack1",
      "ttgTag1",
      tag1
    );

    cy.log("Check recording track & tag can be viewed correctly");
    cy.apiTrackCheck(
      "ttgGroupAdmin",
      "ttgRecording1",
      [expectedTrackWithTag],
      EXCLUDE_TRACK_IDS
    );

    cy.log("Delete tag");
    cy.apiTrackTagDelete(
      "ttgGroupAdmin",
      "ttgRecording1",
      "ttgTrack1",
      "ttgTag1"
    );

    cy.log("Check tag no longer exists");
    cy.apiTrackCheck(
      "ttgGroupAdmin",
      "ttgRecording1",
      [expectedTrack],
      EXCLUDE_TRACK_IDS
    );
  });

  it("Group member can add, view and delete device's tracks", () => {
    const recording1 = TestCreateRecordingData(templateRecording);
    const expectedTrack = JSON.parse(JSON.stringify(expectedTrack1));
    const expectedTrackWithTag = JSON.parse(JSON.stringify(expectedTrack1));
    expectedTrackWithTag.filtered = false;
    expectedTrackWithTag.tags = [expectedTag1];
    expectedTrackWithTag.tags[0].userName = getTestName("ttgGroupMember");
    //expectedTrackWithTag.tags[0].userId=getCreds("ttgGroupMember").id;

    cy.log("Add recording and track");
    cy.apiRecordingAdd("ttgCamera1", recording1, undefined, "ttgRecording2");
    cy.apiTrackAdd(
      "ttgGroupMember",
      "ttgRecording2",
      "ttgTrack2",
      "ttgAlgorithm2",
      track1,
      algorithm1
    );

    cy.log("Can tag the track");
    cy.apiTrackTagReplaceTag(
      "ttgGroupMember",
      "ttgRecording2",
      "ttgTrack2",
      "ttgTag2",
      tag1
    );

    cy.log("Check recording track & tag can be viewed correctly");
    cy.apiTrackCheck(
      "ttgGroupMember",
      "ttgRecording2",
      [expectedTrackWithTag],
      EXCLUDE_TRACK_IDS
    );

    cy.log("Delete tag");
    cy.apiTrackTagDelete(
      "ttgGroupMember",
      "ttgRecording2",
      "ttgTrack2",
      "ttgTag2"
    );

    cy.log("Check tag no longer exists");
    cy.apiTrackCheck(
      "ttgGroupMember",
      "ttgRecording2",
      [expectedTrack],
<<<<<<< HEAD
      EXCLUDE_IDS
=======
      EXCLUDE_TRACK_IDS
>>>>>>> cd10b0a3
    );
  });

  it("User cannot tag recording they don't own without additional JWT", () => {
    const recording1 = TestCreateRecordingData(templateRecording);
    const expectedTrack = JSON.parse(JSON.stringify(expectedTrack1));

    cy.log("Add recording and track");
    cy.apiRecordingAdd("ttgCamera1", recording1, undefined, "ttgRecording5");
    cy.apiTrackAdd(
      "ttgGroupAdmin",
      "ttgRecording5",
      "ttgTrack5",
      "ttgAlgorithm5",
      track1,
      algorithm1
    );

    cy.log("Non owner cannot tag the track");
    cy.apiTrackTagReplaceTag(
      "ttgGroup2Admin",
      "ttgRecording5",
      "ttgTrack5",
      "ttgTag5",
      tag1,
      HTTP_Forbidden
    );

    cy.log("Check tag does not exist");
    cy.apiTrackCheck(
      "ttgGroupAdmin",
      "ttgRecording5",
      [expectedTrack],
      EXCLUDE_TRACK_IDS
    );
  });

  it("Cannot delete tag for device that user does not own", () => {
    const recording1 = TestCreateRecordingData(templateRecording);
    const expectedTrackWithTag = JSON.parse(JSON.stringify(expectedTrack1));
    expectedTrackWithTag.filtered = false;
    expectedTrackWithTag.tags = [expectedTag1];
    expectedTrackWithTag.tags[0].userName = getTestName("ttgGroupAdmin");
    //expectedTrackWithTag.tags[0].userId=getCreds("ttgGroupMember").id;

    cy.log("Add recording, track and tag");
    cy.apiRecordingAdd("ttgCamera1", recording1, undefined, "ttgRecording6");
    cy.apiTrackAdd(
      "ttgGroupAdmin",
      "ttgRecording6",
      "ttgTrack6",
      "ttgAlgorithm6",
      track1,
      algorithm1
    );
    cy.apiTrackTagReplaceTag(
      "ttgGroupAdmin",
      "ttgRecording6",
      "ttgTrack6",
      "ttgTag6",
      tag1
    );

    cy.log("Non member cannot delete tag");
    cy.apiTrackTagDelete(
      "ttgGroup2Admin",
      "ttgRecording6",
      "ttgTrack6",
      "ttgTag6",
      HTTP_Forbidden
    );

    cy.log("Check tag still exists");
    cy.apiTrackCheck(
      "ttgGroupAdmin",
      "ttgRecording6",
      [expectedTrackWithTag],
      EXCLUDE_TRACK_IDS
    );
  });

  it("But member can delete another user's tag", () => {
    const recording1 = TestCreateRecordingData(templateRecording);
    const expectedTrack = JSON.parse(JSON.stringify(expectedTrack1));

    cy.log("Add recording, track and tag");
    cy.apiRecordingAdd("ttgCamera1", recording1, undefined, "ttgRecording7");
    cy.apiTrackAdd(
      "ttgGroupAdmin",
      "ttgRecording7",
      "ttgTrack7",
      "ttgAlgorithm7",
      track1,
      algorithm1
    );
    cy.apiTrackTagReplaceTag(
      "ttgGroupAdmin",
      "ttgRecording7",
      "ttgTrack7",
      "ttgTag7",
      tag1
    );

    cy.log("Another member of same group member can delete another's tag");
    cy.apiTrackTagDelete(
      "ttgGroupMember",
      "ttgRecording7",
      "ttgTrack7",
      "ttgTag7"
    );

    cy.log("Check tag no longer exists");
    cy.apiTrackCheck(
      "ttgGroupAdmin",
      "ttgRecording7",
      [expectedTrack],
      EXCLUDE_TRACK_IDS
    );
  });

  it("User can replace their own track tag with a new one", () => {
    const recording1 = TestCreateRecordingData(templateRecording);
    const expectedTrackWithTag1 = JSON.parse(JSON.stringify(expectedTrack1));
    expectedTrackWithTag1.filtered = false;
    expectedTrackWithTag1.tags = [expectedTag1];
    expectedTrackWithTag1.tags[0].userName = getTestName("ttgGroupAdmin");
    //expectedTrackWithTag1.tags[0].userId=getCreds("ttgGroupMember").id;
    const expectedTrackWithTag2 = JSON.parse(JSON.stringify(expectedTrack1));
    expectedTrackWithTag2.filtered = false;
    expectedTrackWithTag2.tags = [expectedTag2];
    expectedTrackWithTag2.tags[0].userName = getTestName("ttgGroupAdmin");
    //expectedTrackWithTag2.tags[0].userId=getCreds("ttgGroupMember").id;

    cy.log("Add recording, track and tag");
    cy.apiRecordingAdd("ttgCamera1", recording1, undefined, "ttgRecording7");
    cy.apiTrackAdd(
      "ttgGroupAdmin",
      "ttgRecording7",
      "ttgTrack7",
      "ttgAlgorithm7",
      track1,
      algorithm1
    );
    cy.apiTrackTagReplaceTag(
      "ttgGroupAdmin",
      "ttgRecording7",
      "ttgTrack7",
      "ttgTag7",
      tag1
    );

    cy.log("Check recording track & tag can be viewed correctly");
    cy.apiTrackCheck(
      "ttgGroupAdmin",
      "ttgRecording7",
      [expectedTrackWithTag1],
      EXCLUDE_TRACK_IDS
    );

    cy.log("Member can replace their tag with a new one");
    cy.apiTrackTagReplaceTag(
      "ttgGroupAdmin",
      "ttgRecording7",
      "ttgTrack7",
      "ttgTag7",
      tag2
    );

    cy.log("Check new tag has replaced old one");
    cy.apiTrackCheck(
      "ttgGroupAdmin",
      "ttgRecording7",
      [expectedTrackWithTag2],
      EXCLUDE_TRACK_IDS
    );
  });

  it("User cannot add duplicate to their own track tag with a new one", () => {
    const recording1 = TestCreateRecordingData(templateRecording);
    const expectedTrackWithTag1 = JSON.parse(JSON.stringify(expectedTrack1));
    expectedTrackWithTag1.filtered = false;
    expectedTrackWithTag1.tags = [expectedTag1];
    expectedTrackWithTag1.tags[0].userName = getTestName("ttgGroup1Member2");
    //expectedTrackWithTag1.tags[0].userId=getCreds("ttgGroupMember").id;

    cy.log("Add recording, track and tag");
    cy.apiRecordingAdd("ttgCamera1", recording1, undefined, "ttgRecording8");
    cy.apiTrackAdd(
      "ttgGroup1Member2",
      "ttgRecording8",
      "ttgTrack8",
      "ttgAlgorithm8",
      track1,
      algorithm1
    );
    cy.apiTrackTagReplaceTag(
      "ttgGroup1Member2",
      "ttgRecording8",
      "ttgTrack8",
      "ttgTag8",
      tag1
    );

    cy.log("Check recording track & tag can be viewed correctly");
    cy.apiTrackCheck(
      "ttgGroup1Member2",
      "ttgRecording8",
      [expectedTrackWithTag1],
      EXCLUDE_TRACK_IDS
    );

    cy.log("Member cannot add duplicated tag");
    cy.apiTrackTagReplaceTag(
      "ttgGroup1Member2",
      "ttgRecording8",
      "ttgTrack8",
      "ttgTag8",
      tag1
    );

    cy.log("Check just one tag shown");
    cy.apiTrackCheck(
      "ttgGroup1Member2",
      "ttgRecording8",
      [expectedTrackWithTag1],
      EXCLUDE_TRACK_IDS
    );
  });

  it("User can add duplicate to another user's track tag", () => {
    const recording1 = TestCreateRecordingData(templateRecording);
    const expectedTrackWithTags = JSON.parse(JSON.stringify(expectedTrack1));
    const tag1a = JSON.parse(JSON.stringify(tag1));
    const tag1b = JSON.parse(JSON.stringify(tag1));
    tag1a.confidence = 0.9;
    tag1b.confidence = 0.901;

    expectedTrackWithTags.tags = [
      JSON.parse(JSON.stringify(expectedTag1)),
      JSON.parse(JSON.stringify(expectedTag1)),
    ];
    expectedTrackWithTags.filtered = false;
    expectedTrackWithTags.tags[0].userName = getTestName("ttgGroupMember");
    expectedTrackWithTags.tags[0].confidence = 0.9;
    //expectedTrackWithTags.tags[0].userId=getCreds("ttgGroup1Member2").id;
    expectedTrackWithTags.tags[1].userName = getTestName("ttgGroup1Member2");
    expectedTrackWithTags.tags[1].confidence = 0.901;
    //expectedTrackWithTags.tags[1].userId=getCreds("ttgGroupMember").id;

    cy.log("Add recording, track and tag");
    cy.apiRecordingAdd("ttgCamera1", recording1, undefined, "ttgRecording9");
    cy.apiTrackAdd(
      "ttgGroup1Member2",
      "ttgRecording9",
      "ttgTrack9",
      "ttgAlgorithm9",
      track1,
      algorithm1
    );
    cy.apiTrackTagReplaceTag(
      "ttgGroupMember",
      "ttgRecording9",
      "ttgTrack9",
      "ttgTag9",
      tag1a
    );

    cy.log("Another member can add duplicated tag");
    cy.apiTrackTagReplaceTag(
      "ttgGroup1Member2",
      "ttgRecording9",
      "ttgTrack9",
      "ttgTag9",
      tag1b
    );

    cy.log("Check both tags shown");
    cy.apiTrackCheck(
      "ttgGroup1Member2",
      "ttgRecording9",
      [expectedTrackWithTags],
      EXCLUDE_TRACK_IDS
    );
  });

  it("User can add different track tag to another user and both are retained", () => {
    const recording1 = TestCreateRecordingData(templateRecording);
    const expectedTrackWithTags = JSON.parse(JSON.stringify(expectedTrack1));
    expectedTrackWithTags.tags = [
      JSON.parse(JSON.stringify(expectedTag2)),
      JSON.parse(JSON.stringify(expectedTag1)),
    ];
<<<<<<< HEAD
=======
    expectedTrackWithTags.filtered = false;
>>>>>>> cd10b0a3
    expectedTrackWithTags.tags[0].userName = getTestName("ttgGroup1Member2");
    //expectedTrackWithTags.tags[0].userId=getCreds("ttgGroup1Member2").id;
    expectedTrackWithTags.tags[1].userName = getTestName("ttgGroupMember");
    //expectedTrackWithTags.tags[1].userId=getCreds("ttgGroupMember").id;

    cy.log("Add recording, track and tag");
    cy.apiRecordingAdd("ttgCamera1", recording1, undefined, "ttgRecording10");
    cy.apiTrackAdd(
      "ttgGroup1Member2",
      "ttgRecording10",
      "ttgTrack10",
      "ttgAlgorithm10",
      track1,
      algorithm1
    );
    cy.apiTrackTagReplaceTag(
      "ttgGroupMember",
      "ttgRecording10",
      "ttgTrack10",
      "ttgTag10",
      tag1
    );

    cy.log("Another member can add different tag");
    cy.apiTrackTagReplaceTag(
      "ttgGroup1Member2",
      "ttgRecording10",
      "ttgTrack10",
      "ttgTag10",
      tag2
    );

    cy.log("Check both tags shown");
    cy.apiTrackCheck(
      "ttgGroup1Member2",
      "ttgRecording10",
      [expectedTrackWithTags],
      EXCLUDE_TRACK_IDS
    );
  });

  //Supplementary tags are currently "part" and "poor tracking"
  it("Supplementary tags are added in addition to primary tags", () => {
    const recording1 = TestCreateRecordingData(templateRecording);
    const expectedTrackWithTags = JSON.parse(JSON.stringify(expectedTrack1));
    expectedTrackWithTags.filtered = false;

    expectedTrackWithTags.tags = [
      expectedPoorTrackingTag,
      expectedPartTag,
      expectedTag1,
    ];
    expectedTrackWithTags.tags[0].userName = getTestName("ttgGroup1Member2");
    //expectedTrackWithTags.tags[0].userId=getCreds("ttgGroup1Member2").id;
    expectedTrackWithTags.tags[1].userName = getTestName("ttgGroup1Member2");
    //expectedTrackWithTags.tags[1].userId=getCreds("ttgGroupMember").id;
    expectedTrackWithTags.tags[2].userName = getTestName("ttgGroup1Member2");
    //expectedTrackWithTags.tags[2].userId=getCreds("ttgGroupMember").id;

    cy.log("Add recording, track and tag");
    cy.apiRecordingAdd("ttgCamera1", recording1, undefined, "ttgRecording11");
    cy.apiTrackAdd(
      "ttgGroup1Member2",
      "ttgRecording11",
      "ttgTrack11",
      "ttgAlgorithm11",
      track1,
      algorithm1
    );
    cy.apiTrackTagReplaceTag(
      "ttgGroup1Member2",
      "ttgRecording11",
      "ttgTrack11",
      "ttgTag11",
      tag1
    );

    cy.log("Same member can add supplementary tags");
    cy.apiTrackTagReplaceTag(
      "ttgGroup1Member2",
      "ttgRecording11",
      "ttgTrack11",
      "ttgTag11",
      partTag
    );
    cy.apiTrackTagReplaceTag(
      "ttgGroup1Member2",
      "ttgRecording11",
      "ttgTrack11",
      "ttgTag11",
      poorTrackingTag
    );

    cy.log("Check all three tags shown");
    cy.apiTrackCheck(
      "ttgGroup1Member2",
      "ttgRecording11",
      [expectedTrackWithTags],
      EXCLUDE_TRACK_IDS
    );
  });

  it("Duplicate supplementary tags from same user are not added", () => {
    const recording1 = TestCreateRecordingData(templateRecording);
    const expectedTrackWithTags = JSON.parse(JSON.stringify(expectedTrack1));
    expectedTrackWithTags.filtered = false;

    expectedTrackWithTags.tags = [expectedPartTag, expectedTag1];
    expectedTrackWithTags.tags[0].userName = getTestName("ttgGroup1Member2");
    //expectedTrackWithTags.tags[0].userId=getCreds("ttgGroup1Member2").id;
    expectedTrackWithTags.tags[1].userName = getTestName("ttgGroup1Member2");
    //expectedTrackWithTags.tags[1].userId=getCreds("ttgGroupMember").id;

    cy.log("Add recording, track and tag");
    cy.apiRecordingAdd("ttgCamera1", recording1, undefined, "ttgRecording12");
    cy.apiTrackAdd(
      "ttgGroup1Member2",
      "ttgRecording12",
      "ttgTrack12",
      "ttgAlgorithm12",
      track1,
      algorithm1
    );
    cy.apiTrackTagReplaceTag(
      "ttgGroup1Member2",
      "ttgRecording12",
      "ttgTrack12",
      "ttgTag12",
      tag1
    );

    cy.log("Same member can add supplementary tag");
    cy.apiTrackTagReplaceTag(
      "ttgGroup1Member2",
      "ttgRecording12",
      "ttgTrack12",
      "ttgTag12",
      partTag
    );

    cy.log("But cannot add duplicate supplementary tag");
    cy.apiTrackTagReplaceTag(
      "ttgGroup1Member2",
      "ttgRecording12",
      "ttgTrack12",
      "ttgTag12",
      partTag
    );

    cy.log("Check only two tags shown");
    cy.apiTrackCheck(
      "ttgGroup1Member2",
      "ttgRecording12",
      [expectedTrackWithTags],
      EXCLUDE_TRACK_IDS
    );
  });

  it("Duplicate suplementary tags from different users are allowed", () => {
    const recording1 = TestCreateRecordingData(templateRecording);
    const expectedTrackWithTags = JSON.parse(JSON.stringify(expectedTrack1));
    expectedTrackWithTags.filtered = false;

    expectedTrackWithTags.tags = [
      JSON.parse(JSON.stringify(expectedPartTag)),
      JSON.parse(JSON.stringify(expectedPartTag)),
      expectedTag1,
    ];
    expectedTrackWithTags.tags[0].userName = getTestName("ttgGroup1Member2");
    expectedTrackWithTags.tags[1].userName = getTestName("ttgGroup1Member3");
    expectedTrackWithTags.tags[2].userName = getTestName("ttgGroup1Member2");

    cy.log("Add recording, track and tag");
    cy.apiRecordingAdd("ttgCamera1", recording1, undefined, "ttgRecording13");
    cy.apiTrackAdd(
      "ttgGroup1Member2",
      "ttgRecording13",
      "ttgTrack13",
      "ttgAlgorithm13",
      track1,
      algorithm1
    );
    cy.apiTrackTagReplaceTag(
      "ttgGroup1Member2",
      "ttgRecording13",
      "ttgTrack13",
      "ttgTag13",
      tag1
    );

    cy.log("Same member can add supplementary tag");
    cy.apiTrackTagReplaceTag(
      "ttgGroup1Member2",
      "ttgRecording13",
      "ttgTrack13",
      "ttgTag13",
      partTag
    );

    cy.log("And another member can add same suplementary tag");
    cy.apiTrackTagReplaceTag(
      "ttgGroup1Member3",
      "ttgRecording13",
      "ttgTrack13",
      "ttgTag13",
      partTag
    );

    cy.log("Check both duplicate supplementary tags shown (and primary tag)");
    cy.apiTrackCheck(
      "ttgGroup1Member3",
      "ttgRecording13",
      [expectedTrackWithTags],
      EXCLUDE_TRACK_IDS
    );
  });

  it("Correct handling in invalid recording, track", () => {
    const recording1 = TestCreateRecordingData(templateRecording);

    cy.log("Add recording and track");
    cy.apiRecordingAdd("ttgCamera1", recording1, undefined, "ttgRecording14");
    cy.apiTrackAdd(
      "ttgGroup1Member2",
      "ttgRecording14",
      "ttgTrack14",
      "ttgAlgorithm14",
      track1,
      algorithm1
    );

    cy.log("Correct handling on invalid recording id in replace");
    cy.apiTrackTagReplaceTag(
      "ttgGroup1Member2",
      "99999",
      "99999",
      "ttgTag14",
      tag1,
      HTTP_Forbidden,
      { useRawRecordingId: true, useRawTrackId: true }
    );

    cy.log("Correct handling on invalid track id in replace");
    cy.apiTrackTagReplaceTag(
      "ttgGroup1Member2",
      "ttgRecording14",
      "99999",
      "ttgTag14",
      tag1,
      HTTP_Forbidden,
      { useRawTrackId: true }
    );

    cy.log("Correct handling on invalid recording id in delete");
    cy.apiTrackTagDelete(
      "ttgGroup1Member2",
      "99999",
      "99999",
      "99999",
      HTTP_Forbidden,
      { useRawRecordingId: true, useRawTrackId: true, useRawTagId: true }
    );

    cy.log("Correct handling on invalid track id in delete");
    //FIXME: Expect forbidden but get badrequest
    //cy.apiTrackTagDelete("ttgGroup1Member2", "ttgRecording14", "99999", "99999", HTTP_Forbidden, {useRawTrackId: true, useRawTagId: true});
    cy.apiTrackTagDelete(
      "ttgGroup1Member2",
      "ttgRecording14",
      "99999",
      "99999",
      HTTP_BadRequest,
      { useRawTrackId: true, useRawTagId: true }
    );

    cy.log("Correct handling on invalid tag id in delete");
    //FIXME: Expect forbidden but get badrequest
    //cy.apiTrackTagDelete("ttgGroup1Member2", "ttgRecording14", "ttgTrack14", "99999", HTTP_Forbidden, {useRawTagId: true});
    cy.apiTrackTagDelete(
      "ttgGroup1Member2",
      "ttgRecording14",
      "ttgTrack14",
      "99999",
      HTTP_BadRequest,
      { useRawTagId: true }
    );
  });

  it("Correct handling of invalid parameters", () => {
    const recording1 = TestCreateRecordingData(templateRecording);
    const expectedTrackWithTags = JSON.parse(JSON.stringify(expectedTrack1));

    const tag1 = {
      what: "possum",
      confidence: 0.95,
      automatic: false,
      //data: {fieldName: "fieldValue"}
    };

    expectedTrackWithTags.tags = [];

    cy.log("Add recording, track");
    cy.apiRecordingAdd("ttgCamera1", recording1, undefined, "ttgRecording13");
    cy.apiTrackAdd(
      "ttgGroup1Member2",
      "ttgRecording13",
      "ttgTrack13",
      "ttgAlgorithm13",
      track1,
      algorithm1
    );

    cy.log("Missing 'what'");
    const tagA = JSON.parse(JSON.stringify(tag1));
    delete tagA.what;
    cy.apiTrackTagReplaceTag(
      "ttgGroup1Member2",
      "ttgRecording13",
      "ttgTrack13",
      "ttgTag13",
      tagA,
      HTTP_Unprocessable,
      { message: "body.what:" }
    );

    cy.log("Missing 'confidence'");
    const tagB = JSON.parse(JSON.stringify(tag1));
    delete tagB.confidence;
    cy.apiTrackTagReplaceTag(
      "ttgGroup1Member2",
      "ttgRecording13",
      "ttgTrack13",
      "ttgTag13",
      tagB,
      HTTP_Unprocessable,
      { message: "body.confidence:" }
    );

    cy.log("Missing 'automatic'");
    const tagC = JSON.parse(JSON.stringify(tag1));
    delete tagC.automatic;
    cy.apiTrackTagReplaceTag(
      "ttgGroup1Member2",
      "ttgRecording13",
      "ttgTrack13",
      "ttgTag13",
      tagC,
      HTTP_Unprocessable,
      { message: "body.automatic:" }
    );

    cy.log("Invalid confidence");
    const tagD = JSON.parse(JSON.stringify(tag1));
    tagD.confidence = "Hello";
    cy.apiTrackTagReplaceTag(
      "ttgGroup1Member2",
      "ttgRecording13",
      "ttgTrack13",
      "ttgTag13",
      tagD,
      HTTP_Unprocessable,
      { message: "body.confidence:" }
    );

    cy.log("Invalid automatic");
    const tagE = JSON.parse(JSON.stringify(tag1));
    tagE.automatic = "Hello";
    cy.apiTrackTagReplaceTag(
      "ttgGroup1Member2",
      "ttgRecording13",
      "ttgTrack13",
      "ttgTag13",
      tagE,
      HTTP_Unprocessable,
      { message: "body.automatic:" }
    );
  });
});<|MERGE_RESOLUTION|>--- conflicted
+++ resolved
@@ -284,11 +284,7 @@
       "ttgGroupMember",
       "ttgRecording2",
       [expectedTrack],
-<<<<<<< HEAD
-      EXCLUDE_IDS
-=======
-      EXCLUDE_TRACK_IDS
->>>>>>> cd10b0a3
+      EXCLUDE_TRACK_IDS
     );
   });
 
@@ -581,10 +577,7 @@
       JSON.parse(JSON.stringify(expectedTag2)),
       JSON.parse(JSON.stringify(expectedTag1)),
     ];
-<<<<<<< HEAD
-=======
     expectedTrackWithTags.filtered = false;
->>>>>>> cd10b0a3
     expectedTrackWithTags.tags[0].userName = getTestName("ttgGroup1Member2");
     //expectedTrackWithTags.tags[0].userId=getCreds("ttgGroup1Member2").id;
     expectedTrackWithTags.tags[1].userName = getTestName("ttgGroupMember");
