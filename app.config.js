--- conflicted
+++ resolved
@@ -1,32 +1,10 @@
-<<<<<<< HEAD
-let api;
-
-switch(process.env.NODE_ENV) {
-  case 'production':
-    api = "https://localhost:1080";
-    break;
-  case 'development':
-    api = "https://localhost:1080";
-=======
 switch (process.env.NODE_ENV) {
   case 'development':
     module.exports = require('./configs/app.config.dev.js');
->>>>>>> a3ced258
     break;
   case 'test':
     module.exports = require('./configs/app.config.tests.js');
     break;
   default:
-<<<<<<< HEAD
-    api = "https://localhost:1080";
-}
-
-module.exports = {
-  'Config': {
-    api
-  }
-};
-=======
     module.exports = require('./configs/app.config.prod.js');
-}
->>>>>>> a3ced258
+}